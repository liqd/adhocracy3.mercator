--- conflicted
+++ resolved
@@ -1,21 +1,10 @@
 [versions]
-<<<<<<< HEAD
-zc.buildout = 2.2.1
-Jinja2 = 2.7.1
-Mako = 0.9.0
-MarkupSafe = 0.18
-PasteDeploy = 1.5.0
-Sphinx = 1.2.1
-WebOb = 1.4
-WebTest = 2.0.10
-=======
 Jinja2 = 2.7.2
 Mako = 0.9.1
 MarkupSafe = 0.23
 PasteDeploy = 1.5.2
 Sphinx = 1.2.2
 WebTest = 2.0.15
->>>>>>> a8c95844
 ZEO = 4.0.0
 ZODB = 4.0.0
 astroid = 1.1.1
@@ -32,11 +21,6 @@
 gp.recipe.node = 0.10.26.0
 hypatia = 0.2
 interlude = 1.3.1
-<<<<<<< HEAD
-ipdb = 0.8
-ipython = 2.0.0
-=======
->>>>>>> a8c95844
 logilab-common = 0.61.0
 mccabe = 0.2.1
 pep8 = 1.5.6
@@ -48,15 +32,6 @@
 pylint = 1.2.1
 pyramid-mako = 1.0.2
 pytest = 2.5.2
-<<<<<<< HEAD
-pytest-cov = 1.6
-pytest-quickcheck = 0.8
-repoze.profile = 2.0
-repoze.sendmail = 4.2
-requests = 2.3.0
-sphinx-autodoc-annotation = 1.0
-sphinxcontrib-napoleon = 0.2.7
-=======
 pytest-cov = 1.7.0
 pytest-pyramid = 0.1.1
 pytest-quickcheck = 0.8
@@ -66,12 +41,10 @@
 selenium = 2.42.1
 sphinx-autodoc-annotation = 1.0
 sphinxcontrib-napoleon = 0.2.8
->>>>>>> a8c95844
 sphinxcontrib-zopeext = 0.2.1
 translationstring = 1.1
 venusian = 1.0a8
 z3c.recipe.mkdir = 0.6
-zc.buildout = 2.2.1
 zc.recipe.egg = 2.0.1
 zdaemon = 4.0.0
 zodbpickle = 0.5.2
@@ -104,21 +77,14 @@
 ZODB3 = 3.11.0a3
 
 # Required by:
-<<<<<<< HEAD
+# adhocracy==0.0
+asyncio = 3.4.1
+
+# Required by:
 # adhocracy==0.0
 autobahn = 0.8.8
 
 # Required by:
-# adhocracy==0.0
-asyncio = 3.4.1
-
-# Required by:
-# adhocracy==0.0
-websocket-client-py3 = 0.15.0
-
-# Required by:
-=======
->>>>>>> a8c95844
 # WebTest==2.0.15
 beautifulsoup4 = 4.3.2
 
@@ -163,12 +129,8 @@
 # adhocracy==0.0
 # cornice==0.16.2
 # pyramid-chameleon==0.1
-<<<<<<< HEAD
-pyramid = 1.5
-=======
 # pytest-pyramid==0.1.1
 pyramid = 1.5.1
->>>>>>> a8c95844
 
 # Required by:
 # adhocracy==0.0
@@ -178,13 +140,10 @@
 # Required by:
 # adhocracy==0.0
 pyramid-debugtoolbar = 2.0.2
-<<<<<<< HEAD
-=======
 
 # Required by:
 # adhocracy==0.0
 pyramid-exclog = 0.7
->>>>>>> a8c95844
 
 # Required by:
 # substanced==0.0
@@ -209,7 +168,6 @@
 # Required by:
 # substanced==0.0
 pytz = 2014.3
-<<<<<<< HEAD
 
 # Required by:
 # pyramid-debugtoolbar==2.0.2
@@ -218,20 +176,10 @@
 # Required by:
 # cornice==0.16.2
 simplejson = 3.5.0
-=======
-
-# Required by:
-# pyramid-debugtoolbar==2.0.2
-repoze.lru = 0.6
-
-# Required by:
-# cornice==0.16.2
-simplejson = 3.5.0
 
 # Required by:
 # pytest-splinter==1.0.3
 splinter = 0.6.0
->>>>>>> a8c95844
 
 # Required by:
 # substanced==0.0
@@ -248,6 +196,10 @@
 waitress = 0.8.9
 
 # Required by:
+# adhocracy==0.0
+websocket-client-py3 = 0.15.0
+
+# Required by:
 # ZEO==4.0.0
 # ZODB==4.0.0
 zc.lockfile = 1.1.0
@@ -267,7 +219,6 @@
 # Required by:
 # substanced==0.0
 zope.deprecation = 4.1.1
-<<<<<<< HEAD
 
 # Required by:
 # zope.component==4.2.1
@@ -275,18 +226,4 @@
 
 # Required by:
 # sphinxcontrib-zopeext==0.2.1
-zope.interface = 4.1.1
-
-# Required by:
-# WebTest==2.0.15
-six = 1.6.1
-=======
-
-# Required by:
-# zope.component==4.2.1
-zope.event = 4.0.3
-
-# Required by:
-# sphinxcontrib-zopeext==0.2.1
-zope.interface = 4.1.1
->>>>>>> a8c95844
+zope.interface = 4.1.1