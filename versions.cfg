[versions]
<<<<<<< HEAD
Jinja2 = 2.7.2
Mako = 0.9.1
MarkupSafe = 0.23
PasteDeploy = 1.5.2
Sphinx = 1.2.2
WebOb = 1.4
WebTest = 2.0.15
=======
zc.buildout = 2.2.1
Jinja2 = 2.7.1
Mako = 0.9.0
MarkupSafe = 0.18
PasteDeploy = 1.5.0
Sphinx = 1.2.1
WebOb = 1.3
WebTest = 2.0.10
>>>>>>> f79154bf
ZEO = 4.0.0
ZODB = 4.0.0
astroid = 1.1.1
colander = 1.0b1
collective.recipe.omelette = 0.16
collective.recipe.template = 1.11
cov-core = 1.12
coverage = 3.7.1
deform = 2.0a2
docutils = 0.11
flake8 = 2.1.0
flake8-docstrings = 0.2.0
flake8-quotes = 0.0.1
gp.recipe.node = 0.10.26.0
hypatia = 0.2
interlude = 1.3.1
ipdb = 0.8
ipython = 2.0.0
logilab-common = 0.61.0
mccabe = 0.2.1
pep8 = 1.5.6
pep8-naming = 0.2.2
peppercorn = 0.4
plone.recipe.command = 1.1
py = 1.4.20
pyflakes = 0.8.1
pylint = 1.2.1
pyramid-mako = 1.0.2
pytest = 2.5.2
pytest-cov = 1.6
pytest-quickcheck = 0.8
repoze.profile = 2.0
repoze.sendmail = 4.2
requests = 2.3.0
sphinx-autodoc-annotation = 1.0
sphinxcontrib-napoleon = 0.2.7
sphinxcontrib-zopeext = 0.2.1
translationstring = 1.1
venusian = 1.0a8
z3c.recipe.mkdir = 0.6
zc.buildout = 2.2.1
zc.recipe.egg = 2.0.1
zdaemon = 4.0.0
zodbpickle = 0.5.2

# Required by:
# ZODB==4.0.0
# hypatia==0.2
BTrees = 4.0.8

# Required by:
# pyramid-chameleon==0.1
Chameleon = 2.16

# Required by:
# substanced==0.0
PyYAML = 3.11

# Required by:
# pyramid-debugtoolbar==2.0.2
Pygments = 1.6

# Required by:
# ZEO==4.0.0
# ZODB==4.0.0
# zodburi==2.0
ZConfig = 3.0.4

# Required by:
# substanced==0.0
ZODB3 = 3.11.0a3

# Required by:
# adhocracy==0.0
autobahn = 0.8.8

# Required by:
# adhocracy==0.0
asyncio = 3.4.1

# Required by:
# WebTest==2.0.15
beautifulsoup4 = 4.3.2

# Required by:
# adhocracy==0.0
cornice = 0.16.2

# Required by:
# substanced==0.0
cryptacular = 1.4.1

# Required by:
# pytest-quickcheck==0.8
distribute = 0.7.3

# Required by:
# gp.recipe.node==0.10.26.0
hexagonit.recipe.cmmi = 2.0

# Required by:
# hexagonit.recipe.cmmi==2.0
hexagonit.recipe.download = 1.7

# Required by:
# zodburi==2.0
mock = 1.0.1

# Required by:
# cryptacular==1.4.1
pbkdf2 = 1.3

# Required by:
# flake8-docstrings==0.2.0
pep257 = 0.3.2

# Required by:
# ZODB==4.0.0
# hypatia==0.2
persistent = 4.0.8

# Required by:
# adhocracy==0.0
# cornice==0.16.2
# pyramid-chameleon==0.1
pyramid = 1.5

# Required by:
# adhocracy==0.0
# substanced==0.0
pyramid-chameleon = 0.1

# Required by:
# adhocracy==0.0
pyramid-debugtoolbar = 2.0.2

# Required by:
# substanced==0.0
pyramid-mailer = 0.13

# Required by:
# adhocracy==0.0
pyramid-tm = 0.7

# Required by:
# substanced==0.0
pyramid-zodbconn = 0.5

# Required by:
# gp.recipe.node==0.10.26.0
python-archive = 0.2

# Required by:
# substanced==0.0
python-magic = 0.4.6

# Required by:
# substanced==0.0
pytz = 2014.3

# Required by:
# pyramid-debugtoolbar==2.0.2
repoze.lru = 0.6

# Required by:
# cornice==0.16.2
simplejson = 3.5.0

# Required by:
# substanced==0.0
statsd = 3.0

# Required by:
# ZODB3==3.11.0a3
# pyramid-tm==0.7
# repoze.sendmail==4.2
transaction = 1.4.3

# Required by:
# adhocracy==0.0
waitress = 0.8.9

# Required by:
# ZEO==4.0.0
# ZODB==4.0.0
zc.lockfile = 1.1.0

# Required by:
# pyramid-zodbconn==0.5
zodburi = 2.0

# Required by:
# substanced==0.0
zope.component = 4.2.1

# Required by:
# substanced==0.0
zope.copy = 4.0.2

# Required by:
# substanced==0.0
zope.deprecation = 4.1.1

# Required by:
# zope.component==4.2.1
zope.event = 4.0.3

# Required by:
# sphinxcontrib-zopeext==0.2.1
zope.interface = 4.1.1

# Required by:
# WebTest==2.0.15
six = 1.6.1<|MERGE_RESOLUTION|>--- conflicted
+++ resolved
@@ -1,13 +1,4 @@
 [versions]
-<<<<<<< HEAD
-Jinja2 = 2.7.2
-Mako = 0.9.1
-MarkupSafe = 0.23
-PasteDeploy = 1.5.2
-Sphinx = 1.2.2
-WebOb = 1.4
-WebTest = 2.0.15
-=======
 zc.buildout = 2.2.1
 Jinja2 = 2.7.1
 Mako = 0.9.0
@@ -16,7 +7,6 @@
 Sphinx = 1.2.1
 WebOb = 1.3
 WebTest = 2.0.10
->>>>>>> f79154bf
 ZEO = 4.0.0
 ZODB = 4.0.0
 astroid = 1.1.1
