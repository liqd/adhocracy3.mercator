[pytest]
addopts =
    --doctest-glob='*.rst'
    --tb=native
    --capture=no
    --splinter-implicit-wait=1
    --splinter-speed=0
    --splinter-socket-timeout=120
    --splinter-webdriver=phantomjs
    --splinter-session-scoped-browser
    --cov=adhocracy
    --cov=adhocracy_sample
    --cov-report=html
    --cov-report=term
    --pc=etc/test.ini
<<<<<<< HEAD
    --capture=no
python_files = test_*.py
=======
python_files = test_*.py
markers =
    functional: mark tests that start the complete pyramid app and the websocket server
    websocket: mark tests that start only the websocket server
>>>>>>> 0f9ba52b
<|MERGE_RESOLUTION|>--- conflicted
+++ resolved
@@ -13,12 +13,8 @@
     --cov-report=html
     --cov-report=term
     --pc=etc/test.ini
-<<<<<<< HEAD
     --capture=no
-python_files = test_*.py
-=======
 python_files = test_*.py
 markers =
     functional: mark tests that start the complete pyramid app and the websocket server
     websocket: mark tests that start only the websocket server
->>>>>>> 0f9ba52b
