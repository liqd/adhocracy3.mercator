#
# WARNING: Please make you changes in *.ini.in file and then run buildout
#          to install it.
#

[app:main]
use = egg:${adhocracy:backend_package_name}

pyramid.reload_templates = true
pyramid.debug_authorization = false
pyramid.debug_notfound = false
pyramid.debug_routematch = false
pyramid.debug_templates = true
pyramid.default_locale_name = en
pyramid.includes =
    pyramid_exclog
    pyramid_zodbconn
    pyramid_tm
    pyramid_mailer

tm.attempts = 5

zodbconn.uri = zeo://localhost:9963?cache_size=200MB&connection_cache_size=250000&storage=main&blob_dir=var/db/${adhocracy:backend_package_name}/blobs&shared_blob_dir=True
zodbconn.uri.audit = zeo://localhost:9964?cache_size=10MB&connection_cache_size=50000&storage=main&blob_dir=var/db/${adhocracy:backend_package_name}/blobs&shared_blob_dir=True

substanced.secret = seekri1
substanced.initial_email = admin@example.com
substanced.uploads_tempdir = %(here)s/../var/uploads_tmp
substanced.autosync_catalogs = true
substanced.autoevolve = false

# send runtime statistics to statsd
#substanced.statsd.enabled = true
#substanced.statsd.host = localhost
#substanced.statsd.port = 8125
#substanced.statsd.prefix = a3

adhocracy.ws_url = ws://localhost:6561
# Set to false to use the SMTP server instead
adhocracy.use_mail_queue = true
# Email address receiving abuse complaints
adhocracy.abuse_handler_mail = abuse_handler@unconfigured.domain
# Template for the subjects of messages sent to users (Python format string,
# usable variables: {site_name}, {sender_name}, {title})
adhocracy.message_user_subject = [{site_name}] Message from {sender_name}: {title}
# Only accept registration requests with valid captcha solutions
adhocracy.thentos_captcha.enabled = false
# Where the frontend sends captcha traffic
adhocracy.thentos_captcha.backend_url = http://localhost:6542/
# Where the backend sends captcha traffic (in development mode, this
# is the same as captcha backend; if nginx is dispatching inbound
# requests, this is just the frontend url)
adhocracy.thentos_captcha.frontend_url = http://localhost:6542/
# URL of the Varnish cache
#adhocracy.varnish_url = http://127.0.0.1:8088
<<<<<<< HEAD
# Allow login with a service konto account
adhocracy.service_konto.enabled = false
adhocracy.service_konto.api_url = https://skbref.verwalt-berlin.de/HHGWUserData/HHGWUserData.asmx?wsdl
=======
# Enable activity stream generation
adhocracy.activity_stream.enabled = true
>>>>>>> 9f105fc1

# Name of the entire site. Used in account registration information etc.
adhocracy.site_name = Adhocracy Test Site

# Canonical frontend base URL. If this is an embedding URL, it should end with
# #!. This is used for the creation of activation links.
#adhocracy.frontend_url = http://localhost:6551/static/embed.html#!
adhocracy.frontend_url = http://localhost:6551

# performance workaround: disable filter references by view permission
#adhocracy.filter_by_view_permission = false
# performance workaround: disable filter references by visible (not deleted or hidden)
#adhocracy.filter_by_visible = false

# caching mode
adhocracy_core.caching.http.mode = without_proxy_cache
# backend behind varnish
#adhocracy_core.caching.http.mode = with_proxy_cache


mail.queue_path = %(here)s/../var/mail
# Configure the following fields for sending mails via SMTP
# See github.com/Pylons/pyramid_mailer for details
mail.default_sender = support@unconfigured.domain
mail.noreply_sender = noreply@unconfigured.domain
mail.host = localhost
mail.port = 25
#mail.username = None
#mail.password = None
mail.tls = False
mail.ssl = False

[server:main]
use = egg:gunicorn#main
host = 0.0.0.0
port = 6541

[websockets]
port = 6561
pid_file = var/WS_SERVER.pid
# The URL prefix to let the websocket server create/resolve resource urls
rest_url = http://localhost:6541

# Begin logging configuration

[loggers]
keys = root, adhocracy_core, substanced

[handlers]
keys = console

[formatters]
keys = generic

[logger_root]
level = INFO
handlers = console

[logger_adhocracy_core]
level = DEBUG
handlers =
qualname = adhocracy_core

[logger_substanced]
level = INFO
handlers =
qualname = substanced

[logger_exc_logger]
level = ERROR
handlers =
qualname = exc_logger

[handler_console]
class = StreamHandler
args = (sys.stderr,)
level = NOTSET
formatter = generic

[formatter_generic]
format = %(asctime)s %(levelname)-5.5s [%(name)s][%(threadName)s] %(message)s

# End logging configuration<|MERGE_RESOLUTION|>--- conflicted
+++ resolved
@@ -53,14 +53,11 @@
 adhocracy.thentos_captcha.frontend_url = http://localhost:6542/
 # URL of the Varnish cache
 #adhocracy.varnish_url = http://127.0.0.1:8088
-<<<<<<< HEAD
+# Enable activity stream generation
+adhocracy.activity_stream.enabled = true
 # Allow login with a service konto account
 adhocracy.service_konto.enabled = false
 adhocracy.service_konto.api_url = https://skbref.verwalt-berlin.de/HHGWUserData/HHGWUserData.asmx?wsdl
-=======
-# Enable activity stream generation
-adhocracy.activity_stream.enabled = true
->>>>>>> 9f105fc1
 
 # Name of the entire site. Used in account registration information etc.
 adhocracy.site_name = Adhocracy Test Site
