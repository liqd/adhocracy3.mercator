--- conflicted
+++ resolved
@@ -26,8 +26,6 @@
 # The id for the root level adhocracy resource
 adhocracy.platform_id = adhocracy
 
-<<<<<<< HEAD
-=======
 # If the Adhocracy frontend is embedded in a website from a trusted domain,
 # Adhocracy may pass user authentication token to the embedding website.
 adhocracy.trusted_domains =
@@ -35,13 +33,6 @@
 #     http://localhost:9000
 #     http://localhost:9001
 
-# Frontend configuration to set a custom url to the adhocracy websocket server.
-# If you don't set this, the url is build based on the domain of the current
-# request.
-# adhocracy.frontend.ws_url': 'ws://example.com:80',
-adhocracy.frontend.template_path = /static/templates
-
->>>>>>> 161221e7
 mail.queue_path = %(here)s/../var/mail
 mail.default_sender = admin@example.com
 
