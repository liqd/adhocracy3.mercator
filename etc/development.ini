[app:main]
use = egg:adhocracy

pyramid.reload_templates = true
pyramid.debug_authorization = false
pyramid.debug_notfound = false
pyramid.debug_routematch = false
pyramid.debug_templates = true
pyramid.default_locale_name = en
pyramid.includes =
    pyramid_zodbconn
    pyramid_tm
    pyramid_mailer

tm.attempts = 5

zodbconn.uri = zeo://localhost:9963?cache_size=200MB&connection_cache_size=50000&storage=main

substanced.secret = seekri1
substanced.initial_email = admin@example.com
substanced.uploads_tempdir = %(here)s/../var/uploads_tmp
substanced.autosync_catalogs = true
substanced.autoevolve = true
adhocracy.ws_url = ws://localhost:8080
# The id for the root level adhocracy resource
adhocracy.platform_id = adhocracy
# Set to false to use the SMTP server instead
adhocracy.use_mail_queue = true

mail.queue_path = %(here)s/../var/mail
<<<<<<< HEAD
# Configure the following fields for sending mails
# See github.com/Pylons/pyramid_mailer for details
=======
# Configure the following fields for sending mails via SMTP
>>>>>>> 9d50170f
mail.default_sender = support@unconfigured.domain
mail.host = localhost
mail.port = 25
#mail.username = None
#mail.password = None
mail.tls = False
mail.ssl = False

[server:main]
use = egg:waitress#main
host = 0.0.0.0
port = 6541

[websockets]
port = 8080
pid_file = var/WS_SERVER.pid
# The URL prefix to let the websocket server create/resolve resource urls
rest_url = http://localhost:6541

# Begin logging configuration

[loggers]
keys = root, adhocracy_core, substanced

[handlers]
keys = console

[formatters]
keys = generic

[logger_root]
level = INFO
handlers = console

[logger_adhocracy_core]
level = DEBUG
handlers =
qualname = adhocracy_core

[logger_substanced]
level = INFO
handlers =
qualname = substanced

[logger_exc_logger]
level = ERROR
handlers =
qualname = exc_logger

[handler_console]
class = StreamHandler
args = (sys.stderr,)
level = NOTSET
formatter = generic

[formatter_generic]
format = %(asctime)s %(levelname)-5.5s [%(name)s][%(threadName)s] %(message)s

# End logging configuration<|MERGE_RESOLUTION|>--- conflicted
+++ resolved
@@ -28,12 +28,8 @@
 adhocracy.use_mail_queue = true
 
 mail.queue_path = %(here)s/../var/mail
-<<<<<<< HEAD
-# Configure the following fields for sending mails
+# Configure the following fields for sending mails via SMTP
 # See github.com/Pylons/pyramid_mailer for details
-=======
-# Configure the following fields for sending mails via SMTP
->>>>>>> 9d50170f
 mail.default_sender = support@unconfigured.domain
 mail.host = localhost
 mail.port = 25
