--- conflicted
+++ resolved
@@ -5,12 +5,8 @@
     # indirectly tested via websocket fixture:
     src/adhocracy_core/adhocracy_core/websockets/start_ws_server.py
     # no unit test coverage
-<<<<<<< HEAD
     src/adhocracy_core/adhocracy_core/__init__.py
-=======
-    src/adhocracy/adhocracy/__init__.py
     src/adhocracy/adhocracy/scaffolds/__init__
->>>>>>> 180c1cd2
     src/adhocracy_sample/adhocracy_sample/__init__.py
     src/adhocracy_core/setup.py
     src/adhocracy_sample/setup.py
