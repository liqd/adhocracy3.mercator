[buildout]
#extensions = mr.developer 
index = http://d.pypi.python.org/simple
allow-hosts = *.python.org
prefer-final = false
show-picked-versions= true
extends = 
    versions.cfg
versions = versions
parts = 
     dirs
     adhocracy
     sphinx_documentation
     pytest 
     flake8
#     supervisor
auto-checkout = *
develop =
#     src/sdidemo
     src/adhocracy
     src/substanced
<<<<<<< HEAD
     
=======

>>>>>>> 9ef9588d
[dirs]
recipe = z3c.recipe.mkdir
paths = var/blobs
        var/uploads_tmp
        var/mail
        var/mail/cur
        var/mail/new
        var/mail/tmp
 
[adhocracy]
recipe = zc.recipe.egg
dependent-scripts = true
eggs = adhocracy
       substanced
       repoze.profile
       requests
       ipdb

[sphinx_documentation]
recipe = zc.recipe.egg
dependent-scripts = true 
eggs = Sphinx
       repoze.sphinx.autointerface

[pytest]
# run: bin/py.test -s src/adhocracy/adhocracy
recipe = zc.recipe.egg
dependent-scripts = false 
eggs =
  ipdb
  interlude
  pytest
  adhocracy 
  requests 
  webtest


[flake8]
recipe = zc.recipe.egg
eggs = flake8
       pep8-naming
#       flake8_docstrings
entry-points =
    flake8=flake8.main:main
       
       
       
 
[supervisor]
#not python 3 compatible
recipe = zc.recipe.egg
dependent-scripts = true
eggs = supervisor

<|MERGE_RESOLUTION|>--- conflicted
+++ resolved
@@ -19,11 +19,7 @@
 #     src/sdidemo
      src/adhocracy
      src/substanced
-<<<<<<< HEAD
-     
-=======
 
->>>>>>> 9ef9588d
 [dirs]
 recipe = z3c.recipe.mkdir
 paths = var/blobs
