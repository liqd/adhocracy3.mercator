--- conflicted
+++ resolved
@@ -56,13 +56,7 @@
 dependent-scripts = true
 eggs =
     adhocracy.core
-<<<<<<< HEAD
-=======
-    coverage
-    nose
     ipdb
-    WebTest
->>>>>>> 4867582c
 interpreter = adhocracypy
  
 [omelette]
