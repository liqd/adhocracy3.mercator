--- conflicted
+++ resolved
@@ -19,13 +19,7 @@
 #     src/sdidemo
      src/adhocracy
      src/substanced
-     
-<<<<<<< HEAD
-[sources]
-#substanced = git git@github.com:Pylons/substanced.git 
 
-=======
->>>>>>> 8741ab36
 [dirs]
 recipe = z3c.recipe.mkdir
 paths = var/blobs
