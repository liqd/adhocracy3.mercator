[buildout]
index = http://d.pypi.python.org/simple
eggs-directory = eggs
download-cache = downloads
extends = 
    versions.cfg
    codecheck.cfg
versions = versions
extensions =
    buildout.dumppickedversions
    mr.developer

eggs =
    ZopeSkel
 
develop = src/* 
 
parts +=
#directories:
    directories
#install graphdb neo4j
    neo4j_download 
    neo4j_bin
    jpype
#install adhocracy
    adhocracy 
#debug tools
    omelette 
    sphinxbuilder    
    pytest

always-checkout = false 

[directories]
recipe = z3c.recipe.mkdir
paths = var
        var/data
        neo4jtest


[neo4j_download]
recipe = hexagonit.recipe.download
url = http://dist.neo4j.org/neo4j-community-1.7-unix.tar.gz
destination = ${buildout:directory}/neo4jtest
ignore-existing = true
strip-top-level-dir = true

[neo4j_bin]
recipe = plone.recipe.command
stop-on-error = false
command = 
#link config files
    cd ${buildout:directory}/neo4jtest/conf
    rm neo4j.properties  neo4j-server.properties  neo4j-wrapper.conf
    ln -s ../../etc/neo4jtest/neo4j.properties
    ln -s ../../etc/neo4jtest/neo4j-server.properties
    ln -s ../../etc/neo4jtest/neo4j-wrapper.conf
#create start script
    cd ${buildout:directory}/bin
    ln -s ../neo4jtest/bin/neo4j neo4jtest
update-command = ${neo4j_bin:command}


[java-env]
JAVA_HOME = /usr/lib/jvm/java-1.6.0-openjdk-1.6.0.0.x86_64

[jpype]
recipe = zc.recipe.egg:custom
egg = JPype
find-links =
    http://downloads.sourceforge.net/project/jpype/JPype/0.5.4/JPype-0.5.4.2.zip
environment = java-env


[adhocracy]
recipe = zc.recipe.egg
dependent-scripts = true
eggs =
    adhocracy.core
    ipdb
interpreter = adhocracypy
initialization = import os;os.environ['JAVA_HOME'] = r'${java-env:JAVA_HOME}'
 
[omelette]
recipe = collective.recipe.omelette
eggs = ${adhocracy:eggs}

<<<<<<< HEAD
[test]
#see setup.cfg for nose (testrunner) options
recipe = zc.recipe.egg
eggs =
    adhocracy.core[test]
    adhocracy.dbgraph
    ipdb
    nose
    ipdbplugin
    coverage
    interlude
    nose-timer
scripts=
    nosetests=nosetests
initialization = import os;os.environ['JAVA_HOME'] = r'${java-env:JAVA_HOME}'
=======
>>>>>>> 0fdaf503

[sphinxbuilder]
recipe =  collective.recipe.sphinxbuilder
build = ${buildout:directory}/docs/build
source = ${buildout:directory}/docs/source
outputs = doctest html
extra-paths = ${buildout:directory}/src/adhocracy.core
eggs = ${adhocracy:eggs}

[pytest]
recipe = z3c.recipe.scripts
eggs =
  adhocracy.dbgraph[test]
  ipdb
  interlude
  pytest           
arguments = ['src/adhocracy.dbgraph'] + sys.argv[1:]
initialization = import os;os.environ['JAVA_HOME'] = r'${java-env:JAVA_HOME}'
<|MERGE_RESOLUTION|>--- conflicted
+++ resolved
@@ -85,24 +85,6 @@
 recipe = collective.recipe.omelette
 eggs = ${adhocracy:eggs}
 
-<<<<<<< HEAD
-[test]
-#see setup.cfg for nose (testrunner) options
-recipe = zc.recipe.egg
-eggs =
-    adhocracy.core[test]
-    adhocracy.dbgraph
-    ipdb
-    nose
-    ipdbplugin
-    coverage
-    interlude
-    nose-timer
-scripts=
-    nosetests=nosetests
-initialization = import os;os.environ['JAVA_HOME'] = r'${java-env:JAVA_HOME}'
-=======
->>>>>>> 0fdaf503
 
 [sphinxbuilder]
 recipe =  collective.recipe.sphinxbuilder
