[buildout]
#extensions = mr.developer
#index = http://d.pypi.python.org/simple
allow-hosts = *.python.org
prefer-final = false
show-picked-versions= true
extends =
    versions.cfg
versions = versions
parts =
     dirs
     source_env
     adhocracy
     omelette
     sphinx_documentation
     sphinx_build_adhocracy
     pytest
     tslint
     jshint
     flake
     pylint
     remove_double_quotes_in_python_files
     check_code
     pre_commit_hook
     nodejs
     rubygems
     compass
     compass.min
     stylesheets
     hologram
     styleguide
auto-checkout = *
develop =
     src/adhocracy
     src/substanced
     src/rubygemsrecipe

[dirs]
recipe = z3c.recipe.mkdir
paths = var/blobs
        var/uploads_tmp
        var/mail
        var/mail/cur
        var/mail/new
        var/mail/tmp

[source_env]
recipe = collective.recipe.template
input = inline:
   #!/bin/bash
   export PATH=${buildout:bin-directory}:$PATH
output =${buildout:directory}/source_env

[adhocracy]
recipe = zc.recipe.egg
dependent-scripts = true
eggs = adhocracy
       substanced
       repoze.profile
       requests
       ipdb
       pyramid_chameleon
frontend.static_dir = src/adhocracy/adhocracy/frontend/static

[omelette]
recipe = collective.recipe.omelette
eggs =
    ${flake:eggs}
    ${adhocracy:eggs}

[sphinx_build_adhocracy]
recipe = collective.recipe.template
input = inline:
    #!/bin/bash
    cd ${buildout:directory}/docs/
    make html text
output = ${buildout:bin-directory}/sphinx_build_adhocracy
mode = 755

[sphinx_documentation]
recipe = zc.recipe.egg
dependent-scripts = true
eggs = Sphinx
       sphinx-autodoc-annotation
       sphinxcontrib-zopeext 
       sphinxcontrib-napoleon
       adhocracy


[pytest]
# run: bin/py.test -s src/adhocracy/adhocracy
recipe = zc.recipe.egg
dependent-scripts = false
eggs =
  ipdb
  interlude
  pytest
  pytest-cov
  pytest-quickcheck
  adhocracy
  requests
  webtest
initialization =
  sys.argv[1:1] = [
                  '--capture=no',
                  '--strict',
                  '--tb=native',
                  '--cov=adhocracy',
                  '--cov-report=html',
                  '--cov-report=term',
                  ]

[flake]
recipe = zc.recipe.egg
eggs =
    flake8
    flake8_docstrings
    flake8-quotes
    pep8-naming

[tslint]
recipe = gp.recipe.node
npms = tslint

[jshint]
recipe = gp.recipe.node
npms = jshint

[pylint]
recipe = zc.recipe.egg
eggs =
    pylint
    ${adhocracy:eggs}
initialization =
    from pylint import run_pylint
    sys.argv[1:1] = [
      '--output-format=colorized',
      '--zope=y'
      ]
entry-points =
    pylint_adhoc=pylint:run_pylint
# pylint is broken, we have set a custom entry point
scripts =
    pylint=pylint_original
    pylint_adhoc=pylint

[check_code]
recipe = collective.recipe.template
input = inline:
    #!/bin/bash
    ${buildout:bin-directory}/flake8 --ignore=N805,D101,D102 --exclude=bootstrap.py,conf.py,.svn,CVS,.bzr,.hg,.git,__pycache__,test_* --max-complexity=14 src/adhocracy/adhocracy
    ${buildout:bin-directory}/scss-lint -c ${buildout:directory}/etc/scss-lint.yml ${buildout:directory}/src/adhocracy/adhocracy/frontend/static/stylesheets/scss/**
output = ${buildout:bin-directory}/check_code
mode = 755

[remove_double_quotes_in_python_files]
recipe = collective.recipe.template
input = inline:
    #!/bin/bash
    find $1 -name "*.py" | grep -v "bootstrap.py\|conf.py" | xargs sed -i "s/\"\"\"/3QUOTEMARKER/g"
    find $1 -name "*.py" | grep -v "bootstrap.py\|conf.py" | xargs sed -i "s/\"/\'/g"
    find $1 -name "*.py" | grep -v "bootstrap.py\|conf.py" | xargs sed -i "s/3QUOTEMARKER/\"\"\"/g"
output = ${buildout:bin-directory}/remove_double_quotes_in_python_files
mode = 755

[pre_commit_hook]
recipe = collective.recipe.template
input = inline:
    #!/bin/sh

    #check_code
        echo "\n\n"
        echo "Code validation pre commit hook: bin/check_code\n"
        echo "To disable run git commit --no-verify ... .\n\n"
        exec bin/check_code
output = ${buildout:directory}/.git/hooks/pre-commit
mode = 755

[nodejs]
recipe = gp.recipe.node
version = 0.10.21
npms = typescript tslint # FIXME: must be version 0.9.5-0.  how do i enforce this?
# a list of extra directory to add to NODE_PATH
#node-path =
scripts = tsc node tslint

[supervisor]
#not python 3 compatible
recipe = zc.recipe.egg
dependent-scripts = true
eggs = supervisor


[rubygems]
recipe = rubygemsrecipe
gems =
    sass==3.2.12
    compass==0.13.alpha.4
<<<<<<< HEAD
    hologram==1.0.1
=======
    scss-lint==0.24.0
>>>>>>> 1a290715

[compass]
recipe = collective.recipe.template
input = ${buildout:directory}/etc/compass.rb.in
output = ${buildout:directory}/etc/compass.rb

[compass.min]
recipe = collective.recipe.template
input = ${buildout:directory}/etc/compass.min.rb.in
output = ${buildout:directory}/etc/compass.min.rb

[stylesheets]
recipe = plone.recipe.command
command =
    ${buildout:bin-directory}/compass compile --force -c ${buildout:directory}/etc/compass.rb
    ${buildout:bin-directory}/compass compile --force -c ${buildout:directory}/etc/compass.min.rb
update-command = ${stylesheets:command}

[hologram]
recipe = collective.recipe.template
input = ${buildout:directory}/etc/hologram.yml.in
output = ${buildout:directory}/etc/hologram.yml
mode = 644

[styleguide]
recipe = plone.recipe.command
command =
    ${buildout:bin-directory}/hologram ${hologram:output}
update-command = ${styleguide:command}<|MERGE_RESOLUTION|>--- conflicted
+++ resolved
@@ -196,11 +196,8 @@
 gems =
     sass==3.2.12
     compass==0.13.alpha.4
-<<<<<<< HEAD
     hologram==1.0.1
-=======
     scss-lint==0.24.0
->>>>>>> 1a290715
 
 [compass]
 recipe = collective.recipe.template
