<<<<<<< HEAD
from time import sleep


class Test_Proposal:

    """User wants to create and see Proposals with multiple paragraphs."""

    def wait(self, condition, step=0.1, max_steps=10):
        """Wait for a condition to become true."""
        for i in range(max_steps):
            if condition():
                return True
            sleep(step)
        return False

    def create(self, listing, title, description="", paragraphs=[]):
        """Create a new Proposal."""
        listing.find_by_css(".navbar .button").first.click()
        form = listing.find_by_css(".listing-create-form").first

        form.find_by_css("[name='title']").first.fill(title)
        form.find_by_css("[name='description']").first.fill(description)
        for paragraph in paragraphs:
            form.find_by_css("[name='add-paragraph']").first.click()
            form.find_by_css("textarea")[-1].fill(paragraph)

        form.find_by_css("input[type='submit']").first.click()

    def test_create(self, browser, server_sample):
        register_url = server_sample.application_url + 'frontend_static/root.html'
        browser.visit(register_url)
        listing = browser.browser.find_by_css('.moving-column-content .listing').first
        self.create(listing, "sometitle")
        assert browser.browser.is_element_present_by_css(
                '.moving-column-content .listing .listing-element')

        element = listing.find_by_css('.listing-element')
        element_a =element.find_by_css('a').first
        assert self.wait(lambda: element_a.value)
        assert element_a.value == "sometitle"

        element_a.click()
        assert element.find_by_css('h1').first.value == "sometitle"
=======
from pytest import fixture

from .shared import wait
from .shared import get_listing_create_form


def create(listing, title, description='', paragraphs=[]):
    """Create a new Proposal."""
    form = get_listing_create_form(listing)

    form.find_by_css('[name="title"]').first.fill(title)
    form.find_by_css('[name="description"]').first.fill(description)
    for paragraph in paragraphs:
        form.find_by_css('[name="add-paragraph"]').first.click()
        form.find_by_css('textarea')[-1].fill(paragraph)

    form.find_by_css('input[type="submit"]').first.click()


@fixture
def proposal(browser):
    column = '.moving-column-content'
    listing = browser.browser.find_by_css(column + ' .listing').first

    create(listing, 'test proposal')

    browser.browser.is_element_present_by_css(column + ' .listing-element')
    element = listing.find_by_css('.listing-element')
    wait(lambda: element.text)

    return element


def test_create(browser):
    column = '.moving-column-content'
    listing = browser.browser.find_by_css(column + ' .listing').first

    create(listing, 'sometitle')

    # FIXME Proposal creation is too slow!! (often takes more than 1sec)
    # This will hopefully be fixed by the batch+high-level API.
    # After fixing, the higher wait_time attribute should be removed.
    assert browser.browser.is_element_present_by_css(
        column + ' .listing-element',
        wait_time=5)

    element = listing.find_by_css('.listing-element')
    element_a = element.find_by_css('a').first
    # FIXME Remove max_steps param once proposal creation is faster, see
    # above!!
    assert wait(lambda: element_a.text, max_steps=20)
    assert element_a.text == 'sometitle'

    element_a.click()
    assert element.find_by_css('h1').first.text == 'sometitle'
>>>>>>> 496169c0
<|MERGE_RESOLUTION|>--- conflicted
+++ resolved
@@ -1,48 +1,3 @@
-<<<<<<< HEAD
-from time import sleep
-
-
-class Test_Proposal:
-
-    """User wants to create and see Proposals with multiple paragraphs."""
-
-    def wait(self, condition, step=0.1, max_steps=10):
-        """Wait for a condition to become true."""
-        for i in range(max_steps):
-            if condition():
-                return True
-            sleep(step)
-        return False
-
-    def create(self, listing, title, description="", paragraphs=[]):
-        """Create a new Proposal."""
-        listing.find_by_css(".navbar .button").first.click()
-        form = listing.find_by_css(".listing-create-form").first
-
-        form.find_by_css("[name='title']").first.fill(title)
-        form.find_by_css("[name='description']").first.fill(description)
-        for paragraph in paragraphs:
-            form.find_by_css("[name='add-paragraph']").first.click()
-            form.find_by_css("textarea")[-1].fill(paragraph)
-
-        form.find_by_css("input[type='submit']").first.click()
-
-    def test_create(self, browser, server_sample):
-        register_url = server_sample.application_url + 'frontend_static/root.html'
-        browser.visit(register_url)
-        listing = browser.browser.find_by_css('.moving-column-content .listing').first
-        self.create(listing, "sometitle")
-        assert browser.browser.is_element_present_by_css(
-                '.moving-column-content .listing .listing-element')
-
-        element = listing.find_by_css('.listing-element')
-        element_a =element.find_by_css('a').first
-        assert self.wait(lambda: element_a.value)
-        assert element_a.value == "sometitle"
-
-        element_a.click()
-        assert element.find_by_css('h1').first.value == "sometitle"
-=======
 from pytest import fixture
 
 from .shared import wait
@@ -82,20 +37,13 @@
 
     create(listing, 'sometitle')
 
-    # FIXME Proposal creation is too slow!! (often takes more than 1sec)
-    # This will hopefully be fixed by the batch+high-level API.
-    # After fixing, the higher wait_time attribute should be removed.
     assert browser.browser.is_element_present_by_css(
-        column + ' .listing-element',
-        wait_time=5)
+        column + ' .listing-element')
 
     element = listing.find_by_css('.listing-element')
     element_a = element.find_by_css('a').first
-    # FIXME Remove max_steps param once proposal creation is faster, see
-    # above!!
-    assert wait(lambda: element_a.text, max_steps=20)
+    assert wait(lambda: element_a.text)
     assert element_a.text == 'sometitle'
 
     element_a.click()
-    assert element.find_by_css('h1').first.text == 'sometitle'
->>>>>>> 496169c0
+    assert element.find_by_css('h1').first.text == 'sometitle'