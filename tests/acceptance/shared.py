--- conflicted
+++ resolved
@@ -14,14 +14,6 @@
     return condition()
 
 
-<<<<<<< HEAD
-def get_listing_create_form(listing):
-    """Open and return the create form of a listing."""
-    button = listing.find_by_css('.navbar .button').first
-    wait(lambda: button.visible)
-    button.click()
-    return listing.find_by_css('.listing-create-form').first
-=======
 def fill_input(browser, css_selector, value):
     """Find `css_selector` and fill value."""
     element = browser.browser.find_by_css(css_selector).first
@@ -44,7 +36,9 @@
 
 def get_listing_create_form(listing) -> WebDriverElement:
     """Open and return the create form of a listing."""
-    listing.find_by_css('.navbar .button').first.click()
+    button = listing.find_by_css('.navbar .button').first
+    wait(lambda: button.visible)
+    button.click()
     return listing.find_by_css('.listing-create-form').first
 
 
@@ -60,5 +54,4 @@
     for element in listing.find_by_css('.listing-element'):
         wait(lambda: element.text, max_steps=20)
         if element.text == title:
-            return element
->>>>>>> 7708c47a
+            return element