"""Shared acceptance test functions."""
from splinter.driver.webdriver import WebDriverElement

from time import sleep


def wait(condition, step=0.1, max_steps=10) -> bool:
    """Wait for a condition to become true."""
    for i in range(max_steps - 1):
        if condition():
            return True
        else:
            sleep(step)
    return condition()

<<<<<<< HEAD

def fill_input(browser, css_selector, value):
    """Find `css_selector` and fill value."""
    element = browser.browser.find_by_css(css_selector).first
    element.fill(value)


def click_button(browser, css_selector):
    """Find `css_selector` and click."""
    element = browser.browser.find_by_css(css_selector).first
    element.click()


def title_is_in_listing(listing, title: str) -> bool:
    """Check that a listing element with text == `title` exists."""
    for element in listing.find_by_css('.listing-element'):
        wait(lambda: element.text, max_steps=5)
        if element.text == title:
            return True


def get_listing_create_form(listing) -> WebDriverElement:
=======
def get_listing_create_form(listing):
>>>>>>> 33dcbdf0
    """Open and return the create form of a listing."""
    listing.find_by_css('.navbar .button').first.click()
    return listing.find_by_css('.listing-create-form').first


def get_content_listing(browser) -> WebDriverElement:
    """Return the listing in the content column ."""
    content_column = browser.browser.find_by_css('.moving-column-content')
    listing = content_column.find_by_css('.listing')
    return listing


def get_list_element(listing, title):
    """Return list element with text == `title`."""
    for element in listing.find_by_css('.listing-element'):
        wait(lambda: element.text, max_steps=20)
        if element.text == title:
            return element<|MERGE_RESOLUTION|>--- conflicted
+++ resolved
@@ -13,7 +13,6 @@
             sleep(step)
     return condition()
 
-<<<<<<< HEAD
 
 def fill_input(browser, css_selector, value):
     """Find `css_selector` and fill value."""
@@ -36,9 +35,6 @@
 
 
 def get_listing_create_form(listing) -> WebDriverElement:
-=======
-def get_listing_create_form(listing):
->>>>>>> 33dcbdf0
     """Open and return the create form of a listing."""
     listing.find_by_css('.navbar .button').first.click()
     return listing.find_by_css('.listing-create-form').first
