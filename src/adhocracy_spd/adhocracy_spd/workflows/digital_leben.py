"""Digital leben workflow."""

# flake8: noqa

from adhocracy_core.workflows import add_workflow
from adhocracy_core.workflows.standard import standard_meta

<<<<<<< HEAD
digital_leben_meta = standard_meta \
                     .transform(('states', 'participate', 'acm'),
                                {'principals':                  ['participant', 'moderator', 'creator', 'initiator'],  # noqa
                                 'permissions':
                                 [['create_proposal',             None,          None,        None,     'Allow'],  # noqa
                                  ['edit_proposal',               None,          None,       'Allow',   'Allow'],  # noqa
                                  ['create_comment',             'Allow',       'Allow',      None,     'Allow'],  # noqa
                                  ['edit_comment',                None,          None,       'Allow',    None],  # noqa
                                  ['create_rate',                'Allow',        None,        None,      None],  # noqa
                                  ['edit_rate',                   None,          None,       'Allow',    None],  # noqa
                                 ]})
=======
digital_leben_meta =  standard_meta \
                      .transform(('states', 'participate', 'acm'),
                                 {'principals': [                   'participant', 'moderator', 'creator', 'initiator'],
                                'permissions':
                                  [['create_proposal',             None,          None,        None,     'Allow'],
                                   ['edit_proposal',               None,          None,       'Allow',   'Allow'],
                                   ['create_comment',             'Allow',       'Allow',      None,     'Allow'],
                                   ['edit_comment',                None,          None,       'Allow',    None  ],
                                   ['create_rate',                'Allow',        None,        None,      None  ],
                                   ['edit_rate',                   None,          None,       'Allow',    None  ],
                                   ]})
>>>>>>> 7a5dab7f


def includeme(config):
    """Add workflow."""
    add_workflow(config.registry, digital_leben_meta, 'digital_leben')<|MERGE_RESOLUTION|>--- conflicted
+++ resolved
@@ -5,31 +5,17 @@
 from adhocracy_core.workflows import add_workflow
 from adhocracy_core.workflows.standard import standard_meta
 
-<<<<<<< HEAD
-digital_leben_meta = standard_meta \
-                     .transform(('states', 'participate', 'acm'),
-                                {'principals':                  ['participant', 'moderator', 'creator', 'initiator'],  # noqa
-                                 'permissions':
-                                 [['create_proposal',             None,          None,        None,     'Allow'],  # noqa
-                                  ['edit_proposal',               None,          None,       'Allow',   'Allow'],  # noqa
-                                  ['create_comment',             'Allow',       'Allow',      None,     'Allow'],  # noqa
-                                  ['edit_comment',                None,          None,       'Allow',    None],  # noqa
-                                  ['create_rate',                'Allow',        None,        None,      None],  # noqa
-                                  ['edit_rate',                   None,          None,       'Allow',    None],  # noqa
-                                 ]})
-=======
 digital_leben_meta =  standard_meta \
                       .transform(('states', 'participate', 'acm'),
-                                 {'principals': [                   'participant', 'moderator', 'creator', 'initiator'],
-                                'permissions':
+                                 {'principals': [                 'participant', 'moderator', 'creator', 'initiator'],
+                                  'permissions':
                                   [['create_proposal',             None,          None,        None,     'Allow'],
                                    ['edit_proposal',               None,          None,       'Allow',   'Allow'],
                                    ['create_comment',             'Allow',       'Allow',      None,     'Allow'],
                                    ['edit_comment',                None,          None,       'Allow',    None  ],
                                    ['create_rate',                'Allow',        None,        None,      None  ],
                                    ['edit_rate',                   None,          None,       'Allow',    None  ],
-                                   ]})
->>>>>>> 7a5dab7f
+                                  ]})
 
 
 def includeme(config):
