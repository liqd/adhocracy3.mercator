[versions]
Sphinx = 1.3.5
Jinja2 = 2.7.3
MarkupSafe = 0.23
PasteDeploy = 1.5.2
Pygments = 2.0.2
WebOb = 1.5.1
WebTest = 2.0.18
astroid = 1.3.4
bowerrecipe = 0.2
collective.recipe.omelette = 0.16
<<<<<<< HEAD
collective.recipe.supervisor = 0.19
=======
collective.recipe.supervisor = 0.20
>>>>>>> 1b7a0f85
collective.recipe.template = 1.13
contexttimer = 0.3.1
python-coveralls = 2.5.0
sh = 1.11
coverage = 3.7.1
deform = 2.0a2
docutils = 0.12
flake8 = 2.4.1
flake8-docstrings = 0.2.1.post1
flake8-quotes = 0.0.1
gp.recipe.node = 0.12.7.1
hypatia = 0.3
logilab-common = 0.63.2
mccabe = 0.3.1
meld3 = 1.0.0
mr.developer = 1.31
pep8 = 1.5.7
pep8-naming = 0.3.3
peppercorn = 0.5
pip = 7.1.2
plone.recipe.command = 1.1
profilehooks = 1.7.1
pudb = 2015.2
py = 1.4.30
pycallgraph = 1.0.1
pyflakes = 0.8.1
pylint = 1.4.1
pyramid-zodbconn = 0.7
pyrsistent = 0.11.0
pytest-pyramid = 0.1.1
pytest-timeout = 0.5
repoze.sendmail = 4.2
requests = 2.5.1
rubygemsrecipe = 0.2.2
selenium = 2.44.0
Babel = 1.3
repoze.sphinx.autointerface = 0.7.1
snowballstemmer = 1.2.0
transifex-client = 0.11b3
urwid = 1.3.0
venusian = 1.0
waitress = 0.8.9
z3c.checkversions = 0.5
z3c.recipe.mkdir = 0.6
zc.buildout = 2.4.4
zc.recipe.egg = 2.0.3
zdaemon = 4.0.1
zodbpickle = 0.6.0

# Required by:
# ZODB==4.1.0
# hypatia==0.3
BTrees = 4.2.0

# Required by:
# pyramid-chameleon==0.3
Chameleon = 2.22

# Required by:
# adhocracy-core==0.0
Pillow = 2.7.0

# Required by:
# substanced==0.0
PyYAML = 3.11

# Required by:
# ZODB==4.1.0
# zdaemon==4.0.1
# zodburi==2.0
ZConfig = 3.0.4

# Required by:
# zodburi==2.0
ZEO = 4.1.0

# Required by:
# substanced==0.0
ZODB = 4.2.0

# Required by:
# adhocracy-core==0.0
autobahn = 0.9.6

# Required by:
# WebTest==2.0.18
beautifulsoup4 = 4.4.0

# Required by:
# adhocracy-core==0.0
colander = 1.0

# Required by:
# substanced==0.0
cryptacular = 1.4.1

# Required by:
# adhocracy-core==0.0
gunicorn = 19.2.1

# Required by:
# gp.recipe.node==0.10.28.0
hexagonit.recipe.cmmi = 2.0

# Required by:
# gp.recipe.phantomjs==1.9.7.2
hexagonit.recipe.download = 1.7

# Required by:
# colander==1.0
iso8601 = 0.1.10

# Required by:
# zodburi==2.0
mock = 1.0.1

# Required by:
# cryptacular==1.4.1
pbkdf2 = 1.3

# Required by:
# flake8-docstrings==0.2.1.post1
pep257 = 0.7.0

# Required by:
# ZODB==4.1.0
# hypatia==0.3
persistent = 4.1.1

# Required by:
# adhocracy-core==0.0
# pyramid-mako==1.0.2
# pytest-pyramid==0.1.1
pyramid = 1.6.1
pyramid_bython = 0.1

# Required by:
# adhocracy-frontend==0.0
pyramid-cachebust = 0.1.1

# Required by:
# adhocracy-core==0.0
# substanced==0.0
pyramid-chameleon = 0.3

# Required by:
# adhocracy-core==0.0
pyramid-debugtoolbar = 2.4.2

# Required by:
# adhocracy-core==0.0
pyramid-exclog = 0.7

# Required by:
# substanced==0.0
pyramid-mailer = 0.14.1

# Required by:
# adhocracy-frontend==0.0
pyramid-mako = 1.0.2

# Required by:
# adhocracy-core==0.0
pyramid-tm = 0.12.1

# Required by:
# pytest-pyramid==0.1.1
pytest = 2.8.2

# Required by:
# gp.recipe.node==0.10.28.0
python-archive = 0.2

# Required by:
# substanced==0.0
python-magic = 0.4.6

# Required by:
# substanced==0.0
pytz = 2014.10

# Required by:
# pyramid-debugtoolbar==2.3
repoze.lru = 0.6

# Required by:
# flake8-quotes==0.0.1
# hexagonit.recipe.download==1.7
# mr.developer==1.31
# pyramid==1.5.2
# z3c.checkversions==0.5
# zc.recipe.egg==2.0.1
setuptools = 18.3.2

# Required by:
# WebTest==2.0.18
# pylint==1.4.1
# rubygemsrecipe==0.2.1
# websocket-client==0.23.0
six = 1.9.0

# Required by:
# substanced==0.0
statsd = 3.0.1

# Required by:
# pyramid-tm==0.10
transaction = 1.4.4

# Required by:
# colander==1.0
translationstring = 1.3

# Required by:
# adhocracy-core==0.0
websocket-client = 0.23.0

# Required by:
# ZODB==4.1.0
zc.lockfile = 1.1.0

# Required by:
# pyramid-zodbconn==0.7
zodburi = 2.0

# Required by:
# substanced==0.0
zope.component = 4.2.1

# Required by:
# substanced==0.0
zope.copy = 4.0.3

# Required by:
# substanced==0.0
zope.deprecation = 4.1.2

# Required by:
# zope.component==4.2.1
zope.event = 4.0.3

# Required by: repoze.sphinx.autointerface==0.7.1
zope.interface = 4.1.2

# unsorted
Genshi = 0.7
argh = 0.26.1
args = 0.1.0
buildout.requirements = 0.2.2
collective.recipe.genshi = 1.0
lingua = 3.10
multipledispatch = 0.4.8
pathtools = 0.1.2
polib = 1.0.7
polytester = 1.2.0
testfixtures = 4.1.2<|MERGE_RESOLUTION|>--- conflicted
+++ resolved
@@ -9,11 +9,7 @@
 astroid = 1.3.4
 bowerrecipe = 0.2
 collective.recipe.omelette = 0.16
-<<<<<<< HEAD
-collective.recipe.supervisor = 0.19
-=======
 collective.recipe.supervisor = 0.20
->>>>>>> 1b7a0f85
 collective.recipe.template = 1.13
 contexttimer = 0.3.1
 python-coveralls = 2.5.0
