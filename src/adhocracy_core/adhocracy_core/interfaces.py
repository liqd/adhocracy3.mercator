--- conflicted
+++ resolved
@@ -144,11 +144,7 @@
     meta = Attribute('SheetMetadata')
     registry = Attribute('pyramid registry')
 
-<<<<<<< HEAD
-    def set(appstruct,  # noqa
-=======
     def set(appstruct,
->>>>>>> 7a5dab7f
             omit=(),
             send_event=True,
             request=None,
@@ -161,7 +157,7 @@
         :param omit_readonly: do not store readonly ``appstruct`` data.
         """
 
-    def get(params: dict={}, add_back_references=True) -> dict:  # noqa
+    def get(params: dict={}, add_back_references=True) -> dict:
         """ Get ``appstruct`` dictionary data.
 
         :param params: optional parameters that can modify the appearance
@@ -170,7 +166,7 @@
         :param add_backrefs: allow to omit back references
         """
 
-    def get_cstruct(request, params: dict={}):  # noqa
+    def get_cstruct(request, params: dict={}):
         """Return cstruct data.
 
         Bind `request` and `context` (self.context) to colander schema
@@ -180,7 +176,7 @@
         of the returned dictionary, e.g. query parameters in a GET request
         """
 
-    def delete_field_values(fields: [str]):  # noqa
+    def delete_field_values(fields: [str]):
         """Delete values for every field name in `fields`."""
 
 
@@ -269,16 +265,16 @@
     def items() -> Iterable:
         """ Return (name, value) pairs of subobjects in the folder."""
 
-    def get(name: str, default=None) -> object:  # noqa
+    def get(name: str, default=None) -> object:
         """ Get subobject by name.
 
         :raises substanced.folder.FolderKeyError: if `name` is not in this pool
         """
 
-    def __contains__(name) -> bool:  # noqa
+    def __contains__(name) -> bool:
         """Check if this pool contains an subobject named by name."""
 
-    def add(name: str, other) -> str:  # noqa
+    def add(name: str, other) -> str:
         """ Add subobject other.
 
         :returns: The name used to place the subobject in the
@@ -286,7 +282,7 @@
         ``self.check_name(name)``).
         """
 
-    def check_name(name: str) -> str:  # noqa
+    def check_name(name: str) -> str:
         """ Check that the passed name is valid.
 
         :returns: The name.
@@ -295,16 +291,16 @@
         :raises ValueError: if 'name' contains '@@', slashes or is empty.
         """
 
-    def next_name(subobject, prefix='') -> str:  # noqa
+    def next_name(subobject, prefix='') -> str:
         """Return Name for subobject."""
 
-    def add_next(subobject, prefix='') -> str:  # noqa
+    def add_next(subobject, prefix='') -> str:
         """Add new subobject and auto generate name."""
 
-    def add_service(service_name: str, other) -> str:  # noqa
+    def add_service(service_name: str, other) -> str:
         """Add a term:`service` to this folder named `service_name`."""
 
-    def find_service(service_name: str, *sub_service_names) -> IResource:  # noqa
+    def find_service(service_name: str, *sub_service_names) -> IResource:
         """ Return a :term:`service` named by `service_name`.
 
         :param service_name: Search in this pool and his :term:`lineage` for a
@@ -354,7 +350,7 @@
     Uses class attributes "target_*" and "source_*" to set tagged values.
     """
 
-    def __init__(self, *arg, **kw):  # noqa
+    def __init__(self, *arg, **kw):
         try:
             attrs = arg[2] or {}
         except IndexError:
@@ -482,21 +478,17 @@
 
     """ITokenManger interface."""
 
-<<<<<<< HEAD
-    def create_token(userid: str) -> str:  # noqa
-=======
     def create_token(userid: str) -> str:
->>>>>>> 7a5dab7f
         """ Create authentication token for :term:`userid`."""
 
-    def get_user_id(token: str) -> str:  # noqa
+    def get_user_id(token: str) -> str:
         """ Get :term:`userid` for authentication token.
 
         :returns: user id for this token
         :raises KeyError: if there is no corresponding `userid`
         """
 
-    def delete_token(token: str):  # noqa
+    def delete_token(token: str):
         """ Delete authentication token."""
 
 
@@ -683,23 +675,23 @@
 
     """Adapter responsible for returning a user or get info about it."""
 
-    def get_roleids(userid: str) -> list:  # noqa
+    def get_roleids(userid: str) -> list:
         """Return the roles for :term:`userid` or `None`.
 
         We return 'None' if the the user does not exists to provide a similar
         behavior as :func:`substanced.interfaces.IUserLocator.get_groupids`.
         """
 
-    def get_group_roleids(userid: str) -> list:  # noqa
+    def get_group_roleids(userid: str) -> list:
         """Return the group roleids for :term:`userid` or None."""
 
-    def get_groupids(userid: str) -> list:  # noqa
+    def get_groupids(userid: str) -> list:
         """Get :term:`groupid`s for term:`userid` or return None."""
 
-    def get_groups(userid: str) -> list:  # noqa
+    def get_groups(userid: str) -> list:
         """Get :term:`group`s for term:`userid` or return None."""
 
-    def get_user_by_activation_path(activation_path: str) -> IResource:  # noqa
+    def get_user_by_activation_path(activation_path: str) -> IResource:
         """Find user per activation path or return None."""
 
 
@@ -711,11 +703,7 @@
 
     role_prefix = Attribute('Prefix to generate the :term:`roleid`')
 
-<<<<<<< HEAD
-    def permits(context,  # noqa
-=======
     def permits(context,
->>>>>>> 7a5dab7f
                 principals: list,
                 permission: str) -> ACLPermitsResult:
         """Check that one `principal` has the `permission` for `context`.
@@ -783,7 +771,7 @@
 
     """Strategy to set http cache headers."""
 
-    def set_cache_headers_for_mode(mode: HTTPCacheMode):  # noqa
+    def set_cache_headers_for_mode(mode: HTTPCacheMode):
         """Set response cache headers according to :class:`HTTPCacheMode`."""
 
     def check_conditional_request():
@@ -794,9 +782,5 @@
 
     """IAdhocracyWorkflow interface."""
 
-<<<<<<< HEAD
-    def get_next_states(context, request: IRequest) -> [str]:  # noqa
-=======
     def get_next_states(context, request: IRequest) -> [str]:
->>>>>>> 7a5dab7f
         """Get states you can trigger a transition to."""