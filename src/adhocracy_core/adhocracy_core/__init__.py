--- conflicted
+++ resolved
@@ -59,14 +59,11 @@
     settings = config.registry.settings
     config.include('pyramid_zodbconn')
     config.include('pyramid_exclog')
-<<<<<<< HEAD
+    config.include('pyramid_mako')
+    config.hook_zca()  # enable global adapter lookup (used by adhocracy.utils)
+    authz_policy = RoleACLAuthorizationPolicy()
     config.hook_zca()  # global adapter lookup (used by adhocracy_core.utils)
     authz_policy = RoleACLAuthorizationPolicy()
-=======
-    config.include('pyramid_mako')
-    config.hook_zca()  # enable global adapter lookup (used by adhocracy.utils)
-    authz_policy = ACLAuthorizationPolicy()
->>>>>>> 62d30a92
     config.set_authorization_policy(authz_policy)
     authn_secret = settings.get('substanced.secret')
     authn_timeout = 60 * 60 * 24 * 30
