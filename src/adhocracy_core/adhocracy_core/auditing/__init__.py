"""Log which user modifies resources in additional 'audit' database."""
import transaction
import substanced.util

from pyramid.i18n import TranslationStringFactory
from pyramid.i18n import TranslationString
<<<<<<< HEAD
from pyramid.i18n import get_localizer
=======
from pyramid.httpexceptions import HTTPError
>>>>>>> 184af58f
from pyramid.registry import Registry
from pyramid.traversal import find_interface
from pyramid.traversal import resource_path
from pyramid.request import Request
from pyramid.response import Response
from substanced.util import find_service
from BTrees.OOBTree import OOBTree
from logging import getLogger
from adhocracy_core.events import ActivitiesAddedToAuditLog
from adhocracy_core.sheets.metadata import IMetadata
from adhocracy_core.sheets.principal import IUserBasic
from adhocracy_core.sheets.title import ITitle
from adhocracy_core.sheets.tags import ITags
from adhocracy_core.sheets.versions import IVersionable
from adhocracy_core.utils import now
from adhocracy_core.interfaces import IItem
from adhocracy_core.interfaces import IItemVersion
from adhocracy_core.interfaces import IResource
from adhocracy_core.interfaces import ISheet
from adhocracy_core.interfaces import ChangelogMetadata
from adhocracy_core.interfaces import VisibilityChange
from adhocracy_core.interfaces import SerializedActivity
from adhocracy_core.interfaces import ActivityType
from adhocracy_core.interfaces import Activity
from adhocracy_core.resources.comment import IComment
from adhocracy_core.utils import get_iresource

logger = getLogger(__name__)


_ = TranslationStringFactory('adhocracy')


class AuditLog(OOBTree):
    """An Auditlog composed of audit entries.

    This is a dictionary (:class:`collections.abc.Mapping`) with key
    :class:`datetime.datetime` and value
    :class:`adhocracy_core.interfaces.SerializedActivity`.

    The methods `items`, `keys`, and `values` have the additional kwargs
    `max_key` and `min_key` to allow range queries::

       january = datetime(2015, 1, 1)
       february = datetime(2015, 2, 1)
       audit = get_auditlog(context)
       audit.items(min=january, max=february)
       ...

    """

    def add(self, activity: Activity) -> None:
        """Serialize `activity` and store in audit log."""
        kwargs = {'object_path': resource_path(activity.object),
                  'type': activity.type,
                  }
        if activity.subject:
            kwargs['subject_path'] = resource_path(activity.subject)
        if activity.target:
            kwargs['target_path'] = resource_path(activity.target)
        if activity.sheet_data:
            kwargs['sheet_data'] = activity.sheet_data
        entry = SerializedActivity()._replace(**kwargs)
        self[activity.published] = entry


def get_auditlog(context: IResource) -> AuditLog:
    """Return the auditlog."""
    return substanced.util.get_auditlog(context)


def set_auditlog(context: IResource) -> None:
    """Set an auditlog for the context."""
    conn = context._p_jar
    try:
        connection = conn.get_connection('audit')
    except KeyError:
        return
    root = connection.root()
    if 'auditlog' in root:
        return
    auditlog = AuditLog()
    root['auditlog'] = auditlog


def add_to_auditlog(activities: [Activity],
                    request: Request) -> None:
    """Add activities to the audit database.

    The audit database is created if missing. If the `zodbconn.uri.audit`
    value is not specified in the config, auditing does not happen.
    """
    auditlog = get_auditlog(request.root)
    event = ActivitiesAddedToAuditLog(auditlog, activities, request)
    request.registry.notify(event)
    if auditlog is None:
        return
    for activity in activities:
        auditlog.add(activity)


def update_auditlog_callback(request: Request, response: Response) -> None:
    """Add activities caused by current `request` to the auditlog.

    This is a response-callback that runs after a request has finished. To
    store the audit entry it adds an additional transaction.
    """
<<<<<<< HEAD
    changes = _filter_trival_changes(request)
    if changes:
        activities = _create_activities(changes, request)
        activities = _add_name_to_activities(activities, request)
        add_to_auditlog(activities, request)
        transaction.commit()
=======
    if isinstance(response, HTTPError):
        return
    changelog = request.registry.changelog
    changes = _filter_trival_changes(changelog.values(), request.registry)
    activities = _create_activities(changes, request)
    activities = _add_name_to_activities(activities, request.registry)
    add_to_auditlog(activities, request)
    transaction.commit()
>>>>>>> 184af58f


def _filter_trival_changes(request: Request) -> []:
    changes = request.registry.changelog.values()
    return [x for x in changes if
            _is_activity(x)
            and not x.autoupdated
            and not _is_first_version(x, request.registry)
            ]


def _is_activity(change: ChangelogMetadata) -> bool:
    data_changed = change.created or change.modified
    visibility_changed = change.visibility in [VisibilityChange.concealed,
                                               VisibilityChange.revealed]
    return data_changed or visibility_changed


def _is_first_version(change: ChangelogMetadata, registry) -> bool:
    is_version = IItemVersion.providedBy(change.resource)
    if is_version:
        follows = registry.content.get_sheet_field(change.resource,
                                                   IVersionable,
                                                   'follows')
        return follows == []
    else:
        return False


def _create_activities(changes: [ChangelogMetadata],
                       request: Request) -> [Activity]:
    activities = []
    for change in changes:
        activity_type = _get_entry_name(change)
        sheets = _get_content_sheets(change, request)
        sheet_data = _get_sheet_data(sheets)
        object = _get_object(change)
        target = _get_target(object)
        activity = Activity()._replace(subject=request.user,
                                       type=activity_type,
                                       object=object,
                                       sheet_data=sheet_data,
                                       target=target,
                                       published=now(),
                                       )
        activities.append(activity)
    return activities


def _get_entry_name(change: ChangelogMetadata) -> str:
    if change.created:
        if IItemVersion.providedBy(change.resource):
            return ActivityType.update
        else:
            return ActivityType.add
    elif change.modified:
        return ActivityType.update
    elif change.visibility == VisibilityChange.concealed:
        return ActivityType.remove
    else:
        raise ValueError('Invalid change state', change)


def _get_content_sheets(change: ChangelogMetadata, request: Request) -> []:
    if change.created:
        sheets = request.registry.content.get_sheets_create(change.resource,
                                                            request=request)
    else:
        sheets = request.registry.content.get_sheets_edit(change.resource,
                                                          request=request)
    disabled = [IMetadata]
    return [s for s in sheets if s.meta.isheet not in disabled]


def _get_sheet_data(sheets: [ISheet]) -> {}:
    sheet_data = []
    for sheet in sheets:
            sheet_data.append({sheet.meta.isheet:
                               sheet.serialize(add_back_references=False)})
    return sheet_data


def _get_target(object: IResource) -> IResource:
    if IComment.providedBy(object):
        # assuming all comments from one service are commenting a
        # single process content
        comments_service = find_service(object, 'comments')
        commented_content = comments_service and comments_service.__parent__
        return commented_content
    else:
        return object.__parent__


def _get_object(change: ChangelogMetadata) -> IResource:
    if IItemVersion.providedBy(change.resource):
        item = find_interface(change.resource, IItem)
        return item
    else:
        return change.resource


def _add_name_to_activities(activities: [Activity],
                            request: Request) -> [Activity]:
    activities_with_name = []
    for activity in activities:
        name = generate_activity_name(activity, request)
        activities_with_name.append(activity._replace(name=name))
    return activities_with_name


def generate_activity_name(activity: Activity,
                           request: Request) -> TranslationString:
    """Create name for activity and return translation string.

    The following variables are provided for the translation string:

        - `subject_name`
        - `object_type_name`
        - `target_title`
    """
    registry = request.registry
    mapping = {'subject_name': _get_subject_name(activity.subject, registry),
               'object_type_name': _get_type_name(activity.object, request),
               'target_title': _get_title(activity.target, registry),
               }
    if activity.type == ActivityType.add:
        name = _('activity_name_add',
                 mapping=mapping,
                 default=u'${subject_name} added a ${object_type_name} to '
                         '${target_title}.')
    elif activity.type == ActivityType.update:
        name = _('activity_name_update',
                 mapping=mapping,
                 default=u'${subject_name} updated ${object_type_name}')
    elif activity.type == ActivityType.remove:
        name = _('activity_name_remove',
                 mapping=mapping,
                 default=u'${subject_name} removed a ${object_type_name} from '
                         '${target_title}.')
    else:
        name = _('activity_missing', mapping=mapping)
    return name


def generate_activity_description(activity: Activity,
                                  request: Request) -> TranslationString:
    """Create description for activity and return translation string.

    The following variables are provided for the translation string:

        - `subject_name`
        - `object_type_name`
        - `object_title`
        - `target_type_name`
        - `target_title`
    """
    registry = request.registry
    mapping = {'subject_name': _get_subject_name(activity.subject, registry),
               'object_title': _get_title(activity.object, registry),
               'object_type_name': _get_type_name(activity.object, request),
               'target_title': _get_title(activity.target, registry),
               'target_type_name': _get_type_name(activity.target, request),
               }
    if activity.type == ActivityType.add:
        name = _('activity_description_add',
                 mapping=mapping,
                 default=u'${subject_name} added the ${object_type_name} '
                         '"${object_title}" to ${target_type_name} '
                         '"${target_title}".')
    elif activity.type == ActivityType.update:
        name = _('activity_description_update',
                 mapping=mapping,
                 default=u'${subject_name} updated ${object_type_name} '
                         '"${object_title}".')
    elif activity.type == ActivityType.remove:
        name = _('activity_description_remove',
                 mapping=mapping,
                 default=u'${subject_name} removed the ${object_type_name} '
                         '"${object_title}" from ${target_type_name} '
                         '"${target_title}".')
    else:
        name = _('activity_missing', mapping=mapping)
    return name


def _get_subject_name(user: IUserBasic, registry: Registry) -> str:
    if user is None:
        name = 'Application'
    else:
        name = registry.content.get_sheet_field(user, IUserBasic, 'name')
    return name


def _get_type_name(context: IResource, request: Request) -> str:
    localizer = get_localizer(request)
    if context is None:
        translated_name = ''
    else:
        iresource = get_iresource(context)
        name = request.registry.content.resources_meta[iresource].content_name
        translated_name = localizer.translate(name)
    return translated_name


def _get_title(context: IResource, registry: Registry) -> str:
    from adhocracy_core.sheets.comment import IComment
    if IItem.providedBy(context):
        context = registry.content.get_sheet_field(context, ITags, 'LAST')
    if ITitle.providedBy(context):
        name = registry.content.get_sheet_field(context, ITitle, 'title')
    elif IComment.providedBy(context):
        name = registry.content.get_sheet_field(context, IComment, 'content')
    else:
        name = ''
    return name<|MERGE_RESOLUTION|>--- conflicted
+++ resolved
@@ -4,11 +4,8 @@
 
 from pyramid.i18n import TranslationStringFactory
 from pyramid.i18n import TranslationString
-<<<<<<< HEAD
 from pyramid.i18n import get_localizer
-=======
 from pyramid.httpexceptions import HTTPError
->>>>>>> 184af58f
 from pyramid.registry import Registry
 from pyramid.traversal import find_interface
 from pyramid.traversal import resource_path
@@ -116,23 +113,14 @@
     This is a response-callback that runs after a request has finished. To
     store the audit entry it adds an additional transaction.
     """
-<<<<<<< HEAD
+    if isinstance(response, HTTPError):
+        return
     changes = _filter_trival_changes(request)
     if changes:
         activities = _create_activities(changes, request)
         activities = _add_name_to_activities(activities, request)
         add_to_auditlog(activities, request)
         transaction.commit()
-=======
-    if isinstance(response, HTTPError):
-        return
-    changelog = request.registry.changelog
-    changes = _filter_trival_changes(changelog.values(), request.registry)
-    activities = _create_activities(changes, request)
-    activities = _add_name_to_activities(activities, request.registry)
-    add_to_auditlog(activities, request)
-    transaction.commit()
->>>>>>> 184af58f
 
 
 def _filter_trival_changes(request: Request) -> []:
