--- conflicted
+++ resolved
@@ -130,13 +130,7 @@
     if change.created:
         return AuditlogAction.created
     elif change.modified:
-<<<<<<< HEAD
-        return AuditActionName.modified
-=======
         return AuditlogAction.modified
-    elif change.visibility == VisibilityChange.invisible:
-        return AuditlogAction.invisible
->>>>>>> 2c393ec4
     elif change.visibility == VisibilityChange.concealed:
         return AuditlogAction.concealed
     elif change.visibility == VisibilityChange.revealed:
