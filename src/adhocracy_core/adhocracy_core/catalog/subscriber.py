--- conflicted
+++ resolved
@@ -16,11 +16,8 @@
 from adhocracy_core.sheets.versions import IVersionable
 from adhocracy_core.sheets.rate import IRateable
 from adhocracy_core.sheets.badge import IBadgeAssignment
-<<<<<<< HEAD
 from adhocracy_core.sheets.badge import IBadgeable
-=======
 from adhocracy_core.sheets.workflow import IWorkflowAssignment
->>>>>>> 89dade15
 from adhocracy_core.utils import list_resource_with_descendants
 from adhocracy_core.utils import get_sheet_field
 
@@ -64,7 +61,6 @@
         catalogs.reindex_index(res, 'private_visibility')
 
 
-<<<<<<< HEAD
 def reindex_item_badge(event):
     """Reindex `item_badge` for all item versions of èvent.object."""
     catalogs = find_service(event.object, 'catalogs')
@@ -72,7 +68,8 @@
     versionables = (c for c in children if IVersionable.providedBy(c))
     for versionable in versionables:
         catalogs.reindex_index(versionable, 'item_badge')
-=======
+
+
 def reindex_workflow_state(event):
     """Reindex the workflow_state index for item and its versions."""
     catalogs = find_service(event.object, 'catalogs')
@@ -81,7 +78,6 @@
     versionables = (c for c in children if IVersionable.providedBy(c))
     for versionable in versionables:
         catalogs.reindex_index(versionable, 'workflow_state')
->>>>>>> 89dade15
 
 
 def includeme(config):
@@ -101,15 +97,12 @@
     config.add_subscriber(reindex_badge,
                           IResourceCreatedAndAdded,
                           object_iface=IBadgeAssignment)
-<<<<<<< HEAD
     config.add_subscriber(reindex_item_badge,
                           ISheetBackReferenceModified,
                           object_iface=IItem,
                           event_isheet=IBadgeable)
-=======
     config.add_subscriber(reindex_workflow_state,
                           IResourceSheetModified,
                           event_isheet=IWorkflowAssignment)
->>>>>>> 89dade15
     # add subscriber to updated allowed index
     config.scan('substanced.objectmap.subscribers')