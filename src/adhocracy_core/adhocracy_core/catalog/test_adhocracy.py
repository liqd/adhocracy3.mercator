from unittest.mock import Mock
from pyramid import testing
from pytest import fixture
from pytest import mark


def test_create_adhocracy_catalog_indexes():
    from substanced.catalog import Keyword
    from .adhocracy import AdhocracyCatalogIndexes
    from .adhocracy import Reference
    inst = AdhocracyCatalogIndexes()
    assert isinstance(inst.tag, Keyword)
    assert isinstance(inst.reference, Reference)


@mark.usefixtures('integration')
def test_create_adhocracy_catalog(pool_graph, registry):
    from substanced.catalog import Catalog
    context = pool_graph
    catalogs = registry.content.create('Catalogs')
    context.add_service('catalogs', catalogs, registry=registry)
    catalogs.add_catalog('adhocracy')

    assert isinstance(catalogs['adhocracy'], Catalog)
    assert 'tag' in catalogs['adhocracy']
    assert 'reference' in catalogs['adhocracy']
    assert 'rate' in catalogs['adhocracy']
    assert 'rates' in catalogs['adhocracy']
    assert 'like' in catalogs['adhocracy']
    assert 'likes' in catalogs['adhocracy']
    assert 'creator' in catalogs['adhocracy']
    assert 'item_creation_date' in catalogs['adhocracy']
    assert 'item_badge' in catalogs['adhocracy']
    assert 'private_visibility' in catalogs['adhocracy']
    assert 'badge' in catalogs['adhocracy']
    assert 'title' in catalogs['adhocracy']
    assert 'workflow_state' in catalogs['adhocracy']
    assert 'user_name' in catalogs['adhocracy']
    assert 'private_user_email' in catalogs['adhocracy']
    assert 'private_user_activation_path' in catalogs['adhocracy']


class TestIndexMetadata:

    @fixture
    def registry(self, registry_with_content):
        return registry_with_content

    @fixture
    def mock_sheet(self, mock_sheet, registry):
        from adhocracy_core.sheets.metadata import IMetadata
        mock_sheet.meta = mock_sheet.meta._replace(isheet=IMetadata)
        registry.content.get_sheet.return_value = mock_sheet
        return mock_sheet

    def test_creator_exists(self, context, mock_sheet):
        from .adhocracy import index_creator
        context['user1'] = testing.DummyResource()
        mock_sheet.get.return_value = {'creator': context['user1']}
        assert index_creator(context, 'default') == '/user1'

    def test_creator_does_not_exists(self, context, mock_sheet):
        from .adhocracy import index_creator
        context['user1'] = testing.DummyResource()
        mock_sheet.get.return_value = {'creator': ''}
        assert index_creator(context, 'default') == ''

    def test_item_creation_date(self, context, mock_sheet):
        import datetime
        from .adhocracy import index_item_creation_date
        context['user1'] = testing.DummyResource()
        some_date = datetime.datetime(2009, 7, 12)
        mock_sheet.get.return_value = {'item_creation_date': some_date}
        assert index_item_creation_date(context, 'default') == some_date


@mark.usefixtures('integration')
def test_includeme_register_index_creator(registry):
    from adhocracy_core.sheets.metadata import IMetadata
    from substanced.interfaces import IIndexView
    assert registry.adapters.lookup((IMetadata,), IIndexView,
                                    name='adhocracy|creator')


def test_index_visibility_visible(context):
    from .adhocracy import index_visibility
    assert index_visibility(context, 'default') == ['visible']


def test_index_visibility_deleted(context):
    from .adhocracy import index_visibility
    assert index_visibility(context, 'default') == ['visible']
    context.deleted = True
    assert index_visibility(context, 'default') == ['deleted']


def test_index_visibility_hidden(context):
    from .adhocracy import index_visibility
    context.hidden = True
    assert index_visibility(context, 'default') == ['hidden']


def test_index_visibility_both(context):
    from .adhocracy import index_visibility
    context.deleted = True
    context.hidden = True
    assert sorted(index_visibility(context, 'default')) == ['deleted', 'hidden']


@mark.usefixtures('integration')
def test_includeme_register_index_visibilityreator(registry):
    from adhocracy_core.sheets.metadata import IMetadata
    from substanced.interfaces import IIndexView
    assert registry.adapters.lookup((IMetadata,), IIndexView,
                                    name='adhocracy|private_visibility')


class TestIndexRate:

    @fixture
    def registry(self, registry_with_content):
        return registry_with_content

    @fixture
    def item(self, pool, service):
        pool['rates'] = service
        return pool

    @fixture
    def mock_rate_sheet(self, mock_sheet):
        from copy import deepcopy
        from adhocracy_core.sheets.rate import IRate
        mock_sheet = deepcopy(mock_sheet)
        mock_sheet.meta = mock_sheet.meta._replace(isheet=IRate)
        return mock_sheet

    @fixture
    def mock_catalogs(self, monkeypatch, mock_catalogs) -> Mock:
        from . import adhocracy
        monkeypatch.setattr(adhocracy, 'find_service',
                            lambda x, y: mock_catalogs)
        return mock_catalogs

    @fixture
    def mock_rateable_sheet(self, mock_sheet):
        from copy import deepcopy
        from adhocracy_core.sheets.rate import IRateable
        mock_sheet = deepcopy(mock_sheet)
        mock_sheet.meta = mock_sheet.meta._replace(isheet=IRateable)
        return mock_sheet

    def test_index_rate(self, context, mock_rate_sheet, registry):
        from .adhocracy import index_rate
        context['rateable'] = testing.DummyResource()
        registry.content.get_sheet.return_value = mock_rate_sheet
        mock_rate_sheet.get.return_value = {'rate': 1}
        assert index_rate(context['rateable'], None) == 1

    def test_index_rates_with_last_tag(self, item, mock_catalogs, search_result):
        from .adhocracy import index_rates
        dummy_rateable = testing.DummyResource()
        search_result = search_result._replace(frequency_of={1: 5})
        mock_catalogs.search.return_value = search_result
        item['rates']['rate'] = testing.DummyResource()
        item['rateable'] = dummy_rateable
        assert index_rates(item['rateable'], None) == 5

    def test_index_rates_with_another_tag(self, item, mock_catalogs,
                                          search_result):
        dummy_rateable = testing.DummyResource()
        search_result = search_result._replace(frequency_of={})
        mock_catalogs.search.return_value = search_result
        item['rates']['rate'] = testing.DummyResource()
        from .adhocracy import index_rates
        item['rateable'] = dummy_rateable
        assert index_rates(item['rateable'], None) == 0


class TestIndexComments:

    @fixture
    def mock_catalogs(self, monkeypatch, mock_catalogs) -> Mock:
        from . import adhocracy
        monkeypatch.setattr(adhocracy, 'find_service',
                            lambda x, y: mock_catalogs)
        return mock_catalogs

    def test_index_comments(self, item, mock_catalogs, query, search_result):
        from .adhocracy import index_comments
        from adhocracy_core.resources.comment import ICommentVersion
        item['commentable'] = testing.DummyResource()
        search_result = search_result._replace(count=5)
        mock_catalogs.search.return_value = search_result
        query = query._replace(root=item,
                               interfaces=ICommentVersion,
                               indexes={'tag': 'LAST'},
                               )
        assert index_comments(item['commentable'], None) == 5
        assert mock_catalogs.search.call_args[0][0] == query


@mark.usefixtures('integration')
def test_includeme_register_index_rate(registry):
    from adhocracy_core.sheets.rate import IRate
    from substanced.interfaces import IIndexView
    assert registry.adapters.lookup((IRate,), IIndexView,
                                    name='adhocracy|rate')


@mark.usefixtures('integration')
def test_includeme_register_index_rates(registry):
    from adhocracy_core.sheets.rate import IRateable
    from substanced.interfaces import IIndexView
    assert registry.adapters.lookup((IRateable,), IIndexView,
                                    name='adhocracy|rates')


<<<<<<< HEAD
@mark.usefixtures('integration')
def test_includeme_register_index_like(registry):
    from adhocracy_core.sheets.rate import ILike
    from substanced.interfaces import IIndexView
    assert registry.adapters.lookup((ILike,), IIndexView,
                                    name='adhocracy|like')


@mark.usefixtures('integration')
def test_includeme_register_index_likes(registry):
    from adhocracy_core.sheets.rate import ILikeable
    from substanced.interfaces import IIndexView
    assert registry.adapters.lookup((ILikeable,), IIndexView,
                                    name='adhocracy|likes')


def test_index_tag_with_tags(context, mock_graph):
    from .adhocracy import index_tag
    context.__graph__ = mock_graph
    tag = testing.DummyResource(__name__='tag')
    mock_graph.get_back_reference_sources.return_value = [tag]
    assert index_tag(context, 'default') == ['tag']
=======
class TestIndexTag:
>>>>>>> ade98ff0

    @fixture
    def registry(self, registry_with_content):
        return registry_with_content

    @fixture
    def mock_tags_sheet(self, registry, mock_sheet):
        registry.content.get_sheet.return_value = mock_sheet
        return mock_sheet

    @fixture
    def version(self, item):
        item['version'] = testing.DummyResource()
        return item['version']

    def call_fut(self, *args):
        from .adhocracy import index_tag
        return index_tag(*args)

    def test_index_version_with_tags(self, version, mock_tags_sheet, registry):
        other = testing.DummyResource()
        mock_tags_sheet.get.return_value = {'LAST': version,
                                            'FIRST': other}
        assert self.call_fut(version, 'default') == ['LAST']

    def test_index_version_without_tags(self, version, mock_tags_sheet, registry):
        mock_tags_sheet.get.return_value = {}
        assert self.call_fut(version, 'default') == 'default'

    @mark.usefixtures('integration')
    def test_includeme_register(self, registry):
        from adhocracy_core.sheets.versions import IVersionable
        from substanced.interfaces import IIndexView
        assert registry.adapters.lookup((IVersionable,), IIndexView,
                                        name='adhocracy|tag')


class TestIndexBadge:

    @fixture
    def registry(self, registry_with_content):
        return registry_with_content

    @fixture
    def mock_catalogs(self, monkeypatch, mock_catalogs) -> Mock:
        from . import adhocracy
        monkeypatch.setattr(adhocracy, 'find_service',
                            lambda x, y: mock_catalogs)
        return mock_catalogs

    def test_index_badge(self, context, mock_catalogs, search_result, query):
        from adhocracy_core.sheets.badge import IBadgeAssignment
        from .adhocracy import index_badge

        badge = testing.DummyResource(__name__='badge')
        assignment = testing.DummyResource(__name__='assignement')
        result_assignments = search_result._replace(elements=[assignment])
        result_badges = search_result._replace(elements=[badge])
        mock_catalogs.search.side_effect = [result_assignments, result_badges]

        assert index_badge(context, None) == ['badge']
        search_calls = mock_catalogs.search.call_args_list
        query_assignments = query._replace(references = [(None, IBadgeAssignment,
                                                          'object', context)],
                                           only_visible=True)
        assert search_calls[0][0][0] == query_assignments
        query_badges = query._replace(references = [(assignment, IBadgeAssignment,
                                                     'badge', None)],
                                            only_visible=True)
        assert search_calls[1][0][0] == query_badges


@mark.usefixtures('integration')
def test_includeme_register_index_badge(registry):
    from adhocracy_core.sheets.badge import IBadgeable
    from substanced.interfaces import IIndexView
    assert registry.adapters.lookup((IBadgeable,), IIndexView,
                                    name='adhocracy|badge')


class TestIndexItemBadge:

    @fixture
    def registry(self, registry_with_content):
        return registry_with_content

    @fixture
    def mock_catalogs(self, monkeypatch, mock_catalogs) -> Mock:
        from . import adhocracy
        monkeypatch.setattr(adhocracy, 'find_service',
                            lambda x, y: mock_catalogs)
        return mock_catalogs

    def test_return_default_if_no_item_in_lineage(self, context):
        from .adhocracy import index_item_badge
        assert index_item_badge(context, 'default') == 'default'

    def test_return_badge_name_of_item(
            self, item, context, mock_catalogs, search_result, query):
        from adhocracy_core.sheets.badge import IBadgeAssignment
        from .adhocracy import index_item_badge

        badge = testing.DummyResource(__name__='badge')
        assignment = testing.DummyResource(__name__='assignement')
        result_assignments = search_result._replace(elements=[assignment])
        result_badges = search_result._replace(elements=[badge])
        mock_catalogs.search.side_effect = [result_assignments, result_badges]
        item['version'] = context

        assert index_item_badge(item['version'], None) == ['badge']
        search_calls = mock_catalogs.search.call_args_list
        query_assignments = query._replace(references = [(None, IBadgeAssignment,
                                                          'object', item)],
                                           only_visible=True)
        assert search_calls[0][0][0] == query_assignments
        query_badges = query._replace(references = [(assignment, IBadgeAssignment,
                                                     'badge', None)],
                                            only_visible=True)
        assert search_calls[1][0][0] == query_badges

    @mark.usefixtures('integration')
    def test_includeme_register_index_item_badge(self, registry):
        from adhocracy_core.sheets.versions import IVersionable
        from substanced.interfaces import IIndexView
        assert registry.adapters.lookup((IVersionable,), IIndexView,
                                        name='adhocracy|item_badge')


class TestIndexTitle:

    @fixture
    def registry(self, registry_with_content):
        return registry_with_content

    @fixture
    def mock_sheet(self, mock_sheet, registry):
        from adhocracy_core.sheets.title import ITitle
        mock_sheet.meta = mock_sheet.meta._replace(isheet=ITitle)
        registry.content.get_sheet.return_value = mock_sheet
        return mock_sheet

    def test_return_title(self, context, mock_sheet):
        from .adhocracy import index_title
        mock_sheet.get.return_value = {'title': 'Title'}
        assert index_title(context, 'default') == 'Title'

    @mark.usefixtures('integration')
    def test_register(self, registry):
        from adhocracy_core.sheets.title import ITitle
        from substanced.interfaces import IIndexView
        assert registry.adapters.lookup((ITitle,), IIndexView,
                                        name='adhocracy|title')


class TestIndexWorkflowState:

    @fixture
    def registry(self, registry_with_content):
        return registry_with_content

    @fixture
    def mock_sheet(self, mock_sheet, registry):
        from adhocracy_core.sheets.workflow import IWorkflowAssignment
        mock_sheet.meta = mock_sheet.meta._replace(isheet=IWorkflowAssignment)
        registry.content.get_sheet.return_value = mock_sheet
        return mock_sheet

    def test_return_workflow_state(self, context, mock_sheet):
        from .adhocracy import index_workflow_state
        mock_sheet.get.return_value = {'workflow_state': 'STATE'}
        assert index_workflow_state(context, 'default') == 'STATE'

    @mark.usefixtures('integration')
    def test_register(self, registry):
        from adhocracy_core.sheets.workflow import IWorkflowAssignment
        from substanced.interfaces import IIndexView
        assert registry.adapters.lookup((IWorkflowAssignment,), IIndexView,
                                        name='adhocracy|workflow_state')

class TestIndexWorkflowStateOfItem:

    @fixture
    def registry(self, registry_with_content):
        return registry_with_content

    @fixture
    def mock_sheet(self, mock_sheet, registry):
        from adhocracy_core.sheets.workflow import IWorkflowAssignment
        mock_sheet.meta = mock_sheet.meta._replace(isheet=IWorkflowAssignment)
        registry.content.get_sheet.return_value = mock_sheet
        return mock_sheet

    def test_return_workflow_state_of_item(self, context, item, mock_sheet):
        from zope.interface import alsoProvides
        from adhocracy_core.sheets.workflow import IWorkflowAssignment
        from .adhocracy import index_workflow_state_of_item
        alsoProvides(item, IWorkflowAssignment)
        item["version"] = context
        mock_sheet.get.return_value = {'workflow_state': 'STATE'}
        assert index_workflow_state_of_item(context, 'default') == 'STATE'

    def test_return_default_if_item_without_workflow(self, context, item, registry):
        from adhocracy_core.exceptions import RuntimeConfigurationError
        from .adhocracy import index_workflow_state_of_item
        item["version"] = context
        registry.content.get_sheet.side_effect = RuntimeConfigurationError
        assert index_workflow_state_of_item(context, 'default') == 'default'

    def test_return_default_if_no_item_in_lineage(self, context, registry):
        from .adhocracy import index_workflow_state_of_item
        assert index_workflow_state_of_item(context, 'default') == 'default'

    @mark.usefixtures('integration')
    def test_register(self, registry):
        from adhocracy_core.sheets.versions import IVersionable
        from substanced.interfaces import IIndexView
        assert registry.adapters.lookup((IVersionable,), IIndexView,
                                        name='adhocracy|workflow_state')


class TestIndexUserName:

    @fixture
    def registry(self, registry_with_content):
        return registry_with_content

    def call_fut(self, *args):
        from .adhocracy import index_user_name
        return index_user_name(*args)

    def test_return_user_name(self, registry, context, mock_sheet):
        registry.content.get_sheet.return_value = mock_sheet
        mock_sheet.get.return_value = {'name': 'user_name'}
        assert self.call_fut(context, 'default') == 'user_name'

    @mark.usefixtures('integration')
    def test_register(self, registry):
        from adhocracy_core.sheets.principal import IUserBasic
        from substanced.interfaces import IIndexView
        assert registry.adapters.lookup((IUserBasic,), IIndexView,
                                        name='adhocracy|user_name')



class TestIndexUserEmail:

    @fixture
    def registry(self, registry_with_content):
        return registry_with_content

    def call_fut(self, *args):
        from .adhocracy import index_user_email
        return index_user_email(*args)

    def test_return_user_name(self, registry, context, mock_sheet):
        registry.content.get_sheet.return_value = mock_sheet
        mock_sheet.get.return_value = {'email': 'test@test.de'}
        assert self.call_fut(context, 'default') == 'test@test.de'

    @mark.usefixtures('integration')
    def test_register(self, registry):
        from adhocracy_core.sheets.principal import IUserExtended
        from substanced.interfaces import IIndexView
        assert registry.adapters.lookup((IUserExtended,), IIndexView,
                                        name='adhocracy|private_user_email')


class TestIndexUserActivationPath:

    def call_fut(self, *args):
        from .adhocracy import index_user_activation_path
        return index_user_activation_path(*args)

    def test_return_user_activation_path(self, context):
        context.activation_path = '/path'
        assert self.call_fut(context, 'default') == '/path'

    def test_return_default_if_activation_path_is_none(self, context):
        context.activation_path = None
        assert self.call_fut(context, 'default') == 'default'

    @mark.usefixtures('integration')
    def test_register(self, registry):
        from adhocracy_core.sheets.principal import IUserBasic
        from substanced.interfaces import IIndexView
        assert registry.adapters.lookup((IUserBasic,), IIndexView,
                                        name='adhocracy|private_user_activation_path')


class TestIndexLike:

    @fixture
    def registry(self, registry_with_content):
        return registry_with_content

    @fixture
    def item(self, pool, service):
        pool['likes'] = service
        return pool

    @fixture
    def mock_like_sheet(self, mock_sheet):
        from copy import deepcopy
        from adhocracy_core.sheets.rate import ILike
        mock_sheet = deepcopy(mock_sheet)
        mock_sheet.meta = mock_sheet.meta._replace(isheet=ILike)
        return mock_sheet

    @fixture
    def mock_catalogs(self, monkeypatch, mock_catalogs) -> Mock:
        from . import adhocracy
        monkeypatch.setattr(adhocracy, 'find_service',
                            lambda x, y: mock_catalogs)
        return mock_catalogs

    @fixture
    def mock_likeable_sheet(self, mock_sheet):
        from copy import deepcopy
        from adhocracy_core.sheets.rate import ILikeable
        mock_sheet = deepcopy(mock_sheet)
        mock_sheet.meta = mock_sheet.meta._replace(isheet=ILikeable)
        return mock_sheet

    def test_index_like(self, context, mock_like_sheet, registry):
        from .adhocracy import index_like
        context['likeable'] = testing.DummyResource()
        registry.content.get_sheet.return_value = mock_like_sheet
        mock_like_sheet.get.return_value = {'like': 1}
        assert index_like(context['likeable'], None) == 1

    def test_index_likes_with_last_tag(self, item, mock_catalogs, search_result):
        from .adhocracy import index_likes
        dummy_likeable = testing.DummyResource()
        search_result = search_result._replace(frequency_of={1: 5})
        mock_catalogs.search.return_value = search_result
        item['likes']['like'] = testing.DummyResource()
        item['likeable'] = dummy_likeable
        assert index_likes(item['likeable'], None) == 5

    def test_index_likes_with_another_tag(self, item, mock_catalogs,
                                          search_result):
        dummy_likeable = testing.DummyResource()
        search_result = search_result._replace(frequency_of={})
        mock_catalogs.search.return_value = search_result
        item['likes']['like'] = testing.DummyResource()
        from .adhocracy import index_likes
        item['likeable'] = dummy_likeable
        assert index_likes(item['likeable'], None) == 0<|MERGE_RESOLUTION|>--- conflicted
+++ resolved
@@ -175,6 +175,20 @@
         item['rateable'] = dummy_rateable
         assert index_rates(item['rateable'], None) == 0
 
+    @mark.usefixtures('integration')
+    def test_includeme_register_index_rates(self, registry):
+        from adhocracy_core.sheets.rate import IRateable
+        from substanced.interfaces import IIndexView
+        assert registry.adapters.lookup((IRateable,), IIndexView,
+                                        name='adhocracy|rates')
+
+    @mark.usefixtures('integration')
+    def test_includeme_register_index_rate(self, registry):
+        from adhocracy_core.sheets.rate import IRate
+        from substanced.interfaces import IIndexView
+        assert registry.adapters.lookup((IRate,), IIndexView,
+                                        name='adhocracy|rate')
+
 
 class TestIndexComments:
 
@@ -199,48 +213,8 @@
         assert mock_catalogs.search.call_args[0][0] == query
 
 
-@mark.usefixtures('integration')
-def test_includeme_register_index_rate(registry):
-    from adhocracy_core.sheets.rate import IRate
-    from substanced.interfaces import IIndexView
-    assert registry.adapters.lookup((IRate,), IIndexView,
-                                    name='adhocracy|rate')
-
-
-@mark.usefixtures('integration')
-def test_includeme_register_index_rates(registry):
-    from adhocracy_core.sheets.rate import IRateable
-    from substanced.interfaces import IIndexView
-    assert registry.adapters.lookup((IRateable,), IIndexView,
-                                    name='adhocracy|rates')
-
-
-<<<<<<< HEAD
-@mark.usefixtures('integration')
-def test_includeme_register_index_like(registry):
-    from adhocracy_core.sheets.rate import ILike
-    from substanced.interfaces import IIndexView
-    assert registry.adapters.lookup((ILike,), IIndexView,
-                                    name='adhocracy|like')
-
-
-@mark.usefixtures('integration')
-def test_includeme_register_index_likes(registry):
-    from adhocracy_core.sheets.rate import ILikeable
-    from substanced.interfaces import IIndexView
-    assert registry.adapters.lookup((ILikeable,), IIndexView,
-                                    name='adhocracy|likes')
-
-
-def test_index_tag_with_tags(context, mock_graph):
-    from .adhocracy import index_tag
-    context.__graph__ = mock_graph
-    tag = testing.DummyResource(__name__='tag')
-    mock_graph.get_back_reference_sources.return_value = [tag]
-    assert index_tag(context, 'default') == ['tag']
-=======
+
 class TestIndexTag:
->>>>>>> ade98ff0
 
     @fixture
     def registry(self, registry_with_content):
@@ -265,6 +239,7 @@
         mock_tags_sheet.get.return_value = {'LAST': version,
                                             'FIRST': other}
         assert self.call_fut(version, 'default') == ['LAST']
+
 
     def test_index_version_without_tags(self, version, mock_tags_sheet, registry):
         mock_tags_sheet.get.return_value = {}
@@ -588,4 +563,18 @@
         item['likes']['like'] = testing.DummyResource()
         from .adhocracy import index_likes
         item['likeable'] = dummy_likeable
-        assert index_likes(item['likeable'], None) == 0+        assert index_likes(item['likeable'], None) == 0
+
+    @mark.usefixtures('integration')
+    def test_includeme_register_index_like(self, registry):
+        from adhocracy_core.sheets.rate import ILike
+        from substanced.interfaces import IIndexView
+        assert registry.adapters.lookup((ILike,), IIndexView,
+                                        name='adhocracy|like')
+
+    @mark.usefixtures('integration')
+    def test_includeme_register_index_likes(self, registry):
+        from adhocracy_core.sheets.rate import ILikeable
+        from substanced.interfaces import IIndexView
+        assert registry.adapters.lookup((ILikeable,), IIndexView,
+                                        name='adhocracy|likes')