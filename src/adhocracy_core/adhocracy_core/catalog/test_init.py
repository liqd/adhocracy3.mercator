from unittest.mock import Mock

from pyramid import testing
from pytest import fixture
from pytest import mark
from pytest import raises

from adhocracy_core.interfaces import IPool


def test_create_adhocracy_catalog_indexes():
    from substanced.catalog import Keyword
    from adhocracy_core.catalog.adhocracy import AdhocracyCatalogIndexes
    from adhocracy_core.catalog.adhocracy import Reference
    inst = AdhocracyCatalogIndexes()
    assert isinstance(inst.tag, Keyword)
    assert isinstance(inst.reference, Reference)


@mark.usefixtures('integration')
def test_create_adhocracy_catalog(pool_graph, registry):
    from substanced.catalog import Catalog
    from adhocracy_core.catalog import ICatalogsService
    catalogs = registry.content.create(ICatalogsService.__identifier__,
                                       parent=pool_graph)
    assert isinstance(catalogs['adhocracy'], Catalog)
    assert 'tag' in catalogs['adhocracy']
    assert 'reference' in catalogs['adhocracy']
    assert 'rate' in catalogs['adhocracy']
    assert 'rates' in catalogs['adhocracy']
    assert 'creator' in catalogs['adhocracy']


@mark.usefixtures('integration')
def test_add_indexing_adapter():
    from substanced.interfaces import IIndexingActionProcessor
    assert IIndexingActionProcessor(object()) is not None


@mark.usefixtures('integration')
def test_add_directives(registry):
    assert 'add_catalog_factory' in registry._directives
    assert 'add_indexview' in registry._directives


@mark.usefixtures('integration')
def test_index_resource(pool_with_catalogs,):
    from substanced.util import find_service
    pool = pool_with_catalogs
    pool.add('child', testing.DummyResource())
    name_index = find_service(pool, 'catalogs', 'system', 'name')
    assert 'child' in [x for x in name_index.unique_values()]


@mark.usefixtures('integration')
class TestCatalogsServiceAdhocracy:

    @fixture
    def meta(self):
        from . import catalogs_service_meta
        return catalogs_service_meta

    @fixture
    def inst(self, registry, meta, pool):
        from substanced.interfaces import MODE_IMMEDIATE
        inst = registry.content.create(meta.iresource.__identifier__,
                                       parent=pool)
        system = inst['system']
        system.action_mode = MODE_IMMEDIATE
        for index in system.values():
            index.action_mode = MODE_IMMEDIATE
        adhocracy = inst['adhocracy']
        adhocracy.action_mode = MODE_IMMEDIATE
        for index in adhocracy.values():
            index.action_mode = MODE_IMMEDIATE
        return inst

    @fixture
    def pool(self, pool_graph):
        return pool_graph

    def _make_resource(self, registry, parent=None, iresource=IPool):
        from datetime import datetime
        from adhocracy_core.sheets.name import IName
        appstructs = {}
        if IName in registry.content.resources_meta[iresource].basic_sheets:
            name = datetime.now().isoformat()
            appstructs = {IName.__identifier__: {'name': name}}
        return registry.content.create(iresource.__identifier__,
                                       parent=parent,
                                       appstructs=appstructs)

    def test_meta(self, meta):
        from substanced.catalog import CatalogsService
        from . import ICatalogsService
        from . import CatalogsServiceAdhocracy
        assert meta.iresource is ICatalogsService
        assert meta.content_name == 'catalogs'
        assert meta.permission_create == 'create_service'
        assert meta.content_class == CatalogsServiceAdhocracy
        assert issubclass(CatalogsServiceAdhocracy, CatalogsService)

    def test_create(self, pool_graph, registry, meta):
        res = registry.content.create(meta.iresource.__identifier__,
                                      parent=pool_graph)
        assert meta.iresource.providedBy(res)
        assert 'adhocracy' in res
        assert 'system' in res

    def test_reindex_all(self, registry, pool, inst):
        inst['adhocracy'].reindex_resource = Mock()
        inst['system'].reindex_resource = Mock()
        child = self._make_resource(registry, parent=pool)
        inst.reindex_all(child)
        inst['adhocracy'].reindex_resource.assert_called_with(child)
        inst['system'].reindex_resource.assert_called_with(child)

    def test_reindex_index(self, registry, pool, inst):
        inst['adhocracy']['rate'].reindex_resource = Mock()
        child = self._make_resource(registry, parent=pool)
        inst.reindex_index(child, 'rate')
        inst['adhocracy']['rate'].reindex_resource.assert_called_with(child)

    def test_reindex_index_raise_if_wrong_index(self, registry, pool, inst):
        from hypatia.field import FieldIndex
        inst['adhocracy']['rate'].reindex_resource = Mock(spec=FieldIndex)
        child = self._make_resource(registry, parent=pool)
        with raises(KeyError):
            inst.reindex_index(child, 'WRONG')

    def test_search_default_query_is_empty(self, registry, pool, inst, query):
        child = self._make_resource(registry, parent=pool)
        result = inst.search(query)
        assert list(result.elements) == []

    def test_search_with_interface(self, registry, pool, inst, query):
        from adhocracy_core.interfaces import IItemVersion
        missing_iresource = self._make_resource(registry, parent=pool)
        has_iresource = self._make_resource(registry, parent=pool,
                                            iresource=IItemVersion)
        result = inst.search(query._replace(interfaces=IItemVersion))
        assert list(result.elements) == [has_iresource]

    def test_search_with_interfaces(self, registry, pool, inst, query):
        from adhocracy_core.interfaces import ISimple
        from adhocracy_core.interfaces import IItemVersion
        from adhocracy_core.sheets.versions import IVersionable
        missing_isheet = self._make_resource(registry, parent=pool,
                                             iresource=ISimple)
        missing_iresource = self._make_resource(registry, parent=pool,
                                                iresource=IItemVersion)
        result = inst.search(query._replace(interfaces=(IVersionable, ISimple)))
        assert list(result.elements) == []

    def test_search_with_interface_and_noteq(self, registry, pool, inst, query):
        from adhocracy_core.interfaces import IItemVersion
        missing_iresource = self._make_resource(registry, parent=pool)
        has_iresource = self._make_resource(registry, parent=pool,
                                            iresource=IItemVersion)
        result = inst.search(query._replace(interfaces=('noteq', IItemVersion)))
        elements = list(result.elements)
        assert has_iresource not in elements
        assert missing_iresource in elements

    def test_search_with_interfaces_and_notany(self, registry, pool, inst, query):
        from adhocracy_core.interfaces import ISimple
        from adhocracy_core.interfaces import IItemVersion
        from adhocracy_core.sheets.versions import IVersionable
        has_isheet = self._make_resource(registry, parent=pool,
                                         iresource=ISimple)
        has_iresource = self._make_resource(registry, parent=pool,
                                            iresource=IItemVersion)
        missing_iresource = self._make_resource(registry, parent=pool)
        result = inst.search(query._replace(interfaces=('notany',
                                                        (IVersionable,
                                                         ISimple))))
        elements = list(result.elements)
        assert has_isheet not in elements
        assert has_iresource not in elements
        assert missing_iresource in elements

    def test_search_with_interfaces_raise_if_wrong_keyword_index_comparator(
            self, registry, pool, inst, query):
        from adhocracy_core.sheets.versions import IVersionable
        with raises(AttributeError):
            inst.search(query._replace(interfaces=('gt', (IVersionable,))))

    def test_search_with_root_return_all_descendants(self, registry, pool, inst,
                                                     query):
        parent1 = self._make_resource(registry, parent=pool)
        parent1_child = self._make_resource(registry, parent=parent1)
        parent1_grandchild = self._make_resource(registry, parent=parent1_child)
        parent2 = self._make_resource(registry, parent=pool)
        parent2_child = self._make_resource(registry, parent=parent2)
        result = inst.search(query._replace(root=parent1))
        assert list(result.elements) == [parent1_child, parent1_grandchild]

    def test_search_with_root_and_depth1(self, registry, pool, inst, query):
        child = self._make_resource(registry, parent=pool)
        grandchild = self._make_resource(registry, parent=child)
        result = inst.search(query._replace(root=pool,
                                            depth=1))
        elements = list(result.elements)
        assert child in elements
        assert grandchild not in elements

    def test_search_with_root_and_depth2(self, registry, pool, inst, query):
        child = self._make_resource(registry, parent=pool)
        grandchild = self._make_resource(registry, parent=child)
        result = inst.search(query._replace(root=pool,
                                            depth=2))
        elements = list(result.elements)
        assert child in elements
        assert grandchild in elements

    def test_search_with_resolve(self, registry, pool, inst, query):
        from adhocracy_core.interfaces import IPool
        child = self._make_resource(registry, parent=pool)
        result = inst.search(query._replace(interfaces=IPool,
                                            resolve=True))
        assert result.elements == [child]

    def test_search_with_only_visible(self, registry, pool, inst, query):
        from adhocracy_core.sheets.metadata import IMetadata
        child_hidden = self._make_resource(registry, parent=pool)
        meta_sheet = registry.content.get_sheet(child_hidden, IMetadata)
        meta_sheet.set({'hidden': True})
        child_visible = self._make_resource(registry, parent=pool)
        meta_sheet = registry.content.get_sheet(child_visible, IMetadata)
        meta_sheet.set({'hidden': False})
        result = inst.search(query._replace(only_visible=True))
        elements = list(result.elements)
        assert child_visible in elements
        assert child_hidden not in elements

    def test_search_with_indexes(self, registry, pool, inst, query):
        from adhocracy_core.interfaces import IItem
        item = self._make_resource(registry, parent=pool, iresource=IItem)
        has_tag = item['VERSION_0000000']
        result = inst.search(query._replace(indexes={'tag': 'FIRST'}))
        assert list(result.elements) == [has_tag]

    def test_search_with_indexes_and_noteq(self, registry, pool, inst, query):
        from adhocracy_core.interfaces import IItem
        item = self._make_resource(registry, parent=pool, iresource=IItem)
        has_tag = item['VERSION_0000000']
        missing_tag = item
        result = inst.search(query._replace(
            indexes={'tag': ('noteq', 'FIRST')}))
        elements = list(result.elements)
        assert has_tag not in elements
        assert missing_tag in elements

    def test_search_with_indexes_and_any(self, registry, pool, inst, query):
        from adhocracy_core.interfaces import IItem
        item = self._make_resource(registry, parent=pool, iresource=IItem)
        has_tag = item['VERSION_0000000']
        missing_tag = item
        result = inst.search(query._replace(
            indexes={'tag': ('any', ('FIRST', 'LAST'))}))
        elements = list(result.elements)
        assert has_tag in elements
        assert missing_tag not in elements

    def test_search_with_indexes_and_any(self, registry, pool, inst, query):
        from adhocracy_core.interfaces import IItem
        item = self._make_resource(registry, parent=pool, iresource=IItem)
        has_tag = item['VERSION_0000000']
        missing_tag = item
        result = inst.search(query._replace(
            indexes={'tag': ('notany', ('FIRST', 'LAST'))}))
        elements = list(result.elements)
        assert has_tag not in elements
        assert missing_tag in elements

    def test_search_with_references(self, registry, pool, inst, query):
        from adhocracy_core.interfaces import IItem
        from adhocracy_core.interfaces import Reference
        from adhocracy_core import sheets
        from adhocracy_core.utils import get_sheet
        referenced = pool
        referencing = self._make_resource(registry, parent=pool,
                                          iresource=IItem)
        sheet = get_sheet(referencing, sheets.tags.ITags)
        sheet.set({'FIRST': referenced})
        reference = Reference(None, sheets.tags.ITags, 'FIRST', referenced)
        result = inst.search(query._replace(references=[reference]))
        assert list(result.elements) == [referencing]

<<<<<<< HEAD
    def test_search_with_two_references(self, registry, pool, service, inst,
                                        query):
=======
    def test_search_with_two_references(self, registry, pool, service, inst, query):
>>>>>>> 0bd4623f
        from copy import deepcopy
        from adhocracy_core.interfaces import Reference
        from adhocracy_core.interfaces import IItem
        from adhocracy_core.resources.principal import IUser
        from adhocracy_core import sheets
        from adhocracy_core.utils import get_sheet
        pool['principals'] = service
        pool['principals']['groups'] = deepcopy(service)
        user = self._make_resource(registry, parent=pool, iresource=IUser)
<<<<<<< HEAD
        referencing = self._make_resource(registry, parent=pool,
                                          iresource=IItem)
=======
        referencing = self._make_resource(registry, parent=pool)
>>>>>>> 0bd4623f
        sheet = get_sheet(referencing, sheets.metadata.IMetadata)
        sheet.set({'creator': [user]})
        reference = Reference(None, sheets.metadata.IMetadata,
                              'creator', user)
        result = inst.search(query._replace(references=[reference, reference]))
        elements = list(result.elements)
        assert elements == [user]

    def test_search_with_references_include_isheet_subtypes(
            self, registry, pool, inst, query):
        from adhocracy_core.interfaces import ISheet
        from adhocracy_core.interfaces import IItem
        from adhocracy_core.interfaces import Reference
        from adhocracy_core import sheets
        from adhocracy_core.utils import get_sheet
        referenced = pool
        referencing = self._make_resource(registry, parent=pool,
                                          iresource=IItem)
        sheet = get_sheet(referencing, sheets.tags.ITags)
        sheet.set({'FIRST': referenced})
        reference = Reference(None, ISheet, 'FIRST', referenced)
        result = inst.search(query._replace(references=[reference]))
        assert list(result.elements) == [referencing]

    def test_search_with_references_ignore_field_name_if_empty(
            self, registry, pool, inst, query):
        from adhocracy_core.interfaces import IItem
        from adhocracy_core.interfaces import Reference
        from adhocracy_core import sheets
        from adhocracy_core.utils import get_sheet
        referenced = pool
        referencing = self._make_resource(registry, parent=pool,
                                          iresource=IItem)
        sheet = get_sheet(referencing, sheets.tags.ITags)
        sheet.set({'FIRST': referenced})
        reference = Reference(None, sheets.tags.ITags, '', referenced)
        result = inst.search(query._replace(references=[reference]))
        assert list(result.elements) == [referencing]

    def test_search_with_back_references(self, registry, pool, inst, query):
        from adhocracy_core.interfaces import IItem
        from adhocracy_core.interfaces import Reference
        from adhocracy_core import sheets
        from adhocracy_core.utils import get_sheet
        referenced1 = self._make_resource(registry, parent=pool)
        referenced2 = self._make_resource(registry, parent=pool)
        referenced3 = self._make_resource(registry, parent=pool)
        referencing = self._make_resource(registry, parent=pool,
                                          iresource=IItem)
        sheet = get_sheet(referencing, sheets.tags.ITags)
        sheet.set({'LAST': [referenced3, referenced1, referenced2]})
        reference = Reference(referencing, sheets.tags.ITags, 'LAST', None)
        result = inst.search(query._replace(references=[reference]))
        elements = list(result.elements)
        assert len(elements) == 3  # search for back references is not ordered
        assert referenced1 in elements
        assert referenced2 in elements
        assert referenced3 in elements

    def test_search_with_sort_by(self, registry, pool, inst, query):
        from adhocracy_core.interfaces import IPool
        child = self._make_resource(registry, parent=pool)
        child2 = self._make_resource(registry, parent=pool)
        result = inst.search(query._replace(interfaces=IPool,
                                            sort_by='name'))
        assert list(result.elements) == [child, child2]

    def test_search_with_sort_by_and_reverse(self, registry, pool, inst, query):
        from adhocracy_core.interfaces import IPool
        child = self._make_resource(registry, parent=pool)
        child2 = self._make_resource(registry, parent=pool)
        result = inst.search(query._replace(interfaces=IPool,
                                            sort_by='name',
                                            reverse=True))
        assert list(result.elements) == [child2, child]

    def test_search_with_sort_by_raise_if_index_not_sortable(
            self, registry, pool, inst, query):
        child = self._make_resource(registry, parent=pool)
        with raises(AssertionError):
            inst.search(query._replace(sort_by='interfaces'))

    def test_search_with_limit(self, registry, pool, inst, query):
        from adhocracy_core.interfaces import IPool
        child = self._make_resource(registry, parent=pool)
        child2 = self._make_resource(registry, parent=pool)
        result = inst.search(query._replace(interfaces=IPool,
                                            limit=1))
        assert list(result.elements) == [child]

    def test_search_with_limit_and_offset(self, registry, pool, inst, query):
        from adhocracy_core.interfaces import IPool
        child = self._make_resource(registry, parent=pool)
        child2 = self._make_resource(registry, parent=pool)
        result = inst.search(query._replace(interfaces=IPool,
                                            limit=2,
                                            offset=1))
        assert list(result.elements) == [child2]

    def test_search_with_frequency_of(self, registry, pool, inst, query):
        from adhocracy_core.interfaces import IResource
        child = self._make_resource(registry, parent=pool)
        result = inst.search(query._replace(interfaces=IResource,
                                            frequency_of='interfaces'))
        assert result.frequency_of[IResource] == 1

    def test_search_with_sort_by_reference_ignore_if_no_references(
            self, registry, pool, inst, query):
        from adhocracy_core.interfaces import IPool
        child = self._make_resource(registry, parent=pool)
        child2 = self._make_resource(registry, parent=pool)
        result = inst.search(query._replace(interfaces=IPool,
                                            sort_by='reference'))
        assert list(result.elements) == [child, child2]

    def test_search_with_sort_by_references(self, registry, pool, inst, query):
        """Use the first reference (not back reference) to sort."""
        from hypatia.util import ResultSet
        from adhocracy_core.interfaces import Reference
        from adhocracy_core.interfaces import ISheet
        child = self._make_resource(registry, parent=pool)
        child2 = self._make_resource(registry, parent=pool)
        search_result = ResultSet((child.__oid__, child2.__oid__), 2, None)
        inst._search_elements = Mock(return_value=search_result)
        references_result = ResultSet((child2.__oid__, child.__oid__), 2, None)
        reference_index = inst['adhocracy']['reference']
        reference_index.search_with_order = Mock(return_value=
                                                 references_result)
        reference = Reference(child, ISheet, 'field', None)
        back_reference = Reference(None, ISheet, 'field', child2)
        result = inst.search(query._replace(interfaces=IPool,
                                            references=(back_reference,
                                                        reference),
                                            sort_by='reference'))
        reference_index.search_with_order.assert_called_once_with(reference)
        assert list(result.elements) == [child2, child]

    def test_search_with_sort_by_references_and_reverse(self, registry, pool,
                                                        inst, query):
        from adhocracy_core.interfaces import Reference
        from adhocracy_core.interfaces import ISheet
        child = self._make_resource(registry, parent=pool)
        reference = Reference(child, ISheet, 'field', None)
        with raises(NotImplementedError):
            inst.search(query._replace(interfaces=IPool,
                                       references=(reference,),
                                       sort_by='reference',
                                       reverse=True))

    def test_search_with_sort_by_references_and_limit(self, registry, pool,
                                                      inst, query):
        from adhocracy_core.interfaces import Reference
        from adhocracy_core.interfaces import ISheet
        child = self._make_resource(registry, parent=pool)
        reference = Reference(child, ISheet, 'field', None)
        with raises(NotImplementedError):
            inst.search(query._replace(interfaces=IPool,
                                       references=(reference,),
                                       sort_by='reference',
                                       limit=10))

    def test_search_with_group_by(self, registry, pool, inst, query):
        from adhocracy_core.interfaces import IPool
        child = self._make_resource(registry, parent=pool)
        result = inst.search(query._replace(interfaces=IPool,
                                            group_by='interfaces',
                                            resolve=True))
        assert list(result.group_by[IPool]) == [child]

    def test_search_with_group_by_and_resolve_false(self, registry, pool, inst,
                                                    query):
        from adhocracy_core.interfaces import IPool
        from collections.abc import Iterable
        child = self._make_resource(registry, parent=pool)
        result = inst.search(query._replace(interfaces=IPool,
                                            group_by='interfaces',
                                            resolve=False))
        assert isinstance(result.group_by[IPool], Iterable)

    def test_search_with_group_by_and_sort_by(self, registry, pool, inst, query):
        from adhocracy_core.interfaces import IPool
        child = self._make_resource(registry, parent=pool)
        child2 = self._make_resource(registry, parent=pool)
        result = inst.search(query._replace(interfaces=IPool,
                                            group_by='interfaces',
                                            sort_by='name'))
        assert list(result.group_by[IPool]) == [child, child2]

    def test_search_with_allows_no_permission(self, registry, pool, inst, query):
        from adhocracy_core.interfaces import IPool
        from pyramid.authorization import Deny
        from adhocracy_core.authorization import set_acl
        child = self._make_resource(registry, parent=pool)
        set_acl(pool, [(Deny, 'principal', 'view')], registry=registry)
        inst['system']['allowed'].reindex_resource(child)
        result = inst.search(query._replace(interfaces=IPool,
                                            allows=(['principal'], 'view')))
        assert list(result.elements) == []

    def test_search_with_allows_has_permission(self, registry, pool, inst,
                                               query):
        from adhocracy_core.interfaces import IPool
        from pyramid.authorization import Allow
        from adhocracy_core.authorization import set_acl
        child = self._make_resource(registry, parent=pool)
        set_acl(pool, [(Allow, 'principal', 'view')], registry=registry)
        inst['system']['allowed'].reindex_resource(child)
        result = inst.search(query._replace(interfaces=IPool,
                                            allows=(['principal'], 'view')))
        assert list(result.elements) == [child]
<|MERGE_RESOLUTION|>--- conflicted
+++ resolved
@@ -287,27 +287,17 @@
         result = inst.search(query._replace(references=[reference]))
         assert list(result.elements) == [referencing]
 
-<<<<<<< HEAD
     def test_search_with_two_references(self, registry, pool, service, inst,
                                         query):
-=======
-    def test_search_with_two_references(self, registry, pool, service, inst, query):
->>>>>>> 0bd4623f
         from copy import deepcopy
         from adhocracy_core.interfaces import Reference
-        from adhocracy_core.interfaces import IItem
         from adhocracy_core.resources.principal import IUser
         from adhocracy_core import sheets
         from adhocracy_core.utils import get_sheet
         pool['principals'] = service
         pool['principals']['groups'] = deepcopy(service)
         user = self._make_resource(registry, parent=pool, iresource=IUser)
-<<<<<<< HEAD
-        referencing = self._make_resource(registry, parent=pool,
-                                          iresource=IItem)
-=======
         referencing = self._make_resource(registry, parent=pool)
->>>>>>> 0bd4623f
         sheet = get_sheet(referencing, sheets.metadata.IMetadata)
         sheet.set({'creator': [user]})
         reference = Reference(None, sheets.metadata.IMetadata,
