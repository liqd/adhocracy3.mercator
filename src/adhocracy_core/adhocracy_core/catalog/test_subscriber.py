from unittest.mock import call
from unittest.mock import Mock
from pytest import fixture
from pytest import mark
from pyramid import testing


@fixture
def catalog():
    from substanced.interfaces import IService
    from substanced.interfaces import IFolder
    catalog = testing.DummyResource(__provides__=(IFolder, IService))
    catalog['adhocracy'] = testing.DummyResource(__provides__=(IFolder,
                                                               IService))
    catalog.reindex_index = Mock()
    return catalog


@fixture
def context(pool, catalog):
    pool['catalogs'] = catalog
    return pool


@fixture
def event(context):
    return testing.DummyResource(object=context)


def test_reindex_tagged_with_removed_and_added_elements(event, catalog):
    from .subscriber import reindex_tag
    reindex_tag(event)
    catalog.reindex_index.assert_called_with(event.object, 'tag')


def test_reindex_rate_index(event, catalog):
    from .subscriber import reindex_rates
    reindex_rates(event)
    catalog.reindex_index.assert_called_with(event.object, 'rates')


def test_reindex_badge_index(event, catalog, mock_sheet, registry_with_content):
    from .subscriber import reindex_badge
    badgeable = testing.DummyResource()
    mock_sheet.get.return_value = {'object': badgeable}
    registry_with_content.content.get_sheet.return_value = mock_sheet
    event.registry = registry_with_content
    reindex_badge(event)
    catalog.reindex_index.assert_called_with(badgeable, 'badge')


def test_reindex_item_badge(event, catalog):
    from unittest.mock import call
    from .subscriber import reindex_item_badge
    from adhocracy_core.sheets.versions import IVersionable
    event.object['version'] = testing.DummyResource(__provides__=IVersionable)
    event.object['other'] = testing.DummyResource()
    reindex_item_badge(event)

    index_calls = catalog.reindex_index.call_args_list
    assert call(event.object['version'], 'item_badge') in index_calls
    assert call(event.object['other'], 'item_badge') not in index_calls


@fixture
def mock_reindex(monkeypatch):
    from . import subscriber
    mock_reindex = Mock(spec=subscriber._reindex_resource_and_descendants)
    monkeypatch.setattr(subscriber,
                        '_reindex_resource_and_descendants',
                        mock_reindex)
    return mock_reindex


@fixture
def mock_visibility(monkeypatch):
    from . import subscriber
    mock_visibility = Mock(spec=subscriber.get_visibility_change)
    monkeypatch.setattr(subscriber,
                        'get_visibility_change',
                        mock_visibility)
    return mock_visibility


def test_reindex_visibility_concealed(event, mock_reindex, mock_visibility):
    from adhocracy_core.interfaces import VisibilityChange
    from .subscriber import reindex_visibility
    mock_visibility.return_value = VisibilityChange.concealed
    reindex_visibility(event)
    assert mock_reindex.called


def test_reindex_visibility_revealed(event, mock_reindex, mock_visibility):
    from adhocracy_core.interfaces import VisibilityChange
    from .subscriber import reindex_visibility
    mock_visibility.return_value = VisibilityChange.revealed
    reindex_visibility(event)
    assert mock_reindex.called


def test_reindex_visibility_invisible(event, mock_reindex, mock_visibility):
    from adhocracy_core.interfaces import VisibilityChange
    from .subscriber import reindex_visibility
    mock_visibility.return_value = VisibilityChange.invisible
    reindex_visibility(event)
    assert not mock_reindex.called


def test_reindex_visibility_visible(event, mock_reindex, mock_visibility):
    from adhocracy_core.interfaces import VisibilityChange
    from .subscriber import reindex_visibility
    mock_visibility.return_value = VisibilityChange.visible
    reindex_visibility(event)
    assert not mock_reindex.called


class TestReindexResourceAndDescendants:

    @fixture
    def mock_path_query(self):
        mock_query = Mock()
        return mock_query

    @fixture
    def catalog(self, catalog, mock_path_query):
        from substanced.interfaces import IService
        from substanced.interfaces import IFolder
        from substanced.catalog.indexes import PathIndex
        catalog['system'] = testing.DummyResource(__provides__=(IFolder,
                                                                IService))
        mock_path_index = Mock(spec=PathIndex)
        mock_path_index.eq.return_value = mock_path_query
        catalog['system']['path'] = mock_path_index
        return catalog

    def call_fut(self, context):
        from .subscriber import _reindex_resource_and_descendants
        return _reindex_resource_and_descendants(context)

    def test_resource_and_descentdants_reindexed(self, context, catalog,
                                                 mock_path_query):
        from pyramid.traversal import resource_path
        child = testing.DummyResource()
        mock_path_query.execute.return_value = [context, child]
        self.call_fut(context)
        assert catalog['system']['path'].eq.call_args == \
               call(resource_path(context), include_origin=True)
        mock_reindex = catalog.reindex_index
        assert call(child, 'private_visibility') in mock_reindex.call_args_list
        assert mock_reindex.call_count == 2


def test_reindex_workflow_state(event, catalog):
    from unittest.mock import call
    from .subscriber import reindex_workflow_state
    from adhocracy_core.sheets.versions import IVersionable
    event.object['version'] = testing.DummyResource(__provides__=IVersionable)
    event.object['other'] = testing.DummyResource()
    reindex_workflow_state(event)

    index_calls = catalog.reindex_index.call_args_list
    assert call(event.object, 'workflow_state') in index_calls
    assert call(event.object['version'], 'workflow_state') in index_calls
    assert call(event.object['other'], 'workflow_state') not in index_calls

@mark.usefixtures('integration')
def test_register_subscriber(registry):
    from adhocracy_core.catalog import subscriber
    handlers = [x.handler.__name__ for x in registry.registeredHandlers()]
    assert subscriber.reindex_tag.__name__ in handlers
    assert subscriber.reindex_visibility.__name__ in handlers
    assert subscriber.reindex_rates.__name__ in handlers
    assert subscriber.reindex_badge.__name__ in handlers
<<<<<<< HEAD
    assert subscriber.reindex_item_badge.__name__ in handlers
=======
    assert subscriber.reindex_workflow_state.__name__ in handlers
>>>>>>> 89dade15

<|MERGE_RESOLUTION|>--- conflicted
+++ resolved
@@ -171,9 +171,6 @@
     assert subscriber.reindex_visibility.__name__ in handlers
     assert subscriber.reindex_rates.__name__ in handlers
     assert subscriber.reindex_badge.__name__ in handlers
-<<<<<<< HEAD
     assert subscriber.reindex_item_badge.__name__ in handlers
-=======
     assert subscriber.reindex_workflow_state.__name__ in handlers
->>>>>>> 89dade15
 
