[app:main]
use = egg:{{project}}


pyramid.reload_templates = true
pyramid.debug_authorization = false
pyramid.debug_notfound = false
pyramid.debug_routematch = false
pyramid.debug_templates = true
pyramid.default_locale_name = en
pyramid.includes =
    pyramid_zodbconn
    pyramid_tm

tm.attempts = 5

zodbconn.uri = zeo://localhost:9963?cache_size=200MB&connection_cache_size=50000&storage=main

substanced.secret = seekri1
substanced.initial_login = admin
substanced.initial_password = {{random_password}}
substanced.initial_email = admin@example.com
substanced.uploads_tempdir = %(here)s/../var/uploads_tmp
substanced.autosync_catalogs = true
substanced.autoevolve = true

# The websocket url to notify about resource modifications
adhocracy.ws_url = ws://localhost:8080
# The id for the root level adhocracy resource
adhocracy.platform_id = adhocracy
# The login name for the initial user
adhocracy.initial_login = god
# The password for the initial user
adhocracy.initial_password = god
# The initial user group
# Members of this group have permission for everything
adhocracy.initial_group_name = gods
# Set to false to use the SMTP server instead
adhocracy.use_mail_queue = true
# Email address receiving abuse complaints
adhocracy.abuse_handler_mail = abuse_handler@unconfigured.domain
# Template for the subjects of messages sent to users (Python format string,
# {} is the user-supplied title)
adhocracy.message_user_subject = Adhocracy Info: {}
<<<<<<< HEAD
# Mode to set http cache headers for resources, valid entries: no_cache, without_proxy_cache, with_proxy_cache
adhocracy_core.caching.http.mode = no_cache
=======
# If true, new user accounts are activated immediately without email verification
adhocracy.skip_registration_mail = false
# Mode to set http cache headers for resources, valid entries: no-cache, without-proxy-cache, with-proxy-cache
adhocracy_core.caching.http.mode = no-cache
>>>>>>> ac8842bf

mail.queue_path = %(here)s/../var/mail
# Configure the following fields for sending mails via SMTP
# See github.com/Pylons/pyramid_mailer for details
mail.default_sender = support@unconfigured.domain
mail.host = localhost
mail.port = 25
#mail.username = None
#mail.password = None
mail.tls = False
mail.ssl = False

[server:main]
use = egg:gunicorn#main
host = 0.0.0.0
port = 6541

[websockets]
port = 8080
pid_file = var/WS_SERVER.pid
# The URL prefix to let the websocket server create/resolve resource urls
rest_url = http://localhost:6541

# Begin logging configuration

[loggers]
keys = root, adhocracy, substanced

[handlers]
keys = console

[formatters]
keys = generic

[logger_root]
level = INFO
handlers = console

[logger_adhocracy]
level = DEBUG
handlers =
qualname = adhocracy

[logger_substanced]
level = INFO
handlers =
qualname = substanced

[logger_exc_logger]
level = ERROR
handlers =
qualname = exc_logger

[handler_console]
class = StreamHandler
args = (sys.stderr,)
level = NOTSET
formatter = generic

[formatter_generic]
format = %(asctime)s %(levelname)-5.5s [%(name)s][%(threadName)s] %(message)s

# End logging configuration<|MERGE_RESOLUTION|>--- conflicted
+++ resolved
@@ -42,15 +42,10 @@
 # Template for the subjects of messages sent to users (Python format string,
 # {} is the user-supplied title)
 adhocracy.message_user_subject = Adhocracy Info: {}
-<<<<<<< HEAD
+# If true, new user accounts are activated immediately without email verification
+adhocracy.skip_registration_mail = false
 # Mode to set http cache headers for resources, valid entries: no_cache, without_proxy_cache, with_proxy_cache
 adhocracy_core.caching.http.mode = no_cache
-=======
-# If true, new user accounts are activated immediately without email verification
-adhocracy.skip_registration_mail = false
-# Mode to set http cache headers for resources, valid entries: no-cache, without-proxy-cache, with-proxy-cache
-adhocracy_core.caching.http.mode = no-cache
->>>>>>> ac8842bf
 
 mail.queue_path = %(here)s/../var/mail
 # Configure the following fields for sending mails via SMTP
