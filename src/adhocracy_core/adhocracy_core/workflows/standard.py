--- conflicted
+++ resolved
@@ -12,15 +12,9 @@
                   'description': 'This phase is for internal review.',
                   'acm': {'principals':         ['anonymous',   'moderator',   'participant', 'creator', 'initiator'],
                           'permissions':
-<<<<<<< HEAD
                           [['view',              'Deny',        'Allow',       'Deny',        'Allow',   'Allow'],
-                           ['create_proposal',    None,          None,          None,          None,     'Allow'],
-                           ['edit_proposal',      None,          None,          None,         'Allow',    None],
                            ['create_document',    None,         'Allow',        None,          None,      None],
                            ['edit_document',      None,         'Allow',        None,         'Allow',   'Allow'],
-=======
-                          [['view',              'Deny',        'Deny',        'Allow',     'Allow',   'Allow'],
->>>>>>> 4c97e8db
                           ]},
                   'display_only_to_roles': ['admin', 'initiator', 'moderator'],
                   },
