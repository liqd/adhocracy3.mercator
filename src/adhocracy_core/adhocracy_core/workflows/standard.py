--- conflicted
+++ resolved
@@ -10,11 +10,7 @@
     'states': {
         'draft': {'title': 'Draft',
                   'description': 'This phase is for internal review.',
-<<<<<<< HEAD
-                  'acm': {'principals':         ['anonymous',   'participant', 'moderator', 'creator', 'initiator'],  # noqa
-=======
                   'acm': {'principals':         ['anonymous',   'participant', 'moderator', 'creator', 'initiator'],
->>>>>>> 7a5dab7f
                           'permissions':
                           [['view',              'Deny',        'Deny',        'Allow',     'Allow',   'Allow'],
                            ['create_proposal',    None,          None,          None,        None,     'Allow'],
@@ -27,11 +23,7 @@
         },
         'participate': {'title': 'Participate',
                         'description': '',
-<<<<<<< HEAD
-                        'acm': {'principals':                    ['participant', 'moderator', 'creator', 'initiator'],  # noqa
-=======
                         'acm': {'principals':                    ['participant', 'moderator', 'creator', 'initiator'],
->>>>>>> 7a5dab7f
                                 'permissions':
                                   [['create_proposal',            'Allow',        None,        None,     'Allow'],
                                    ['edit_proposal',               None,          None,       'Allow',    None],
