--- conflicted
+++ resolved
@@ -6,15 +6,9 @@
     acm:
       principals:                 [everyone, participant, moderator, creator, initiator, admin]
       permissions:
-<<<<<<< HEAD
-        - [view,                   D,        D,           A,         A,       A,         A]
-        - [create_document,        ~,        ~,           A,         ~,       ~,         ~]
-        - [edit_document,          ~,        ~,           A,         A,       A,         ~]
-=======
         - [view,                   D,         D,           A,         A,       A,         A]
         - [create_document,        ~,         ~,           A,         ~,       ~,         ~]
         - [edit,                   ~,         ~,           A,         ~,       A,         ~]
->>>>>>> 8f9f9872
       display_only_to_roles: [admin, initiator, moderator]
   announce:
     title: Announce
@@ -27,18 +21,6 @@
     acm:
       principals:                   [everyone, participant, moderator, creator, initiator, admin]
       permissions:
-<<<<<<< HEAD
-        - [view,                     ~,        A,           A,         A,       A,         ~]
-        - [create_proposal,          ~,        A,           ~,         ~,       ~,         ~]
-        - [edit_proposal,            ~,        ~,           ~,         A,       ~,         ~]
-        - [create_comment,           ~,        A,           A,         ~,       ~,         ~]
-        - [edit_comment,             ~,        ~,           ~,         A,       ~,         ~]
-        - [create_rate,              ~,        A,           ~,         ~,       ~,         ~]
-        - [edit_rate,                ~,        ~,           ~,         A,       ~,         ~]
-        - [create_relation,          ~,        A,           ~,         ~,       ~,         ~]
-        - [edit_relation,            ~,        ~,           ~,         A,       ~,         ~]
-        - [create_badge_assignment,  ~,        ~,           ~,         A,       ~,         ~]
-=======
         - [view,                     ~,         A,           A,         A,       A,         ~]
         - [create_proposal,          ~,         A,           ~,         ~,       ~,         ~]
         - [create_comment,           ~,         A,           A,         ~,       ~,         ~]
@@ -47,39 +29,22 @@
         - [create_relation,          ~,         A,           ~,         ~,       ~,         ~]
         - [edit_relation,            ~,         ~,           ~,         A,       ~,         ~]
         - [create_badge_assignment,  ~,         ~,           ~,         A,       ~,         ~]
->>>>>>> 8f9f9872
   evaluate:
     title: Evaluate
     acm:
       principals:             [everyone, participant, moderator, creator, initiator, admin]
       permissions:
-<<<<<<< HEAD
-        - [view,               ~,        ~,           ~,         ~,       ~,         ~]
-        - [create_proposal,    ~,        ~,           ~,         ~,       ~,         ~]
-        - [edit_proposal,      ~,        ~,           ~,         ~,       ~,         ~]
-        - [create_comment,     ~,        A,           A,         ~,       ~,         ~]
-        - [edit_comment,       ~,        ~,           ~,         A,       ~,         ~]
-=======
         - [view,               ~,         ~,           ~,         ~,       ~,         ~]
         - [create_proposal,    ~,         ~,           ~,         ~,       ~,         ~]
         - [create_comment,     ~,         A,           A,         ~,       ~,         ~]
->>>>>>> 8f9f9872
   result:
     title: Result
     acm:
       principals:             [everyone, participant, moderator, creator, initiator, admin]
       permissions:
-<<<<<<< HEAD
-        - [view,               ~,        ~,           ~,         ~,       ~,         ~]
-        - [create_proposal,    ~,        ~,           ~,         ~,       ~,         ~]
-        - [edit_proposal,      ~,        ~,           ~,         ~,       ~,         ~]
-        - [create_comment,     ~,        ~,           A,         ~,       A,         ~]
-        - [edit_comment,       ~,        ~,           ~,         A,       ~,         ~]
-=======
         - [view,               ~,         ~,           ~,         ~,       ~,         ~]
         - [create_proposal,    ~,         ~,           ~,         ~,       ~,         ~]
         - [create_comment,     ~,         ~,           A,         ~,       A,         ~]
->>>>>>> 8f9f9872
   closed:
     title: Closed
     acm:
