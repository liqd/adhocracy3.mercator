defaults: standard
states:
  participate:
    acm:
      principals:             [everyone,  participant, moderator, creator, initiator, admin]
      permissions:
<<<<<<< HEAD
        - [view,               ~,         A,           A,         A,        A,        ~]
        - [create_proposal,    ~,         ~,           ~,         ~,        A,        ~]
        - [edit_proposal,      ~,         ~,           ~,         A,        A,        ~]
        - [create_document,    ~,         ~,           ~,         ~,        A,        ~]
        - [edit_document,      ~,         ~,           ~,         A,        A,        ~]
        - [create_comment,     ~,         A,           A,         ~,        A,        ~]
        - [edit_comment,       ~,         ~,           ~,         A,        ~,        ~]
        - [create_rate,        ~,         A,           ~,         ~,        ~,        ~]
        - [edit_rate,          ~,         ~,           ~,         A,        ~,        ~]
=======
        - [view,               ~,          A,           A,         A,        A,        ~]
        - [create_proposal,    ~,          ~,           ~,         ~,        A,        ~]
        - [create_document,    ~,          ~,           ~,         ~,        A,        ~]
        - [edit,               ~,          ~,           ~,         ~,        A,        ~]
        - [create_comment,     ~,          A,           A,         ~,        A,        ~]
        - [create_rate,        ~,          A,           ~,         ~,        ~,        ~]
        - [edit_rate,          ~,          ~,           ~,         A,        ~,        ~]
>>>>>>> 8f9f9872
<|MERGE_RESOLUTION|>--- conflicted
+++ resolved
@@ -4,22 +4,10 @@
     acm:
       principals:             [everyone,  participant, moderator, creator, initiator, admin]
       permissions:
-<<<<<<< HEAD
-        - [view,               ~,         A,           A,         A,        A,        ~]
-        - [create_proposal,    ~,         ~,           ~,         ~,        A,        ~]
-        - [edit_proposal,      ~,         ~,           ~,         A,        A,        ~]
-        - [create_document,    ~,         ~,           ~,         ~,        A,        ~]
-        - [edit_document,      ~,         ~,           ~,         A,        A,        ~]
-        - [create_comment,     ~,         A,           A,         ~,        A,        ~]
-        - [edit_comment,       ~,         ~,           ~,         A,        ~,        ~]
-        - [create_rate,        ~,         A,           ~,         ~,        ~,        ~]
-        - [edit_rate,          ~,         ~,           ~,         A,        ~,        ~]
-=======
         - [view,               ~,          A,           A,         A,        A,        ~]
         - [create_proposal,    ~,          ~,           ~,         ~,        A,        ~]
         - [create_document,    ~,          ~,           ~,         ~,        A,        ~]
         - [edit,               ~,          ~,           ~,         ~,        A,        ~]
         - [create_comment,     ~,          A,           A,         ~,        A,        ~]
         - [create_rate,        ~,          A,           ~,         ~,        ~,        ~]
-        - [edit_rate,          ~,          ~,           ~,         A,        ~,        ~]
->>>>>>> 8f9f9872
+        - [edit_rate,          ~,          ~,           ~,         A,        ~,        ~]