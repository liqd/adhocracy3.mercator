--- conflicted
+++ resolved
@@ -329,8 +329,5 @@
     config.include('.rate')
     config.include('.asset')
     config.include('.sample_image')
-<<<<<<< HEAD
-    config.include('.workflow')
-=======
     config.include('.geo')
->>>>>>> 3e5b0563
+    config.include('.workflow')