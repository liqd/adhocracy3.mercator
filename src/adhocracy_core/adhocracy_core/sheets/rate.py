--- conflicted
+++ resolved
@@ -1,16 +1,12 @@
 """Rate sheet."""
-<<<<<<< HEAD
-from pyramid.traversal import resource_path
-from substanced.util import find_catalog
-=======
 from pyramid.traversal import find_interface
 from pyramid.registry import Registry
 from substanced.util import find_service
-from zope.interface import implementer
->>>>>>> ade98ff0
+from zope.interface.interfaces import IInterface
 import colander
 
 from adhocracy_core.interfaces import ISheet
+from adhocracy_core.interfaces import IItem
 from adhocracy_core.interfaces import IPredicateSheet
 from adhocracy_core.interfaces import ISheetReferenceAutoUpdateMarker
 from adhocracy_core.interfaces import search_query
@@ -18,6 +14,7 @@
 from adhocracy_core.interfaces import Reference
 from adhocracy_core.sheets import add_sheet_to_registry
 from adhocracy_core.sheets import AttributeResourceSheet
+from adhocracy_core.sheets.versions import IVersions
 from adhocracy_core.schema import Integer
 from adhocracy_core.schema import Reference as ReferenceSchema
 from adhocracy_core.schema import PostPool
@@ -54,43 +51,6 @@
     target_isheet = IRateable
 
 
-def _validate_subject_is_current_user(node, value, request):
-    user = get_user(request)
-    if user is None or user != value['subject']:
-        err = colander.Invalid(node)
-        err['subject'] = 'Must be the currently logged-in user'
-        raise err
-
-
-def _ensure_resource_is_unique(node, value, request, iface, name):
-    # Other rates/likes with the same subject and object may occur below the
-    # current context (earlier versions of the same rate/like item).
-    # If they occur elsewhere, an error is thrown.
-    adhocracy_catalog = find_catalog(request.context, 'adhocracy')
-    index = adhocracy_catalog['reference']
-    reference_subject = Reference(None, iface, 'subject', value['subject'])
-    query = index.eq(reference_subject)
-    reference_object = Reference(None, iface, 'object', value['object'])
-    query &= index.eq(reference_object)
-    system_catalog = find_catalog(request.context, 'system')
-    path_index = system_catalog['path']
-    query &= path_index.noteq(resource_path(request.context), depth=None)
-    elements = query.execute(resolver=None)
-    if elements:
-        err = colander.Invalid(node)
-        err['object'] = 'Another {} by the same user already exists' \
-                        .format(name)
-        raise err
-
-
-def _ensure_rate_is_unique(node, value, request):
-    _ensure_resource_is_unique(node, value, request, IRate, 'rate')
-
-
-def _ensure_like_is_unique(node, value, request):
-    _ensure_resource_is_unique(node, value, request, ILike, 'like')
-
-
 class RateSchema(colander.MappingSchema):
     """Rate sheet data structure."""
 
@@ -98,23 +58,6 @@
     object = ReferenceSchema(reftype=RateObjectReference)
     rate = Integer(validator=colander.Range(-1, 1))
 
-<<<<<<< HEAD
-    def validator(self, node, value):
-        """
-        Validate the rate.
-
-        1. Validate that the subject is the user who is currently logged-in.
-
-        2. Ensure that no other rate for the same subject/object combination
-           exists, except predecessors of this version.
-
-        """
-        # TODO make this validator deferred
-        # TODO add post_pool validator
-        request = node.bindings['request']
-        _validate_subject_is_current_user(node, value, request)
-        _ensure_rate_is_unique(node, value, request)
-=======
     @colander.deferred
     def validator(self, kw: dict) -> callable:
         """Validate the rate."""
@@ -124,9 +67,10 @@
         if request is None:
             return
         registry = request.registry
-        return colander.All(create_validate_rate_value(registry),
-                            create_validate_subject(request),
-                            create_validate_is_unique(context, registry),
+        return colander.All(create_validate_subject(request),
+                            create_validate_rate_is_unique(IRate,
+                                                           context,
+                                                           registry),
                             )
 
 
@@ -142,26 +86,30 @@
     return validator
 
 
-def create_validate_is_unique(context, registry: Registry) -> callable:
-    """Create validatator to ensure rate version is unique.
+def create_validate_rate_is_unique(isheet: IInterface,
+                                   context,
+                                   registry: Registry) -> callable:
+    """Create validator to ensure rate version is unique.
 
     Older rate versions with the same subject and object may occur.
     If they belong to a different rate item an error is thrown.
+
+
+    :param isheet: :class:`adhocracy_core.sheets.rate.IRate` or
+        :class:`adhocracy_core.sheets.rate.ILike` to define what kind
+        of rate should be checked.
     """
-    from adhocracy_core.resources.rate import IRate as IRateItem
-    from adhocracy_core.sheets.versions import IVersions
-
     def validator(node, value):
         catalogs = find_service(context, 'catalogs')
         query = search_query._replace(
-            references=(Reference(None, IRate, 'subject', value['subject']),
-                        Reference(None, IRate, 'object', value['object'])),
+            references=(Reference(None, isheet, 'subject', value['subject']),
+                        Reference(None, isheet, 'object', value['object'])),
             resolve=True,
         )
         same_rates = catalogs.search(query).elements
         if not same_rates:
             return
-        item = find_interface(context, IRateItem)
+        item = find_interface(context, IItem)
         old_versions = get_sheet_field(item, IVersions, 'elements',
                                        registry=registry)
         for rate in same_rates:
@@ -171,24 +119,6 @@
                 raise err
     return validator
 
-
-def create_validate_rate_value(registry: Registry) -> callable:
-    """Create validator to validate value['rate'].
-
-    Ask the validator registered for *object* whether *rate* is valid.
-    In this way, `IRateable` subclasses can modify the range of allowed
-    ratings by registering their own `IRateValidator` adapter.
-    """
-    def validator(node, value):
-        rate_validator = registry.getAdapter(value['object'], IRateValidator)
-        if not rate_validator.validate(value['rate']):
-            err = colander.Invalid(node, msg='')
-            err['rate'] = rate_validator.helpful_error_message()
-            raise err
-    return validator
->>>>>>> ade98ff0
-
-
 rate_meta = sheet_meta._replace(isheet=IRate,
                                 schema_class=RateSchema,
                                 sheet_class=AttributeResourceSheet,
@@ -263,13 +193,19 @@
     object = ReferenceSchema(reftype=LikeObjectReference)
     like = Integer(validator=colander.Range(0, 1))
 
-    def validator(self, node, value):
+    @colander.deferred
+    def validator(node, kw: dict) -> callable:
         """Validate the like."""
-        # TODO make this validator deferred
-        # TODO add post_pool validator
-        request = node.bindings['request']
-        _validate_subject_is_current_user(node, value, request)
-        _ensure_like_is_unique(node, value, request)
+        context = kw['context']
+        request = kw.get('request', None)
+        if request is None:
+            return
+        registry = request.registry
+        return colander.All(create_validate_subject(request),
+                            create_validate_rate_is_unique(ILike,
+                                                           context,
+                                                           registry),
+                            )
 
 
 like_meta = sheet_meta._replace(isheet=ILike,
@@ -281,9 +217,6 @@
 class LikeableSchema(colander.MappingSchema):
     """Likeable sheet data structure."""
 
-    likes = UniqueReferences(readonly=True,
-                             backref=True,
-                             reftype=LikeObjectReference)
     post_pool = PostPool(iresource_or_service_name='likes')
 
 
