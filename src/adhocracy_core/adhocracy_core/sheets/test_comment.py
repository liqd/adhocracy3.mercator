--- conflicted
+++ resolved
@@ -43,18 +43,8 @@
 
     def test_get_empty(self, inst):
         data = inst.get()
-<<<<<<< HEAD
         assert data['post_pool'] == context['comments']
-=======
-        assert list(data['comments']) == []
         assert data['comments_count'] == 0
-
-    def test_get_with_comments(self, inst, sheet_catalogs, search_result):
-        comment = testing.DummyResource()
-        sheet_catalogs.search.return_value =\
-            search_result._replace(elements=[comment])
-        data = inst.get()
-        assert list(data['comments']) == [comment]
 
     def test_get_with_comments_count(self, inst):
         from BTrees.Length import Length
@@ -84,5 +74,4 @@
     def test_includeme_register(self, meta, registry):
         from adhocracy_core.utils import get_sheet
         context = testing.DummyResource(__provides__=meta.isheet)
-        assert get_sheet(context, meta.isheet)
->>>>>>> aca30029
+        assert get_sheet(context, meta.isheet)