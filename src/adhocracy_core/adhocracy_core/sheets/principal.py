--- conflicted
+++ resolved
@@ -205,15 +205,9 @@
     isheet=IPermissions,
     schema_class=PermissionsSchema,
     permission_view='view_userextended',
-<<<<<<< HEAD
     permission_create='edit_sheet_permissions',
     permission_edit='edit_sheet_permissions',
-    sheet_class=PermissionsAttributeStorageSheet,
-=======
-    permission_create='manage_principals',
-    permission_edit='manage_principals',
     sheet_class=PermissionsAttributeResourceSheet,
->>>>>>> 01c18c09
 )
 
 
