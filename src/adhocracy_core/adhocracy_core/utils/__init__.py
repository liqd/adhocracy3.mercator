--- conflicted
+++ resolved
@@ -497,12 +497,6 @@
 
 def set_acl(resource: IResource, acl: list, registry=None) -> bool:
     """Set the acl and mark the resource as dirty."""
-<<<<<<< HEAD
-    changed = substanced.util.set_acl(resource, acl, registry=registry)
-    if changed:
-        resource._p_changed = True
-    return changed
-=======
     substanced.util.set_acl(resource, acl, registry)
     resource._p_changed = True
 
@@ -512,5 +506,4 @@
     request = Request.blank('/path-is-meaningless-here')
     request.registry = app.registry
     root = app.root_factory(request)
-    return root
->>>>>>> a61c01dd
+    return root