--- conflicted
+++ resolved
@@ -244,7 +244,6 @@
         return context,
 
 
-<<<<<<< HEAD
 def nested_dict_set(d: dict, keys: list, value: object):
     """
     Set a nested key in a dictionary.
@@ -261,7 +260,8 @@
     for key in keys[:-1]:
         d = d.setdefault(key, {})
     d[keys[-1]] = value
-=======
+
+
 def get_sheet_field(resource, isheet: ISheet, field_name: str,
                     registry: Registry=None) -> object:
     """Return value of `isheet` field `field_name` for `resource`.
@@ -272,5 +272,4 @@
     """
     sheet = get_sheet(resource, isheet, registry=registry)
     field = sheet.get()[field_name]
-    return field
->>>>>>> a476f115
+    return field