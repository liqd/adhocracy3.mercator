"""Basic data structures and validation."""
from collections import Sequence
from collections import OrderedDict
from datetime import datetime
import decimal
import io
import os
import re

from pyramid.path import DottedNameResolver
from pyramid.traversal import find_resource
from pyramid.traversal import resource_path
from pyramid.traversal import lineage
from pyramid import security
from pyramid.traversal import find_interface
from substanced.file import File
from substanced.file import USE_MAGIC
from substanced.util import get_dotted_name
from substanced.util import find_service
from zope.interface.interfaces import IInterface
import colander
import pytz

from adhocracy_core.interfaces import ILocation
from adhocracy_core.utils import normalize_to_tuple
from adhocracy_core.exceptions import RuntimeConfigurationError
from adhocracy_core.utils import get_sheet
from adhocracy_core.utils import get_iresource
from adhocracy_core.utils import now
from adhocracy_core.interfaces import SheetReference
from adhocracy_core.interfaces import IPool
from adhocracy_core.interfaces import IResource


class AdhocracySchemaNode(colander.SchemaNode):

    """Subclass of :class: `colander.SchemaNode` with extended keyword support.

    The constructor accepts these additional keyword arguments:

        - ``readonly``: Disable deserialization. Default: False
    """

    readonly = False

    def deserialize(self, cstruct=colander.null):
        """ Deserialize the :term:`cstruct` into an :term:`appstruct`. """
        if self.readonly and cstruct != colander.null:
            raise colander.Invalid(self, 'This field is ``readonly``.')
        return super().deserialize(cstruct)

    def serialize(self, appstruct=colander.null):
        """ Serialize the :term:`appstruct` to a :term:`cstruct`.

        If the appstruct is None and None is the default value, serialize
        to None instead of :class:`colander.null`.
        """
        if appstruct in (None, colander.null) and self.default is None:
            return None
        return super().serialize(appstruct)


class AdhocracySequenceNode(colander.SequenceSchema, AdhocracySchemaNode):

    """Subclass of :class: `AdhocracySchema` with Sequence type.

    The default value is a deferred returning [] to prevent modify it.
    """

    @colander.deferred
    def default(node: colander.Schema, kw: dict) -> list:  # noqa
        return []


def raise_attribute_error_if_not_location_aware(context) -> None:
    """Ensure that the argument is location-aware.

    :raise AttributeError: if it isn't
    """
    context.__parent__
    context.__name__


def validate_name_is_unique(node: colander.SchemaNode, value: str):
    """Validate if `value` is name that does not exists in the parent object.

    Node must a have a `parent_pool` binding object attribute
    that points to the parent pool object
    with :class:`adhocracy_core.interfaces.IPool`.

    :raises colander.Invalid: if `name` already exists in the parent or parent
                              is None.
    """
    parent = node.bindings.get('parent_pool', None)
    try:
        parent.check_name(value)
    except AttributeError:
        msg = 'This resource has no parent pool to validate the name.'
        raise colander.Invalid(node, msg)
    except KeyError:
        msg = 'The name already exists in the parent pool.'
        raise colander.Invalid(node, msg, value=value)
    except ValueError:
        msg = 'The name has forbidden characters or is not a string.'
        raise colander.Invalid(node, msg, value=value)


class Identifier(AdhocracySchemaNode):

    """Like :class:`Name`, but doesn't check uniqueness..

    Example value: blu.ABC_12-3
    """

    schema_type = colander.String
    default = ''
    missing = colander.drop
    relative_regex = '[a-zA-Z0-9\_\-\.]+'
    validator = colander.All(colander.Regex('^' + relative_regex + '$'),
                             colander.Length(min=1, max=100))


@colander.deferred
def deferred_validate_name(node: colander.SchemaNode, kw: dict) -> callable:
    """Check that the node value is a valid child name."""
    return colander.All(validate_name_is_unique,
                        *Identifier.validator.validators)


class Name(AdhocracySchemaNode):

    """ The unique `name` of a resource inside the parent pool.

    Allowed characters are: "alpha" "numeric" "_"  "-" "."
    The maximal length is 100 characters, the minimal length 1.

    Example value: blu.ABC_12-3

    This node needs a `parent_pool` binding to validate.
    """

    schema_type = colander.String
    default = ''
    missing = colander.drop
    validator = deferred_validate_name


class Email(AdhocracySchemaNode):

    """String with email address.

    Example value: test@test.de
    """

    @staticmethod
    def _lower_case_email(email):
        if email is colander.null:
            return email
        return email.lower()

    schema_type = colander.String
    default = ''
    missing = colander.drop
    preparer = _lower_case_email
    validator = colander.Email()


class URL(AdhocracySchemaNode):

    """String with a URL.

    Example value: http://colander.readthedocs.org/en/latest/
    """

    schema_type = colander.String
    default = ''
    missing = colander.drop
    # Note: colander.url doesn't work, hence we use a regex adapted from
    # django.core.validators.URLValidator
    regex = re.compile(
        r'^(http|ftp)s?://'  # scheme
        r'(?:(?:[A-Z0-9](?:[A-Z0-9-]{0,61}[A-Z0-9])?\.)+'
        r'(?:[A-Z]{2,6}\.?|[A-Z0-9-]{2,}(?<!-)\.?)|'  # domain...
        r'localhost|'  # localhost...
        r'\d{1,3}\.\d{1,3}\.\d{1,3}\.\d{1,3}|'  # ...or ipv4
        r'\[?[A-F0-9]*:[A-F0-9:]+\]?)'  # ...or ipv6
        r'(?::\d+)?'  # optional port
        r'(?:/?|[/?]\S+)$', re.IGNORECASE)
    validator = colander.Regex(regex, 'Must be a URL')


_ZONES = pytz.all_timezones


class TimeZoneName(AdhocracySchemaNode):

    """String with time zone.

    Example value: UTC
    """

    schema_type = colander.String
    default = 'UTC'
    missing = colander.drop
    validator = colander.OneOf(_ZONES)

ROLE_PRINCIPALS = ['participant',
                   'moderator',
                   'creator',
                   'initiator',
                   'admin',
                   'god',
                   ]

SYSTEM_PRINCIPALS = ['everyone',
                     'authenticated',
                     'anonymous'
                     ]


class Role(AdhocracySchemaNode):

    """Permssion :term:`role` name.

    Example value: 'reader'
    """

    schema_type = colander.String
    default = 'creator'
    missing = colander.drop
    validator = colander.OneOf(ROLE_PRINCIPALS)


class Roles(AdhocracySequenceNode):

    """List of Permssion :term:`role` names.

    Example value: ['initiator']
    """

    missing = colander.drop
    validator = colander.Length(min=0, max=6)

    role = Role()

    def preparer(self, value: Sequence) -> list:
        """Preparer for the roles."""
        if value is colander.null:
            return value
        value_dict = OrderedDict.fromkeys(value)
        return list(value_dict)


class Interface(colander.SchemaType):

    """A ZOPE interface in dotted name notation.

    Example value: adhocracy_core.sheets.name.IName
    """

    def serialize(self, node, value):
        """Serialize interface to dotted name."""
        if value in (colander.null, ''):
            return value
        return get_dotted_name(value)

    def deserialize(self, node, value):
        """Deserialize path to object."""
        if value in (colander.null, ''):
            return value
        try:
            return DottedNameResolver().resolve(value)
        except Exception as err:
            raise colander.Invalid(node, msg=str(err), value=value)


class AbsolutePath(AdhocracySchemaNode):

    """Absolute path made with  Identifier Strings.

    Example value: /bluaABC/_123/3
    """

    schema_type = colander.String
    relative_regex = '/[a-zA-Z0-9\_\-\.\/]+'
    validator = colander.Regex('^' + relative_regex + '$')


def string_has_no_newlines_validator(value: str) -> bool:
    """Check for new line characters."""
    return False if '\n' in value or '\r' in value else True


class SingleLine(AdhocracySchemaNode):

    r"""UTF-8 encoded String without line breaks.

    Disallowed characters are linebreaks like: \n, \r.
    Example value: This is a something.
    """

    schema_type = colander.String
    default = ''
    missing = colander.drop
    validator = colander.Function(string_has_no_newlines_validator,
                                  msg='New line characters are not allowed.')


@colander.deferred
def deferred_content_type_default(node: colander.MappingSchema,
                                  kw: dict) -> str:
    """Return the content_type for the given `context`."""
    context = kw.get('context')
    return get_iresource(context) or IResource


class Boolean(AdhocracySchemaNode):

    """SchemaNode for boolean values.

    Example value: false
    """

    def schema_type(self) -> colander.SchemaType:
        """Return the schema type."""
        return colander.Boolean(true_choices=('true', '1'))

    default = False
    missing = False


class ContentType(AdhocracySchemaNode):

    """ContentType schema."""

    schema_type = Interface
    default = deferred_content_type_default


def get_sheet_cstructs(context: IResource, request) -> dict:
    """Serialize and return the `viewable`resource sheet data."""
    sheets = request.registry.content.get_sheets_read(context, request)
    cstructs = {}
    for sheet in sheets:
        appstruct = sheet.get()
        schema = sheet.schema.bind(context=context, request=request)
        cstruct = schema.serialize(appstruct)
        name = sheet.meta.isheet.__identifier__
        cstructs[name] = cstruct
    return cstructs


class CurrencyAmount(AdhocracySchemaNode):

    """SchemaNode for currency amounts.

    Values are stored precisely with 2 fractional digits.
    The used currency (e.g. EUR, USD) is *not* stored as part of the value,
    it is assumed to be known or to be stored in a different field.

    Example value: 1.99
    """

    def schema_type(self) -> colander.SchemaType:
        """Return schema type."""
        return colander.Decimal(quant='.01')

    default = decimal.Decimal(0)
    missing = colander.drop


class ISOCountryCode(AdhocracySchemaNode):

    """An ISO 3166-1 alpha-2 country code (two uppercase ASCII letters).

    Example value: US
    """

    schema_type = colander.String
    default = 'DE'
    missing = colander.drop
    validator = colander.Regex(r'^[A-Z][A-Z]$')


class ResourceObject(colander.SchemaType):

    """Schema type that de/serialized a :term:`location`-aware object.

    Example values:  'http://a.org/bluaABC/_123/3' '/blua/ABC/'

    If the value is an url with fqdn the the :term:`request` binding is used to
    deserialize the resource.

    If the value is an absolute path the :term:`context` binding is used
    to  deserialize the resource.

    The default serialization is the resource url.
    """

    def __init__(self, serialization_form='url'):
        """Initialize self."""
        self.serialization_form = serialization_form
        """
        :param:`serialization_form`:
            If 'url` the :term:`request` binding is used to serialize
            to the resource url.
            If `path` the :term:`context` binding is used to  serialize to
            the :term:`Resource Location` path.
            If `content` the :term:`request` and  'context' binding is used to
            serialize the complete resource content and metadata.
            Default `url`.
        """

    def serialize(self, node, value):
        """Serialize object to url or path.

        :param node: the Colander node.
        :param value: the resource to serialize
        :return: the url or path of that resource
        """
        if value in (colander.null, '', None):
            return ''
        try:
            raise_attribute_error_if_not_location_aware(value)
        except AttributeError:
            raise colander.Invalid(node,
                                   msg='This resource is not location aware',
                                   value=value)
        return self._serialize_location_or_url_or_content(node, value)

    def _serialize_location_or_url_or_content(self, node, value):
        if self.serialization_form == 'path':
            assert 'context' in node.bindings
            return resource_path(value)
        if self.serialization_form == 'content':
            assert 'request' in node.bindings
            request = node.bindings['request']
            schema = ResourcePathAndContentSchema().bind(request=request,
                                                         context=value)
            cstruct = schema.serialize({'path': value})
            sheet_cstructs = get_sheet_cstructs(value, request)
            cstruct['data'] = sheet_cstructs
            return cstruct
        else:
            assert 'request' in node.bindings
            request = node.bindings['request']
            return request.resource_url(value)

    def deserialize(self, node, value):
        """Deserialize url or path to object.

        :param node: the Colander node.
        :param value: the url or path :term:`Resource Location` to deserialize
        :return: the resource registered under that path
        :raise colander.Invalid: if the object does not exist.
        """
        if value in (colander.null, None):
            return value
        try:
            resource = self._deserialize_location_or_url(node, value)
            raise_attribute_error_if_not_location_aware(resource)
        except (KeyError, AttributeError):
            raise colander.Invalid(
                node,
                msg='This resource path does not exist.', value=value)
        return resource

    def _deserialize_location_or_url(self, node, value):
        if value.startswith('/'):
            assert 'context' in node.bindings
            context = node.bindings['context']
            return find_resource(context, value)
        else:
            assert 'request' in node.bindings
            request = node.bindings['request']
            application_url_len = len(request.application_url)
            if application_url_len > len(str(value)):
                raise KeyError
            # Fixme: This does not work with :term:`virtual hosting`
            path = value[application_url_len:]
            return find_resource(request.root, path)


class Resource(AdhocracySchemaNode):

    """A resource SchemaNode.

    Example value:  'http://a.org/bluaABC/_123/3'
    """

    default = None
    missing = colander.drop
    schema_type = ResourceObject


@colander.deferred
def deferred_path_default(node: colander.MappingSchema, kw: dict) -> str:
    """Return the `context`."""
    return kw.get('context')


class ResourcePathSchema(colander.MappingSchema):

    """Resource Path schema."""

    content_type = ContentType()

    path = Resource(default=deferred_path_default)


class ResourcePathAndContentSchema(ResourcePathSchema):

    """Resource Path with content schema."""

    data = colander.SchemaNode(colander.Mapping(unknown='preserve'),
                               default={})


def _validate_reftype(node: colander.SchemaNode, value: ILocation):
        reftype = node.reftype
        isheet = reftype.getTaggedValue('target_isheet')
        if not isheet.providedBy(value):
            error = 'This Resource does not provide interface %s' % \
                    (isheet.__identifier__)
            raise colander.Invalid(node, msg=error, value=value)


class Reference(Resource):

    """Schema Node to reference a resource that implements a specific sheet.

    The constructor accepts these additional keyword arguments:

        - ``reftype``: :class:` adhocracy_core.interfaces.SheetReference`.
                       The `target_isheet` attribute of the `reftype` specifies
                       the sheet that accepted resources must implement.
                       Storing another kind of resource will trigger a
                       validation error.
        - ``backref``: marks this Reference as a back reference.
                       :class:`adhocracy_core.sheet.ResourceSheet` can use this
                       information to autogenerate the appstruct/cstruct.
                       Default: False.
    """

    reftype = SheetReference
    backref = False
    validator = colander.All(_validate_reftype)


class Resources(AdhocracySequenceNode):

    """List of :class:`Resource:`s."""

    missing = []

    resource = Resource()


def _validate_reftypes(node: colander.SchemaNode, value: Sequence):
    for resource in value:
        _validate_reftype(node, resource)


class References(Resources):

    """Schema Node to reference resources that implements a specific sheet.

    The constructor accepts these additional keyword arguments:

        - ``reftype``: :class:`adhocracy_core.interfaces.SheetReference`.
                       The `target_isheet` attribute of the `reftype` specifies
                       the sheet that accepted resources must implement.
                       Storing another kind of resource will trigger a
                       validation error.
        - ``backref``: marks this Reference as a back reference.
                       :class:`adhocracy_core.sheet.ResourceSheet` can use this
                       information to autogenerate the appstruct/cstruct.
                       Default: False.
    """

    reftype = SheetReference
    backref = False
    validator = colander.All(_validate_reftypes)


class UniqueReferences(References):

    """Schema Node to reference resources that implements a specific sheet.

    The order is preserved, duplicates are removed.

    Example value: ["http:a.org/bluaABC"]
    """

    def preparer(self, value: Sequence) -> list:
        """Preparer for the schema."""
        if value is colander.null:
            return value
        value_dict = OrderedDict.fromkeys(value)
        return list(value_dict)


class Text(AdhocracySchemaNode):

    """ UTF-8 encoded String with line breaks.

    Example value: This is a something
                   with new lines.
    """

    schema_type = colander.String
    default = ''
    missing = colander.drop


class Password(AdhocracySchemaNode):

    """ UTF-8 encoded text.

    Minimal length=6, maximal length=100 characters.
    Example value: secret password?
    """

    schema_type = colander.String
    default = ''
    missing = colander.drop
    validator = colander.Length(min=6, max=100)


@colander.deferred
def deferred_date_default(node: colander.MappingSchema, kw: dict) -> datetime:
    """Return current date."""
    return now()


class DateTime(AdhocracySchemaNode):

    """ DateTime object.

    This type serializes python ``datetime.datetime`` objects to a
    `ISO8601 <http://en.wikipedia.org/wiki/ISO_8601>`_ string format.
    The format includes the date, the time, and the timezone of the
    datetime.

    Example values: 2014-07-21, 2014-07-21T09:10:37, 2014-07-21T09:10:37+00:00

    The default/missing value is the current datetime.

    Constructor arguments:

    :param 'tzinfo': This timezone is used if the :term:`cstruct` is missing
                     the tzinfo. Defaults to UTC
    """

    schema_type = colander.DateTime
    default = deferred_date_default
    missing = deferred_date_default


@colander.deferred
def deferred_get_post_pool(node: colander.MappingSchema, kw: dict) -> IPool:
    """Return the post_pool path for the given `context`.

    :raises adhocracy_core.excecptions.RuntimeConfigurationError:
        if the :term:`post_pool` does not exists in the term:`lineage`
        of `context`.
    """
    context = kw.get('context')
    post_pool = _get_post_pool(context, node.iresource_or_service_name)
    return post_pool


def _get_post_pool(context: IPool, iresource_or_service_name) -> IResource:
    if IInterface.providedBy(iresource_or_service_name):
        post_pool = find_interface(context, iresource_or_service_name)
    else:
        post_pool = find_service(context, iresource_or_service_name)
    if post_pool is None:
        context_path = resource_path(context)
        post_pool_type = str(iresource_or_service_name)
        msg = 'Cannot find post_pool with interface or service name {}'\
              ' for context {}.'.format(post_pool_type, context_path)
        raise RuntimeConfigurationError(msg)
    return post_pool


class PostPool(Reference):

    """Reference to the common place to post resources used by the this sheet.

    Constructor arguments:

    :param 'iresource_or_service_name`:
        The resource interface/:term:`service` name of this
        :term:`post_pool`. If it is a :term:`interface` the
        :term:`lineage` of the `context` is searched for the first matching
        `interface`. If it is a `string` the lineage and the lineage children
        are search for a `service` with this name.
        Defaults to :class:`adhocracy_core.interfaces.IPool`.
    """

    readonly = True
    default = deferred_get_post_pool
    missing = deferred_get_post_pool
    schema_type = ResourceObject
    iresource_or_service_name = IPool


def create_post_pool_validator(child_node: Reference, kw: dict) -> callable:
    """Create validator to check `kw['context']` is inside :term:`post_pool`.

    :param:`child_node` Reference to a sheet with :term:`post_pool` field.
    :param:`kw`: dictionary with keys `context` and `registry`.
    """
    isheet = child_node.reftype.getTaggedValue('target_isheet')
    context = kw['context']
    registry = kw['registry']

    def validator(node, value):
        child_node_value = node.get_value(value, child_node.name)
        referenced = normalize_to_tuple(child_node_value)
        for resource in referenced:
            sheet = get_sheet(resource, isheet, registry=registry)
            post_pool_type = _get_post_pool_type(sheet.schema)
            post_pool = _get_post_pool(resource, post_pool_type)
            _validate_post_pool(node, (context,), post_pool)

    return validator


def _get_post_pool_type(node: colander.SchemaNode) -> str:
    post_pool_nodes = [child for child in node if isinstance(child, PostPool)]
    if post_pool_nodes == []:
        return None
    return post_pool_nodes[0].iresource_or_service_name


def _validate_post_pool(node, resources: list, post_pool: IPool):
    for resource in resources:
        if post_pool in lineage(resource):
            continue
        post_pool_path = resource_path(post_pool)
        msg = 'You can only add references inside {}'.format(post_pool_path)
        raise colander.Invalid(node, msg)


class Integer(AdhocracySchemaNode):

    """SchemaNode for Integer values.

    Example value: 1
    """

    schema_type = colander.Integer
    default = 0
    missing = colander.drop


class FileStoreType(colander.SchemaType):

    """Accepts raw file data as per as 'multipart/form-data' upload."""

    SIZE_LIMIT = 16 * 1024 ** 2  # 16 MB

    def serialize(self, node, value):
        """Serialization is not supported."""
        raise colander.Invalid(node,
                               msg='Cannot serialize FileStore',
                               value=value)

    def deserialize(self, node, value):
        """Deserialize into a File."""
        if value == colander.null:
            return None
        try:
            result = File(stream=value.file,
                          mimetype=USE_MAGIC,
                          title=value.filename)
            # We add the size as an extra attribute since get_size() doesn't
            # work before the transaction has been committed
            if isinstance(value.file, io.BytesIO):
                result.size = len(value.file.getvalue())
            else:
                result.size = os.fstat(value.file.fileno()).st_size
        except Exception as err:
            raise colander.Invalid(node, msg=str(err), value=value)
        if result.size > self.SIZE_LIMIT:
            msg = 'Asset too large: {} bytes'.format(result.size)
            raise colander.Invalid(node, msg=msg, value=value)
        return result


class FileStore(AdhocracySchemaNode):

    """SchemaNode wrapping :class:`FileStoreType`."""

    schema_type = FileStoreType
    default = None
    missing = colander.drop


class SingleLineList(colander.SequenceSchema):

    """List of SingleLines."""

    item = SingleLine()


class ACEPrincipalType(colander.SchemaType):

    """Adhocracy :term:`role` or pyramid system principal."""

    valid_principals = ROLE_PRINCIPALS + SYSTEM_PRINCIPALS
    """Valid principal strings."""

    def serialize(self, node, value) -> str:
        """Serialize principal and remove prefix ("system." or "role:").

        :raises ValueError: if value has no '.' or ':' char
        """
        if value in (colander.null, ''):
            return value
        if '.' in value:
            prefix, name = value.split('.')
            name = name.lower()
        elif ':' in value:
            prefix, name = value.split(':')
        else:
            raise ValueError()
        return str(name)

    def deserialize(self, node, value) -> str:
        """Deserialize principal and add prefix ("system." or "role:")."""
        if value in (colander.null, ''):
            return value
        if value in ROLE_PRINCIPALS:
            return 'role:' + value
        elif value in SYSTEM_PRINCIPALS:
            return 'system.' + value.capitalize()
        else:
            msg = '{0} is not one of {1}'.format(value, self.valid_principals)
            raise colander.Invalid(node, msg=msg, value=value)


class ACEPrincipal(colander.SchemaNode):

    """Adhocracy :term:`role` or pyramid system principal."""

    schema_type = ACEPrincipalType


class ACMCell(colander.SchemaNode):

    """ACM Cell."""

    schema_type = colander.String
    missing = None


class ACMRow(colander.SequenceSchema):

    """ACM Row."""

    item = ACMCell()

    @colander.deferred
<<<<<<< HEAD
    def validator(node, kw):  # noqa
=======
    def validator(node, kw):
>>>>>>> 7a5dab7f
        """Validator."""
        registry = kw.get('registry')

        def validate_permission_name(node, value):
            permission_name = value[0]
            if permission_name not in registry.content.permissions():
                msg = 'No such permission: {0}'.format(permission_name)
                raise colander.Invalid(node, msg, value=permission_name)

        def validate_actions_names(node, value):
            for action in value[1:]:
                if action not in [security.Allow, security.Deny, None]:
                    msg = 'Invalid action: {0}'.format(action)
                    raise colander.Invalid(node, msg, value=action)

        return colander.All(validate_permission_name,
                            validate_actions_names)


class ACMPrincipals(colander.SequenceSchema):

    """ACM Principals."""

    principal = ACEPrincipal()
    default = []
    missing = []


class ACMPermissions(colander.SequenceSchema):

    """ACM Permissions."""

    row = ACMRow()
    default = []
    missing = []


class ACM(colander.MappingSchema):

    """Access Control Matrix."""

    principals = ACMPrincipals()
    permissions = ACMPermissions()
    default = {'principals': [],
               'permissions': []}
    missing = {'principals': [],
               'permissions': []}<|MERGE_RESOLUTION|>--- conflicted
+++ resolved
@@ -68,7 +68,7 @@
     """
 
     @colander.deferred
-    def default(node: colander.Schema, kw: dict) -> list:  # noqa
+    def default(node: colander.Schema, kw: dict) -> list:
         return []
 
 
@@ -864,11 +864,7 @@
     item = ACMCell()
 
     @colander.deferred
-<<<<<<< HEAD
-    def validator(node, kw):  # noqa
-=======
     def validator(node, kw):
->>>>>>> 7a5dab7f
         """Validator."""
         registry = kw.get('registry')
 
