"""Public py.test fixtures: http://pytest.org/latest/fixture.html."""
from unittest.mock import Mock
from configparser import ConfigParser
from distutils import dir_util
from shutil import rmtree
from subprocess import CalledProcessError
import json
import os
import subprocess
import time

from pyramid.config import Configurator
from pyramid import testing
from pyramid.util import DottedNameResolver
from pyramid.router import Router
from pyramid_mailer.mailer import DummyMailer
from pytest import fixture
from ZODB import FileStorage
from testfixtures import LogCapture
from webtest import TestApp
from webtest import TestResponse
from zope.interface.interfaces import IInterface
import colander

from adhocracy_core.interfaces import SheetMetadata
from adhocracy_core.interfaces import ChangelogMetadata
from adhocracy_core.interfaces import ResourceMetadata
from adhocracy_core.interfaces import SearchResult
from adhocracy_core.interfaces import SearchQuery
from adhocracy_core.interfaces import IResourceCreatedAndAdded
from adhocracy_core.resources.root import IRootPool

#####################################
# Integration/Function test helper  #
#####################################

god_header = {'X-User-Token': 'SECRET_GOD'}
"""The authentication headers for the `god` user, used by functional fixtures.
This assumes the initial user is created and has the `god` role.
"""
god_path = '/principals/users/0000000'
god_login = 'god'
"""The login name for the god user, default value."""
god_password = 'password'
"""The password for the god user, default value."""
god_email = 'sysadmin@test.de'
"""The email for the god user, default value."""

participant_header = {'X-User-Token': 'SECRET_PARTICIPANT'}
"""The authentication headers for the `participant`, used by funct. fixtures.
This assumes the user exists with the given path.
"""
participant_path = '/principals/users/0000001'
participant_login = 'participant'
participant_password = 'password'

moderator_header = {'X-User-Token': 'SECRET_MODERATOR'}
moderator_path = '/principals/users/0000002'
moderator_login = 'moderator'
moderator_password = 'password'

initiator_header = {'X-User-Token': 'SECRET_INITIATOR'}
initiator_path = '/principals/users/0000003'
initiator_login = 'initiator'
initiator_password = 'password'

admin_header = {'X-User-Token': 'SECRET_ADMIN'}
admin_path = '/principals/users/0000004'
admin_login = 'admin'
admin_password = 'password'

participant2_header = {'X-User-Token': 'SECRET_PARTICIPANT2'}
participant2_path = '/principals/users/0000005'
participant2_login = 'participant2'
participant2_password = 'password'

<<<<<<< HEAD
authenticated_header = {'X-User-Path': '/principals/users/0000006',
                        'X-User-Token': 'SECRET_AUTHENTICATED'}
authenticated_login = 'authenticated'
authenticated_password = 'password'

broken_header = {'X-User-Path': '/principals/users/0000001',
                 'X-User-Token': ''}
=======
broken_header = {'X-User-Token': ''}
>>>>>>> 6e092b09

batch_url = '/batch'


class DummyPool(testing.DummyResource):
    """Dummy Pool based on :class:`pyramid.testing.DummyResource`."""

    def add(self, name, resource, **kwargs):
        """Add resource to the pool."""
        self[name] = resource
        resource.__parent__ = self
        resource.__name__ = name

    def next_name(self, obj, prefix=''):
        """Get the next name for the resource when using autonaming."""
        return prefix + '_0000000'

    def add_service(self, name, resource, **kwargs):
        """Add a service to the pool."""
        from adhocracy_core.interfaces import IServicePool
        from zope.interface import alsoProvides
        alsoProvides(resource, IServicePool)
        resource.__is_service__ = True
        self.add(name, resource)

    def find_service(self, service_name, *sub_service_names):
        """Return a service from the pool."""
        from substanced.util import find_service
        return find_service(self, service_name, *sub_service_names)


def register_sheet(context, mock_sheet, registry, isheet=None) -> Mock:
    """Register `mock_sheet` for `context`. You can ony use this only once.

    If you need to register multiple mock_sheets in you test add side effects:
    `registry.content.get_sheet.side_effect = [sheet1, sheet2]`.
    You can also set single sheets directly:
    `registry.content.get_sheet.return_value = sheet1
    """
    from zope.interface import alsoProvides
    if isheet is not None:
        mock_sheet.meta = mock_sheet.meta._replace(isheet=isheet)
    if context is not None:
        alsoProvides(context, mock_sheet.meta.isheet)
    registry.content.get_sheet.return_value = mock_sheet
    return mock_sheet


def create_event_listener(config: Configurator, ievent: IInterface) -> list:
    """Register dummy event listener that adds events to the returned List."""
    events = []
    listener = lambda event: events.append(event)
    config.add_subscriber(listener, ievent)
    return events


##################
# Fixtures       #
##################


@fixture
def pool_graph(integration):
    """Return pool with graph for integration/functional tests."""
    from adhocracy_core.resources.pool import Pool
    from adhocracy_core.resources.root import _add_graph
    from adhocracy_core.resources.root import _add_objectmap_to_app_root
    from adhocracy_core.sheets.pool import IPool
    from zope.interface import directlyProvides
    pool = Pool()
    directlyProvides(pool, IPool)
    _add_objectmap_to_app_root(pool)
    _add_graph(pool, integration.registry)
    return pool


@fixture
def pool_with_catalogs(integration, pool_graph):
    """Return pool with graph and catalog for integration/functional tests."""
    from substanced.interfaces import MODE_IMMEDIATE
    from adhocracy_core.resources.root import _add_catalog_service
    context = pool_graph
    _add_catalog_service(context, integration.registry)
    context['catalogs']['system']['name'].action_mode = MODE_IMMEDIATE
    context['catalogs']['system']['interfaces'].action_mode = MODE_IMMEDIATE
    context['catalogs']['adhocracy']['tag'].action_mode = MODE_IMMEDIATE
    context['catalogs']['adhocracy']['rate'].action_mode = MODE_IMMEDIATE
    return context


@fixture
def integration(config) -> Configurator:
    """Include basic resource types and sheets."""
    config.include('adhocracy_core.events')
    config.include('adhocracy_core.content')
    config.include('adhocracy_core.graph')
    config.include('adhocracy_core.catalog')
    config.include('adhocracy_core.sheets')
    config.include('adhocracy_core.resources')
    config.include('adhocracy_core.workflows')
    return config


@fixture
def resource_meta() -> ResourceMetadata:
    """Return basic resource metadata."""
    from adhocracy_core.resources import resource_meta
    from adhocracy_core.interfaces import IResource
    return resource_meta._replace(iresource=IResource)


@fixture
def sheet_meta() -> SheetMetadata:
    """Return basic sheet metadata."""
    from adhocracy_core.sheets import sheet_meta
    from adhocracy_core.interfaces import ISheet
    return sheet_meta._replace(isheet=ISheet,
                               schema_class=colander.MappingSchema)


class DummyRequest(testing.DummyRequest):

    def __init__(self, **kwargs):
        super().__init__(**kwargs)
        self.validated = {}
        self.errors = []
        self.content_type = 'application/json'
        self.text = ''

    def authenticated_userid(self):
        return None

    @property
    def json_body(self):
        return json.loads(self.body)


@fixture
def log(request) -> LogCapture:
    """Return object capturing all log messages."""
    log = LogCapture()

    def fin():
        log.uninstall()
    request.addfinalizer(fin)
    return log


@fixture
def request_():
    """Return dummy request with additional validation attributes.

    Additional Attributes:
        `errors`, `validated`
    """
    request = DummyRequest()
    request.registry.settings = {}
    return request


@fixture
def changelog_meta() -> ChangelogMetadata:
    """Return changelog metadata."""
    from adhocracy_core.changelog import changelog_meta
    return changelog_meta


@fixture
def context() -> testing.DummyResource:
    """Return dummy context with IResource interface."""
    from adhocracy_core.interfaces import IResource
    return testing.DummyResource(__provides__=IResource)


@fixture
def pool() -> DummyPool:
    """Return dummy pool with IPool interface."""
    from adhocracy_core.interfaces import IPool
    from substanced.interfaces import IFolder
    return DummyPool(__provides__=(IPool, IFolder))


@fixture
def service() -> DummyPool:
    """Return dummy pool with IServicePool interface."""
    from adhocracy_core.interfaces import IServicePool
    from substanced.interfaces import IFolder
    return DummyPool(__provides__=(IServicePool, IFolder),
                     __is_service__=True)


@fixture
def item() -> DummyPool:
    """Return dummy pool with IItem and IMetadata interface."""
    from adhocracy_core.interfaces import IItem
    from adhocracy_core.sheets.metadata import IMetadata
    return DummyPool(__provides__=(IItem, IMetadata))


@fixture
def node() -> colander.MappingSchema:
    """Return dummy node."""
    return colander.MappingSchema()


@fixture
def changelog(changelog_meta) -> dict:
    """Return transaction_changelog dictionary."""
    from collections import defaultdict
    metadata = lambda: changelog_meta
    return defaultdict(metadata)


@fixture
def registry_with_changelog(registry, changelog):
    """Return registry with transaction_changelog."""
    registry.changelog = changelog
    return registry


@fixture
def mock_sheet() -> Mock:
    """Mock :class:`adhocracy_core.sheets.GenericResourceSheet`."""
    from adhocracy_core.sheets import sheet_meta
    from adhocracy_core.interfaces import ISheet
    # Better would be spec=GenericResourceSheet for the mock object;
    # however this fails if the object is deepcopied.
    sheet = Mock()
    sheet.meta = sheet_meta._replace(isheet=ISheet,
                                     schema_class=colander.MappingSchema)
    sheet.schema = colander.MappingSchema()
    sheet.get.return_value = {}
    return sheet


@fixture
def mock_graph() -> Mock:
    """Mock :class:`adhocracy_core.graph.Graph`."""
    from adhocracy_core.graph import Graph
    mock = Mock(spec=Graph)
    return mock


@fixture
def mock_catalogs(search_result) -> Mock:
    """Mock :class:`adhocracy_core.catalogs.ICatalalogsService`."""
    from zope.interface import alsoProvides
    from adhocracy_core.interfaces import IServicePool
    from adhocracy_core.catalog import CatalogsServiceAdhocracy
    catalogs = testing.DummyResource()
    alsoProvides(catalogs, IServicePool)
    search_mock = Mock(spec=CatalogsServiceAdhocracy.search)
    search_mock.return_value = search_result
    catalogs.search = search_mock
    reindex_index_mock = Mock(spec=CatalogsServiceAdhocracy.reindex_index)
    catalogs.reindex_index = reindex_index_mock
    get_index_mock = Mock(spec=CatalogsServiceAdhocracy.get_index)
    catalogs.get_index = get_index_mock
    return catalogs


@fixture
def search_result() -> SearchResult:
    """Return search result."""
    from adhocracy_core.interfaces import search_result
    return search_result


@fixture
def query() -> SearchQuery:
    """Return search query."""
    from adhocracy_core.interfaces import search_query
    return search_query


@fixture
def sheet_catalogs(monkeypatch, mock_catalogs) -> Mock:
    """Mock _catalogs property for sheets."""
    from adhocracy_core import sheets
    monkeypatch.setattr(sheets, 'find_service', lambda x, y: mock_catalogs)
    return mock_catalogs


@fixture
def mock_objectmap() -> Mock:
    """Mock :class:`substanced.objectmap.ObjectMap`."""
    from substanced.objectmap import ObjectMap
    mock = Mock(spec=ObjectMap)
    mock.get_reftypes.return_value = []
    return mock


@fixture
def mock_workflow() -> Mock:
    """Mock :class:`adhocracy_core.workflows.AdhocracyACLWorkflow`."""
    from adhocracy_core.workflows import AdhocracyACLWorkflow
    mock = Mock(spec=AdhocracyACLWorkflow)
    mock._states = {}
    return mock


@fixture
def mock_content_registry() -> Mock:
    """Mock :class:`adhocracy_core.content.ResourceContentRegistry`."""
    from adhocracy_core.content import ResourceContentRegistry
    mock = Mock(spec=ResourceContentRegistry)
    mock.sheets_meta = {}
    mock.resources_meta = {}
    mock.workflows_meta = {}
    mock.workflows = {}
    mock.get_resources_meta_addable.return_value = []
    mock.resources_meta_addable = {}
    mock.get_sheets_read.return_value = []
    mock.get_sheets_edit.return_value = []
    mock.get_sheets_create.return_value = []
    mock.get_sheet.return_value = None
    mock.sheets_read = {}
    mock.sheets_edit = {}
    mock.sheets_create = {}
    mock.sheets_create_mandatory = {}
    return mock


@fixture
def registry_with_content(registry, mock_content_registry):
    """Return registry with content registry attribute."""
    registry.content = mock_content_registry
    return registry


@fixture
def config(request) -> Configurator:
    """Return dummy testing configuration."""
    config = testing.setUp()
    request.addfinalizer(testing.tearDown)
    return config


@fixture
def registry(config) -> object:
    """Return dummy registry."""
    return config.registry


@fixture
def mock_user_locator(registry) -> Mock:
    """Mock :class:`adhocracy_core.resource.principal.UserLocatorAdapter`."""
    from zope.interface import Interface
    from adhocracy_core.interfaces import IRolesUserLocator
    from adhocracy_core.resources.principal import UserLocatorAdapter
    locator = Mock(spec=UserLocatorAdapter)
    locator.get_groupids.return_value = None
    locator.get_roleids.return_value = None
    locator.get_user_by_userid.return_value = None
    locator.get_user_by_login.return_value = None
    locator.get_user_by_email.return_value = None
    locator.get_group_roleids.return_value = None
    locator.get_role_and_group_roleids.return_value = None
    registry.registerAdapter(lambda y, x: locator, (Interface, Interface),
                             IRolesUserLocator)
    return locator


@fixture
def mock_messenger():
    """Return mock messenger."""
    from adhocracy_core.messaging import Messenger
    messenger = Mock(spec=Messenger)
    return messenger


def _get_settings(request, part, config_path_key='pyramid_config'):
    """Return settings of a config part."""
    config_parser = ConfigParser()
    config_file = request.config.getoption(config_path_key) \
        or 'etc/test_with_ws.ini'
    config_parser.read(config_file)
    settings = {}
    for option, value in config_parser.items(part):
        settings[option] = value
    return settings


@fixture(scope='session')
def settings(request) -> dict:
    """Return app:main and server:main settings."""
    settings = {}
    app = _get_settings(request, 'app:main')
    settings.update(app)
    server = _get_settings(request, 'server:main')
    settings.update(server)
    return settings


@fixture(scope='session')
def app_settings(request) -> dict:
    """Return settings to start the test wsgi app."""
    settings = {}
    # disable creating a default group, this causes
    # ZODB.POSException.InvalidObjectReference
    settings['adhocracy.add_default_group'] = False
    # enable create test user for every :term:`role`
    settings['adhocracy.add_test_users'] = True
    # don't look for the websocket server
    settings['adhocracy.ws_url'] = ''
    # use in memory database without zeo
    settings['zodbconn.uri'] = 'memory://'
    # satisfy substanced
    settings['substanced.secret'] = 'secret'
    # extra dependenies
    settings['pyramid.includes'] = [
        # commit after request
        'pyramid_tm',
        # mock mail server
        'pyramid_mailer.testing',
    ]
    settings['mail.default_sender'] = 'substanced_demo@example.com'
    settings['adhocracy.abuse_handler_mail'] = \
        'abuse_handler@unconfigured.domain'
    return settings


@fixture(scope='session')
def ws_settings(request) -> Configurator:
    """Return websocket server settings."""
    return _get_settings(request, 'websockets')


@fixture(scope='session')
def supervisor(request) -> str:
    """Start supervisord daemon."""
    pid_file = 'var/supervisord.pid'
    if _is_running(pid_file):
        return True
    try:
        subprocess.check_output('bin/supervisord',
                                shell=True,
                                stderr=subprocess.STDOUT)
    # workaround if pid file is missing but supervisord is still running
    except CalledProcessError as err:
        print(err)


@fixture(scope='class')
def zeo(request, supervisor) -> str:
    """Start zeo server with supervisor."""
    output = subprocess.check_output(
        'bin/supervisorctl restart adhocracy_test:test_zeo',
        shell=True,
        stderr=subprocess.STDOUT)

    def fin():
        subprocess.check_output(
            'bin/supervisorctl stop adhocracy_test:test_zeo',
            shell=True,
            stderr=subprocess.STDOUT)
    request.addfinalizer(fin)

    return output


@fixture(scope='class')
def websocket(request, supervisor) -> bool:
    """Start websocket server with supervisor."""
    output = subprocess.check_output(
        'bin/supervisorctl restart adhocracy_test:test_autobahn',
        shell=True,
        stderr=subprocess.STDOUT)

    def fin():
        subprocess.check_output(
            'bin/supervisorctl stop adhocracy_test:test_autobahn',
            shell=True,
            stderr=subprocess.STDOUT)
    request.addfinalizer(fin)

    return output


def _kill_pid_in_file(path_to_pid_file):
    if os.path.isfile(path_to_pid_file):
        pid = open(path_to_pid_file).read().strip()
        pid_int = int(pid)
        os.kill(pid_int, 15)
        time.sleep(1)
        subprocess.call(['rm', path_to_pid_file])


def _is_running(path_to_pid_file) -> bool:
    if os.path.isfile(path_to_pid_file):
        pid = open(path_to_pid_file).read().strip()
        pid_int = int(pid)
        try:
            os.kill(pid_int, 0)
        except OSError:
            subprocess.call(['rm', path_to_pid_file])
        else:
            return True


def add_user_token(root, userid: str, token: str, registry):
    """Add user authentication token to :app:`Pyramid`."""
    from datetime import datetime
    from adhocracy_core.interfaces import ITokenManger
    timestamp = datetime.now()
    token_manager = registry.getAdapter(root, ITokenManger)
    token_manager.token_to_user_id_timestamp[token] = (userid, timestamp)


def add_user(root, login: str=None, password: str=None, email: str=None,
             roles=None, registry=None) -> str:
    """Add user to :app:`Pyramid`."""
    from substanced.util import find_service
    from adhocracy_core.resources.principal import IUser
    import adhocracy_core.sheets
    users = find_service(root, 'principals', 'users')
    roles = roles or []
    passwd_sheet = adhocracy_core.sheets.principal.IPasswordAuthentication
    appstructs =\
        {adhocracy_core.sheets.principal.IUserBasic.__identifier__:
         {'name': login},
         adhocracy_core.sheets.principal.IUserExtended.__identifier__:
         {'email': email},
         adhocracy_core.sheets.principal.IPermissions.__identifier__:
         {'roles': roles},
         passwd_sheet.__identifier__:
         {'password': password},
         }
    user = registry.content.create(IUser.__identifier__,
                                   parent=users,
                                   appstructs=appstructs,
                                   registry=registry,
                                   run_after_creation=False,
                                   )
    user.activate()
    return user


def add_test_users(root, registry):
    """Add test user and dummy authentication token for every role."""
    add_user_token(root,
                   god_path,
                   god_header['X-User-Token'],
                   registry)
    add_user(root, login=participant_login, password=participant_password,
             email='participant@example.org', roles=['participant'],
             registry=registry)
    add_user_token(root,
                   participant_path,
                   participant_header['X-User-Token'],
                   registry)
    add_user(root, login=moderator_login, password=moderator_password,
             email='moderator@example.org', roles=['moderator'],
             registry=registry)
    add_user_token(root,
                   moderator_path,
                   moderator_header['X-User-Token'],
                   registry)
    add_user(root, login=initiator_login, password=initiator_password,
             email='initiator@example.org', roles=['initiator'],
             registry=registry)
    add_user_token(root,
                   initiator_path,
                   initiator_header['X-User-Token'],
                   registry)
    add_user(root, login=admin_login, password=admin_password,
             email='admin@example.org', roles=['admin'], registry=registry)
    add_user_token(root,
                   admin_path,
                   admin_header['X-User-Token'],
                   registry)
    add_user_token(root,
                   participant2_path,
                   participant2_header['X-User-Token'],
                   registry)
    add_user(root, login=participant2_login, password=participant2_password,
             email='participant2@example.org', roles=['participant'],
             registry=registry)
    add_user(root, login=authenticated_login, password=authenticated_password,
             email='authenticated@example.org', roles=[],
             registry=registry)
    add_user_token(root,
                   authenticated_header['X-User-Path'],
                   authenticated_header['X-User-Token'],
                   registry)


def add_create_test_users_subscriber(configurator):
    """Register a subscriber to create test users."""
    configurator.add_subscriber(lambda event:
                                add_test_users(event.object, event.registry),
                                IResourceCreatedAndAdded,
                                object_iface=IRootPool)


@fixture(scope='class')
def app_router(app_settings) -> Router:
    """Return the adhocracy test wsgi application."""
    import adhocracy_core
    configurator = make_configurator(app_settings, adhocracy_core)
    app_router = configurator.make_wsgi_app()
    return app_router


def make_configurator(app_settings: dict, package) -> Configurator:
    """Make the pyramid configurator."""
    # from pyramid.events import ApplicationCreated
    # from adhocracy_core.authorization import set_acms_for_app_root
    # from adhocracy_core.resources.root import root_acm
    configurator = Configurator(settings=app_settings,
                                root_factory=package.root_factory)
    configurator.include(package)
    add_create_test_users_subscriber(configurator)
    # TODO
    # The following subscriber is a workaround to prevent ComponentLookupError:
    # (<InterfaceClass substanced.interfaces.ICatalogFactory>, 'system')
    # in functional tests.

    # FIXME  this creates a problem by euth, since euth override the root acl
    # def set_acm_subscriber(event):
    #     set_acms_for_app_root(event.app, (root_acm,))
    # configurator.add_subscriber(set_acm_subscriber, ApplicationCreated)
    return configurator


@fixture(scope='class')
def app_with_filestorage(app_settings: dict) -> Router:
    """
    Return the adhocracy test wsgi application using a DB with file storage.

    Any DB contents are cleared by this fixture.
    """
    import adhocracy_core
    db_file = 'var/test_zeodata/Data.fs'
    blob_dir = 'var/test_zeodata/blobs'
    # Delete old content
    storage = FileStorage.FileStorage(db_file, blob_dir=blob_dir)
    storage.cleanup()
    # This doesn't seem to clear the blob_dir, hence we do so manually
    rmtree(blob_dir, ignore_errors=True)
    our_settings = app_settings.copy()
    our_settings['zodbconn.uri'] = 'file://{}?blobstorage_dir={}'.format(
        db_file, blob_dir)
    configurator = make_configurator(our_settings, adhocracy_core)
    app_router = configurator.make_wsgi_app()
    return app_router


@fixture(scope='class')
def newest_activation_path(app_router):
    """Return the newest activation path generated by app."""
    import re
    mailer = app_router.registry.messenger.mailer
    last_message_body = mailer.outbox[-1].body
    path_match = re.search(r'/activate/\S+', last_message_body)
    return path_match.group()


@fixture(scope='class')
def newest_reset_path(app_router) -> callable:
    """Return callable to get newest reset password path generated by app."""
    from urllib.request import unquote
    mailer = app_router.registry.messenger.mailer

    def get_newest_reset_path():
        last_message_body = mailer.outbox[-1].body
        path_quoted = last_message_body.split('path=')[1].split()[0]
        path = unquote(path_quoted)
        return path
    return get_newest_reset_path


@fixture(scope='class')
def backend(request, zeo, supervisor):
    """Start the backend server with supervisor."""
    output = subprocess.check_output(
        'bin/supervisorctl restart adhocracy_test:test_backend',
        shell=True,
        stderr=subprocess.STDOUT
    )

    def fin():
        subprocess.check_output(
            'bin/supervisorctl stop adhocracy_test:test_backend',
            shell=True,
            stderr=subprocess.STDOUT
        )
    request.addfinalizer(fin)

    return output


@fixture(scope='class')
def backend_with_ws(request, zeo, websocket, supervisor):
    """Start the backend and websocket server with supervisor."""
    output = subprocess.check_output(
        'bin/supervisorctl restart test_backend_with_ws',
        shell=True,
        stderr=subprocess.STDOUT
    )

    def fin():
        subprocess.check_output(
            'bin/supervisorctl stop test_backend_with_ws',
            shell=True,
            stderr=subprocess.STDOUT
        )
    request.addfinalizer(fin)

    return output


class AppUser:
    """:class:`webtest.TestApp` wrapper for backend functional testing."""

    def __init__(self,
                 app_router: Router,
                 rest_url: str='http://localhost',
                 base_path: str='/',
                 header: dict=None,
                 user_path: str='',
                 ):
        """Initialize self."""
        self.app_router = app_router
        """The adhocracy wsgi application"""
        self.app = TestApp(app_router)
        """:class:`webtest.TestApp`to send requests to the backend server."""
        self.rest_url = rest_url
        """backend server url to generate request urls."""
        self.base_path = base_path
        """path prefix to generate request urls."""
        self.header = header or {}
        """default header for requests, mostly for authentication."""
        self.user_path = user_path
        """path to authenticated user."""
        self._resolver = DottedNameResolver()

    def post_resource(self, path: str,
                      iresource: IInterface,
                      cstruct: dict) -> TestResponse:
        """Build and post request to create a new resource."""
        url = self._build_url(path)
        props = self._build_post_body(iresource, cstruct)
        resp = self.app.post_json(url, props, headers=self.header,
                                  expect_errors=True)
        return resp

    def put(self, path: str, cstruct: dict={}) -> TestResponse:
        """Put request to modify a resource."""
        url = self._build_url(path)
        resp = self.app.put_json(url, cstruct, headers=self.header,
                                 expect_errors=True)
        return resp

    def post(self, path: str, cstruct: dict={}) -> TestResponse:
        """Post request to create a new resource."""
        url = self._build_url(path)
        resp = self.app.post_json(url, cstruct, headers=self.header,
                                  expect_errors=True)
        return resp

    def _build_post_body(self, iresource: IInterface, cstruct: dict) -> dict:
        return {'content_type': iresource.__identifier__,
                'data': cstruct}

    def _build_url(self, path: str) -> str:
        if path.startswith('http'):
            return path
        return self.rest_url + self.base_path + path

    def batch(self, subrequests: list):
        """Build and post batch request to the backend rest server."""
        resp = self.app.post_json(batch_url, subrequests, headers=self.header,
                                  expect_errors=True)
        return resp

    def get(self, path: str, params={}) -> TestResponse:
        """Send get request to the backend rest server."""
        url = self._build_url(path)
        resp = self.app.get(url,
                            headers=self.header,
                            params=params,
                            expect_errors=True)
        return resp

    def options(self, path: str) -> TestResponse:
        """Send options request to the backend rest server."""
        url = self._build_url(path)
        resp = self.app.options(url, headers=self.header, expect_errors=True)
        return resp

    def get_postable_types(self, path: str) -> []:
        """Send options request and return the postable content types."""
        resp = self.options(path)
        if 'POST' not in resp.json:
            return []
        post_request_body = resp.json['POST']['request_body']
        type_names = sorted([r['content_type'] for r in post_request_body])
        iresources = [self._resolver.resolve(t) for t in type_names]
        return iresources


@fixture(scope='class')
def app_anonymous(app_router) -> TestApp:
    """Return backend test app wrapper with participant authentication."""
    return AppUser(app_router)


@fixture(scope='class')
def app_broken_token(app_router) -> TestApp:
    """Return backend test app wrapper with participant authentication."""
    return AppUser(app_router, header=broken_header)


@fixture(scope='class')
def app_participant(app_router) -> TestApp:
    """Return backend test app wrapper with participant authentication."""
    return AppUser(app_router,
                   header=participant_header,
                   user_path=participant_path)


@fixture(scope='class')
def app_participant2(app_router) -> TestApp:
    """Return backend test app wrapper with participant authentication."""
    return AppUser(app_router,
                   header=participant2_header,
                   user_path=participant2_path)


@fixture(scope='class')
def app_authenticated(app_router) -> TestApp:
    """Return backend test app wrapper with authenticated authentication."""
    return AppUser(app_router, header=authenticated_header)


@fixture(scope='class')
def app_moderator(app_router):
    """Return backend test app wrapper with moderator authentication."""
    return AppUser(app_router,
                   header=moderator_header,
                   user_path=moderator_path)


@fixture(scope='class')
def app_initiator(app_router):
    """Return backend test app wrapper with initiator authentication."""
    return AppUser(app_router,
                   header=initiator_header,
                   user_path=initiator_path)


@fixture(scope='class')
def app_admin(app_router):
    """Return backend test app wrapper with admin authentication."""
    return AppUser(app_router, header=admin_header, user_path=admin_path)


@fixture(scope='class')
def app_god(app_router):
    """Return backend test app wrapper with god authentication."""
    return AppUser(app_router, header=god_header, user_path=god_path)


@fixture(scope='class')
def mailer(app_router) -> DummyMailer:
    """Return DummyMailer of `app_router` fixture."""
    mailer = app_router.registry.messenger.mailer
    return mailer


@fixture
def datadir(tmpdir, request):
    """Fixture to access tests data.

    Responsible for searching a folder with the same name of test
    module and, if available, moving all contents to a temporary directory so
    tests can use them freely.

    """
    filename = request.module.__file__
    test_dir, _ = os.path.splitext(filename)

    if os.path.isdir(test_dir):
        dir_util.copy_tree(test_dir, str(tmpdir))

    return tmpdir<|MERGE_RESOLUTION|>--- conflicted
+++ resolved
@@ -74,7 +74,6 @@
 participant2_login = 'participant2'
 participant2_password = 'password'
 
-<<<<<<< HEAD
 authenticated_header = {'X-User-Path': '/principals/users/0000006',
                         'X-User-Token': 'SECRET_AUTHENTICATED'}
 authenticated_login = 'authenticated'
@@ -82,9 +81,6 @@
 
 broken_header = {'X-User-Path': '/principals/users/0000001',
                  'X-User-Token': ''}
-=======
-broken_header = {'X-User-Token': ''}
->>>>>>> 6e092b09
 
 batch_url = '/batch'
 
