"""Public py.test fixtures: http://pytest.org/latest/fixture.html. """
from unittest.mock import Mock
from configparser import ConfigParser
from shutil import rmtree
from subprocess import CalledProcessError
import json
import os
import subprocess
import time

from pyramid.config import Configurator
from pyramid import testing
from pyramid.util import DottedNameResolver
from pytest import fixture
<<<<<<< HEAD
=======
from substanced.objectmap import find_objectmap
from testfixtures import LogCapture
>>>>>>> 1ebffa02
from ZODB import FileStorage
from webtest import TestApp
from webtest import TestResponse
from zope.interface.interfaces import IInterface
import colander

from adhocracy_core.interfaces import SheetMetadata
from adhocracy_core.interfaces import ChangelogMetadata
from adhocracy_core.interfaces import ResourceMetadata
from adhocracy_core.interfaces import SearchResult
from adhocracy_core.interfaces import SearchQuery
from adhocracy_core.interfaces import IResourceCreatedAndAdded
from adhocracy_core.resources.root import IRootPool

#####################################
# Integration/Function test helper  #
#####################################

god_header = {'X-User-Path': '/principals/users/0000000',
              'X-User-Token': 'SECRET_GOD'}
"""The authentication headers for the `god` user, used by functional fixtures.
This assumes the initial user is created and has the `god` role.
"""
god_login = 'god'
"""The login name for the god user, default value."""
god_password = 'password'
"""The password for the god user, default value."""
god_email = 'sysadmin@test.de'
"""The email for the god user, default value."""

participant_header = {'X-User-Path': '/principals/users/0000001',
                      'X-User-Token': 'SECRET_PARTICIPANT'}
"""The authentication headers for the `participant`, used by funct. fixtures.
This assumes the user exists with path == 'X-User-Path'.
"""
participant_login = 'participant'
participant_password = 'password'

moderator_header = {'X-User-Path': '/principals/users/0000002',
                    'X-User-Token': 'SECRET_MODERATOR'}
moderator_login = 'moderator'
moderator_password = 'password'

initiator_header = {'X-User-Path': '/principals/users/0000003',
                    'X-User-Token': 'SECRET_INITIATOR'}
initiator_login = 'initiator'
initiator_password = 'password'

admin_header = {'X-User-Path': '/principals/users/0000004',
                'X-User-Token': 'SECRET_ADMIN'}
admin_login = 'admin'
admin_password = 'password'

participant2_header = {'X-User-Path': '/principals/users/0000005',
                       'X-User-Token': 'SECRET_PARTICIPANT2'}
participant2_login = 'participant2'
participant2_password = 'password'

broken_header = {'X-User-Path': '/principals/users/0000001',
                 'X-User-Token': ''}

batch_url = '/batch'


class DummyPool(testing.DummyResource):

    """Dummy Pool based on :class:`pyramid.testing.DummyResource`."""

    def add(self, name, resource, **kwargs):
        """Add resource to the pool."""
        self[name] = resource
        resource.__parent__ = self
        resource.__name__ = name

    def next_name(self, obj, prefix=''):
        """Get the next name for the resource when using autonaming."""
        return prefix + '_0000000'

    def add_service(self, name, resource, **kwargs):
        """Add a service to the pool."""
        from adhocracy_core.interfaces import IServicePool
        from zope.interface import alsoProvides
        alsoProvides(resource, IServicePool)
        resource.__is_service__ = True
        self.add(name, resource)

    def find_service(self, service_name, *sub_service_names):
        """Return a service from the pool."""
        from substanced.util import find_service
        return find_service(self, service_name, *sub_service_names)


def register_sheet(context, mock_sheet, registry, isheet=None) -> Mock:
    """Register `mock_sheet` for `context`. You can ony use this only once.

    If you need to register multiple mock_sheets in you test add side effects:
    `registry.content.get_sheet.side_effect = [sheet1, sheet2]`.
    You can also set single sheets directly:
    `registry.content.get_sheet.return_value = sheet1
    """
    from zope.interface import alsoProvides
    if isheet is not None:
        mock_sheet.meta = mock_sheet.meta._replace(isheet=isheet)
    if context is not None:
        alsoProvides(context, mock_sheet.meta.isheet)
    registry.content.get_sheet.return_value = mock_sheet
    return mock_sheet


def create_event_listener(config: Configurator, ievent: IInterface) -> list:
    """Register dummy event listener that adds events to the returned List."""
    events = []
    listener = lambda event: events.append(event)
    config.add_subscriber(listener, ievent)
    return events


##################
# Fixtures       #
##################


@fixture
def pool_graph(integration):
    """Return pool with graph for integration/functional tests."""
    from adhocracy_core.resources.pool import Pool
    from adhocracy_core.resources.root import _add_graph
    from adhocracy_core.resources.root import _add_objectmap_to_app_root
    from adhocracy_core.sheets.pool import IPool
    from zope.interface import directlyProvides
    pool = Pool()
    directlyProvides(pool, IPool)
    _add_objectmap_to_app_root(pool)
    _add_graph(pool, integration.registry)
    return pool


@fixture
def pool_with_catalogs(integration, pool_graph):
    """Return pool with graph and catalog for integration/functional tests."""
    from substanced.interfaces import MODE_IMMEDIATE
    from adhocracy_core.resources.root import _add_catalog_service
    context = pool_graph
    _add_catalog_service(context, integration.registry)
    context['catalogs']['system']['name'].action_mode = MODE_IMMEDIATE
    context['catalogs']['system']['interfaces'].action_mode = MODE_IMMEDIATE
    context['catalogs']['adhocracy']['tag'].action_mode = MODE_IMMEDIATE
    context['catalogs']['adhocracy']['rate'].action_mode = MODE_IMMEDIATE
    return context


@fixture
def integration(config) -> Configurator:
    """Include basic resource types and sheets."""
    config.include('adhocracy_core.events')
    config.include('adhocracy_core.content')
    config.include('adhocracy_core.graph')
    config.include('adhocracy_core.catalog')
    config.include('adhocracy_core.sheets')
    config.include('adhocracy_core.resources')
    return config


@fixture
def resource_meta() -> ResourceMetadata:
    """ Return basic resource metadata."""
    from adhocracy_core.resources import resource_meta
    from adhocracy_core.interfaces import IResource
    return resource_meta._replace(iresource=IResource)


@fixture
def sheet_meta() -> SheetMetadata:
    """ Return basic sheet metadata."""
    from adhocracy_core.sheets import sheet_meta
    from adhocracy_core.interfaces import ISheet
    return sheet_meta._replace(isheet=ISheet,
                               schema_class=colander.MappingSchema)


class DummyRequest(testing.DummyRequest):

    def __init__(self, **kwargs):
        super().__init__(**kwargs)
        self.validated = {}
        self.errors = []
        self.content_type = 'application/json'
        self.text = ''

    def authenticated_userid(self):
        return None

    @property
    def json_body(self):
        return json.loads(self.body)


@fixture
def log(request) -> LogCapture:
    """Return object capturing all log messages."""
    log = LogCapture()

    def fin():
        log.uninstall()
    request.addfinalizer(fin)
    return log


@fixture
def request_():
    """ Return dummy request with additional validation attributes.

    Additional Attributes:
        `errors`, `validated`
    """
    return DummyRequest()


@fixture
def changelog_meta() -> ChangelogMetadata:
    """ Return changelog metadata."""
    from adhocracy_core.changelog import changelog_meta
    return changelog_meta


@fixture
def context() -> testing.DummyResource:
    """ Return dummy context with IResource interface."""
    from adhocracy_core.interfaces import IResource
    return testing.DummyResource(__provides__=IResource)


@fixture
def pool() -> DummyPool:
    """ Return dummy pool with IPool interface."""
    from adhocracy_core.interfaces import IPool
    from substanced.interfaces import IFolder
    return DummyPool(__provides__=(IPool, IFolder))


@fixture
def service() -> DummyPool:
    """ Return dummy pool with IServicePool interface."""
    from adhocracy_core.interfaces import IServicePool
    from substanced.interfaces import IFolder
    return DummyPool(__provides__=(IServicePool, IFolder),
                     __is_service__=True)


@fixture
def item() -> DummyPool:
    """ Return dummy pool with IItem and IMetadata interface."""
    from adhocracy_core.interfaces import IItem
    from adhocracy_core.sheets.metadata import IMetadata
    return DummyPool(__provides__=(IItem, IMetadata))


@fixture
def node() -> colander.MappingSchema:
    """Return dummy node."""
    return colander.MappingSchema()


@fixture
def changelog(changelog_meta) -> dict:
    """Return transaction_changelog dictionary."""
    from collections import defaultdict
    metadata = lambda: changelog_meta
    return defaultdict(metadata)


@fixture
def registry_with_changelog(registry, changelog):
    """Return registry with transaction_changelog."""
    registry.changelog = changelog
    return registry


@fixture
def mock_sheet() -> Mock:
    """Mock :class:`adhocracy_core.sheets.GenericResourceSheet`."""
    from adhocracy_core.sheets import sheet_meta
    from adhocracy_core.interfaces import ISheet
    # Better would be spec=GenericResourceSheet for the mock object;
    # however this fails if the object is deepcopied.
    sheet = Mock()
    sheet.meta = sheet_meta._replace(isheet=ISheet,
                                     schema_class=colander.MappingSchema)
    sheet.schema = colander.MappingSchema()
    sheet.get.return_value = {}
    return sheet


@fixture
def mock_graph() -> Mock:
    """Mock :class:`adhocracy_core.graph.Graph`."""
    from adhocracy_core.graph import Graph
    mock = Mock(spec=Graph)
    return mock


@fixture
def mock_catalogs(search_result) -> Mock:
    """Mock :class:`adhocracy_core.catalogs.ICatalalogsService`."""
    from zope.interface import alsoProvides
    from adhocracy_core.interfaces import IServicePool
    from adhocracy_core.catalog import CatalogsServiceAdhocracy
    catalogs = testing.DummyResource()
    alsoProvides(catalogs, IServicePool)
    search_mock = Mock(spec=CatalogsServiceAdhocracy.search)
    search_mock.return_value = search_result
    catalogs.search = search_mock
    reindex_index_mock = Mock(spec=CatalogsServiceAdhocracy.reindex_index)
    catalogs.reindex_index = reindex_index_mock
    return catalogs


@fixture
def search_result() -> SearchResult:
    """Return search result."""
    from adhocracy_core.interfaces import search_result
    return search_result


@fixture
def query() -> SearchQuery:
    """Return search query."""
    from adhocracy_core.interfaces import search_query
    return search_query


@fixture
def sheet_catalogs(monkeypatch, mock_catalogs) -> Mock:
    """Mock _catalogs property for sheets."""
    from adhocracy_core import sheets
    monkeypatch.setattr(sheets, 'find_service', lambda x, y: mock_catalogs)
    return mock_catalogs


@fixture
def mock_objectmap() -> Mock:
    """Mock :class:`substanced.objectmap.ObjectMap`."""
    from substanced.objectmap import ObjectMap
    mock = Mock(spec=ObjectMap)
    mock.get_reftypes.return_value = []
    return mock


@fixture
def mock_workflow() -> Mock:
    """Mock :class:`adhocracy_core.workflows.AdhocracyACLWorkflow`."""
    from adhocracy_core.workflows import AdhocracyACLWorkflow
    mock = Mock(spec=AdhocracyACLWorkflow)
    mock._states = {}
    return mock


@fixture
def mock_content_registry() -> Mock:
    """Mock :class:`adhocracy_core.content.ResourceContentRegistry`."""
    from adhocracy_core.content import ResourceContentRegistry
    mock = Mock(spec=ResourceContentRegistry)
    mock.sheets_meta = {}
    mock.resources_meta = {}
    mock.workflows_meta = {}
    mock.workflows = {}
    mock.get_resources_meta_addable.return_value = []
    mock.resources_meta_addable = {}
    mock.get_sheets_read.return_value = []
    mock.get_sheets_edit.return_value = []
    mock.get_sheets_create.return_value = []
    mock.get_sheet.return_value = None
    mock.sheets_read = {}
    mock.sheets_edit = {}
    mock.sheets_create = {}
    mock.sheets_create_mandatory = {}
    return mock


@fixture
def registry_with_content(registry, mock_content_registry):
    """Return registry with content registry attribute."""
    registry.content = mock_content_registry
    return registry


@fixture
def config(request) -> Configurator:
    """Return dummy testing configuration."""
    config = testing.setUp()
    request.addfinalizer(testing.tearDown)
    return config


@fixture
def registry(config) -> object:
    """Return dummy registry."""
    return config.registry


@fixture
def mock_user_locator(registry) -> Mock:
    """Mock :class:`adhocracy_core.resource.principal.UserLocatorAdapter`."""
    from zope.interface import Interface
    from adhocracy_core.interfaces import IRolesUserLocator
    from adhocracy_core.resources.principal import UserLocatorAdapter
    locator = Mock(spec=UserLocatorAdapter)
    locator.get_groupids.return_value = None
    locator.get_roleids.return_value = None
    locator.get_user_by_userid.return_value = None
    locator.get_user_by_login.return_value = None
    locator.get_user_by_email.return_value = None
    locator.get_group_roleids.return_value = None
    locator.get_role_and_group_roleids.return_value = None
    registry.registerAdapter(lambda y, x: locator, (Interface, Interface),
                             IRolesUserLocator)
    return locator


@fixture
def mock_messenger():
    """Return mock messenger."""
    from adhocracy_core.messaging import Messenger
    messenger = Mock(spec=Messenger)
    return messenger


def _get_settings(request, part, config_path_key='pyramid_config'):
    """Return settings of a config part."""
    config_parser = ConfigParser()
    config_file = request.config.getoption(config_path_key) \
        or 'etc/test_with_ws.ini'
    config_parser.read(config_file)
    settings = {}
    for option, value in config_parser.items(part):
        settings[option] = value
    return settings


@fixture(scope='session')
def settings(request) -> dict:
    """Return app:main and server:main settings."""
    settings = {}
    app = _get_settings(request, 'app:main')
    settings.update(app)
    server = _get_settings(request, 'server:main')
    settings.update(server)
    return settings


@fixture(scope='session')
def app_settings(request) -> dict:
    """Return settings to start the test wsgi app."""
    settings = {}
    # disable creating a default group, this causes
    # ZODB.POSException.InvalidObjectReference
    settings['adhocracy.add_default_group'] = False
    # enable create test user for every :term:`role`
    settings['adhocracy.add_test_users'] = True
    # don't look for the websocket server
    settings['adhocracy.ws_url'] = ''
    # use in memory database without zeo
    settings['zodbconn.uri'] = 'memory://'
    # satisfy substanced
    settings['substanced.secret'] = 'secret'
    # extra dependenies
    settings['pyramid.includes'] = [
        # commit after request
        'pyramid_tm',
        # mock mail server
        'pyramid_mailer.testing',
    ]
    settings['mail.default_sender'] = 'substanced_demo@example.com'
    settings['adhocracy.abuse_handler_mail'] = \
        'abuse_handler@unconfigured.domain'
    return settings


@fixture(scope='session')
def ws_settings(request) -> Configurator:
    """Return websocket server settings."""
    return _get_settings(request, 'websockets')


@fixture(scope='session')
def supervisor(request) -> str:
    """Start supervisord daemon."""
    pid_file = 'var/supervisord.pid'
    if _is_running(pid_file):
        return True
    try:
        subprocess.check_output('bin/supervisord',
                                shell=True,
                                stderr=subprocess.STDOUT)
    # workaround if pid file is missing but supervisord is still running
    except CalledProcessError as err:
        print(err)


@fixture(scope='class')
def zeo(request, supervisor) -> str:
    """Start zeo server with supervisor."""
    output = subprocess.check_output(
        'bin/supervisorctl restart adhocracy_test:test_zeo',
        shell=True,
        stderr=subprocess.STDOUT)

    def fin():
        subprocess.check_output(
            'bin/supervisorctl stop adhocracy_test:test_zeo',
            shell=True,
            stderr=subprocess.STDOUT)
    request.addfinalizer(fin)

    return output


@fixture(scope='class')
def websocket(request, supervisor) -> bool:
    """Start websocket server with supervisor."""
    output = subprocess.check_output(
        'bin/supervisorctl restart adhocracy_test:test_autobahn',
        shell=True,
        stderr=subprocess.STDOUT)

    def fin():
        subprocess.check_output(
            'bin/supervisorctl stop adhocracy_test:test_autobahn',
            shell=True,
            stderr=subprocess.STDOUT)
    request.addfinalizer(fin)

    return output


def _kill_pid_in_file(path_to_pid_file):
    if os.path.isfile(path_to_pid_file):
        pid = open(path_to_pid_file).read().strip()
        pid_int = int(pid)
        os.kill(pid_int, 15)
        time.sleep(1)
        subprocess.call(['rm', path_to_pid_file])


def _is_running(path_to_pid_file) -> bool:
    if os.path.isfile(path_to_pid_file):
        pid = open(path_to_pid_file).read().strip()
        pid_int = int(pid)
        try:
            os.kill(pid_int, 0)
        except OSError:
            subprocess.call(['rm', path_to_pid_file])
        else:
            return True


def add_user_token(root, userid: str, token: str, registry):
    """Add user authentication token to :app:`Pyramid`."""
    from datetime import datetime
    from adhocracy_core.interfaces import ITokenManger
    timestamp = datetime.now()
    token_manager = registry.getAdapter(root, ITokenManger)
    token_manager.token_to_user_id_timestamp[token] = (userid, timestamp)


def add_user(root, login: str=None, password: str=None, email: str=None,
             roles=None, registry=None) -> str:
    """Add user to :app:`Pyramid`."""
    from substanced.util import find_service
    from adhocracy_core.resources.principal import IUser
    import adhocracy_core.sheets
    users = find_service(root, 'principals', 'users')
    roles = roles or []
    passwd_sheet = adhocracy_core.sheets.principal.IPasswordAuthentication
    appstructs =\
        {adhocracy_core.sheets.principal.IUserBasic.__identifier__:
         {'name': login},
         adhocracy_core.sheets.principal.IUserExtended.__identifier__:
         {'email': email},
         adhocracy_core.sheets.principal.IPermissions.__identifier__:
         {'roles': roles},
         passwd_sheet.__identifier__:
         {'password': password},
         }
    user = registry.content.create(IUser.__identifier__,
                                   parent=users,
                                   appstructs=appstructs,
                                   registry=registry,
                                   run_after_creation=False,
                                   )
    user.activate()
    return user


def add_test_users(root, registry):
    """Add test user and dummy authentication token for every role."""
    add_user_token(root,
                   god_header['X-User-Path'],
                   god_header['X-User-Token'],
                   registry)
    add_user(root, login=participant_login, password=participant_password,
             email='participant@example.org', roles=['participant'],
             registry=registry)
    add_user_token(root,
                   participant_header['X-User-Path'],
                   participant_header['X-User-Token'],
                   registry)
    add_user(root, login=moderator_login, password=moderator_password,
             email='moderator@example.org', roles=['moderator'],
             registry=registry)
    add_user_token(root,
                   moderator_header['X-User-Path'],
                   moderator_header['X-User-Token'],
                   registry)
    add_user(root, login=initiator_login, password=initiator_password,
             email='initiator@example.org', roles=['initiator'],
             registry=registry)
    add_user_token(root,
                   initiator_header['X-User-Path'],
                   initiator_header['X-User-Token'],
                   registry)
    add_user(root, login=admin_login, password=admin_password,
             email='admin@example.org', roles=['admin'], registry=registry)
    add_user_token(root,
                   admin_header['X-User-Path'],
                   admin_header['X-User-Token'],
                   registry)
    add_user_token(root,
                   participant2_header['X-User-Path'],
                   participant2_header['X-User-Token'],
                   registry)
    add_user(root, login=participant2_login, password=participant2_password,
             email='participant2@example.org', roles=['participant'],
             registry=registry)


def add_create_test_users_subscriber(configurator):
    """Register a subscriber to create test users."""
    configurator.add_subscriber(lambda event:
                                add_test_users(event.object, event.registry),
                                IResourceCreatedAndAdded,
                                object_iface=IRootPool)


@fixture(scope='class')
def app(app_settings):
    """Return the adhocracy test wsgi application."""
    return _make_app(app_settings)


def _make_app(app_config):
    import adhocracy_core
    import adhocracy_core.resources.paragraph
    import adhocracy_core.resources.document
    configurator = Configurator(settings=app_config,
                                root_factory=adhocracy_core.root_factory)
    configurator.include(adhocracy_core)
    add_create_test_users_subscriber(configurator)

    app = configurator.make_wsgi_app()
    return app


@fixture(scope='class')
def app_with_filestorage(app_settings: dict):
    """
    Return the adhocracy test wsgi application using a DB with file storage.

    Any DB contents are cleared by this fixture.
    """
    db_file = 'var/test_zeodata/Data.fs'
    blob_dir = 'var/test_zeodata/blobs'
    # Delete old content
    storage = FileStorage.FileStorage(db_file, blob_dir=blob_dir)
    storage.cleanup()
    # This doesn't seem to clear the blob_dir, hence we do so manually
    rmtree(blob_dir, ignore_errors=True)
    our_settings = app_settings.copy()
    our_settings['zodbconn.uri'] = 'file://{}?blobstorage_dir={}'.format(
        db_file, blob_dir)
    return _make_app(our_settings)


@fixture(scope='class')
def newest_activation_path(app):
    """Return the newest activation path generated by app."""
    import re
    mailer = app.registry.messenger.mailer
    last_message_body = mailer.outbox[-1].body
    path_match = re.search(r'/activate/\S+', last_message_body)
    return path_match.group()


@fixture(scope='class')
def newest_reset_path(app) -> callable:
    """Return callable to get newest reset password path generated by app."""
    from urllib.request import unquote
    mailer = app.registry.messenger.mailer

    def get_newest_reset_path():
        last_message_body = mailer.outbox[-1].body
        path_quoted = last_message_body.split('path=')[1].split()[0]
        path = unquote(path_quoted)
        return path
    return get_newest_reset_path


@fixture(scope='class')
def backend(request, zeo, supervisor):
    """Start the backend server with supervisor."""
    output = subprocess.check_output(
        'bin/supervisorctl restart adhocracy_test:test_backend',
        shell=True,
        stderr=subprocess.STDOUT
    )

    def fin():
        subprocess.check_output(
            'bin/supervisorctl stop adhocracy_test:test_backend',
            shell=True,
            stderr=subprocess.STDOUT
        )
    request.addfinalizer(fin)

    return output


@fixture(scope='class')
def backend_with_ws(request, zeo, websocket, supervisor):
    """Start the backend and websocket server with supervisor."""
    output = subprocess.check_output(
        'bin/supervisorctl restart test_backend_with_ws',
        shell=True,
        stderr=subprocess.STDOUT
    )

    def fin():
        subprocess.check_output(
            'bin/supervisorctl stop test_backend_with_ws',
            shell=True,
            stderr=subprocess.STDOUT
        )
    request.addfinalizer(fin)

    return output


class AppUser:

    """:class:`webtest.TestApp` wrapper for backend functional testing."""

    def __init__(self, app,
                 rest_url: str='http://localhost',
                 base_path: str='/',
                 header: dict=None):
        """Initialize self."""
        self.app = TestApp(app)
        """:class:`webtest.TestApp`to send requests to the backend server."""
        self.rest_url = rest_url
        """backend server url to generate request urls."""
        self.base_path = base_path
        """path prefix to generate request urls."""
        self.header = header or {}
        """default header for requests, mostly for authentication."""
        self._resolver = DottedNameResolver()

    def post_resource(self, path: str,
                      iresource: IInterface,
                      cstruct: dict) -> TestResponse:
        """Build and post request to create a new resource."""
        url = self._build_url(path)
        props = self._build_post_body(iresource, cstruct)
        resp = self.app.post_json(url, props, headers=self.header,
                                  expect_errors=True)
        return resp

    def put(self, path: str, cstruct: dict={}) -> TestResponse:
        """Put request to modify a resource."""
        url = self._build_url(path)
        resp = self.app.put_json(url, cstruct, headers=self.header,
                                 expect_errors=True)
        return resp

    def post(self, path: str, cstruct: dict={}) -> TestResponse:
        """Post request to create a new resource."""
        url = self._build_url(path)
        resp = self.app.post_json(url, cstruct, headers=self.header,
                                  expect_errors=True)
        return resp

    def _build_post_body(self, iresource: IInterface, cstruct: dict) -> dict:
        return {'content_type': iresource.__identifier__,
                'data': cstruct}

    def _build_url(self, path: str) -> str:
        if path.startswith('http'):
            return path
        return self.rest_url + self.base_path + path

    def batch(self, subrequests: list):
        """Build and post batch request to the backend rest server."""
        resp = self.app.post_json(batch_url, subrequests, headers=self.header,
                                  expect_errors=True)
        return resp

    def get(self, path: str, params={}) -> TestResponse:
        """Send get request to the backend rest server."""
        url = self._build_url(path)
        resp = self.app.get(url,
                            headers=self.header,
                            params=params,
                            expect_errors=True)
        return resp

    def options(self, path: str) -> TestResponse:
        """Send options request to the backend rest server."""
        url = self._build_url(path)
        resp = self.app.options(url, headers=self.header, expect_errors=True)
        return resp

    def get_postable_types(self, path: str) -> []:
        """Send options request and return the postable content types."""
        resp = self.options(path)
        if 'POST' not in resp.json:
            return []
        post_request_body = resp.json['POST']['request_body']
        type_names = sorted([r['content_type'] for r in post_request_body])
        iresources = [self._resolver.resolve(t) for t in type_names]
        return iresources


@fixture(scope='class')
def app_anonymous(app) -> TestApp:
    """Return backend test app wrapper with participant authentication."""
    return AppUser(app)


@fixture(scope='class')
def app_broken_token(app) -> TestApp:
    """Return backend test app wrapper with participant authentication."""
    return AppUser(app, header=broken_header)


@fixture(scope='class')
def app_participant(app) -> TestApp:
    """Return backend test app wrapper with participant authentication."""
    return AppUser(app, header=participant_header)


@fixture(scope='class')
def app_participant2(app) -> TestApp:
    """Return backend test app wrapper with participant authentication."""
    return AppUser(app, header=participant2_header)


@fixture(scope='class')
def app_moderator(app):
    """Return backend test app wrapper with moderator authentication."""
    return AppUser(app, header=moderator_header)


@fixture(scope='class')
def app_initiator(app):
    """Return backend test app wrapper with initiator authentication."""
    return AppUser(app, header=initiator_header)


@fixture(scope='class')
def app_admin(app):
    """Return backend test app wrapper with admin authentication."""
    return AppUser(app, header=admin_header)


@fixture(scope='class')
def app_god(app):
    """Return backend test app wrapper with god authentication."""
    return AppUser(app, header=god_header)<|MERGE_RESOLUTION|>--- conflicted
+++ resolved
@@ -12,12 +12,8 @@
 from pyramid import testing
 from pyramid.util import DottedNameResolver
 from pytest import fixture
-<<<<<<< HEAD
-=======
-from substanced.objectmap import find_objectmap
+from ZODB import FileStorage
 from testfixtures import LogCapture
->>>>>>> 1ebffa02
-from ZODB import FileStorage
 from webtest import TestApp
 from webtest import TestResponse
 from zope.interface.interfaces import IInterface
