"""Public py.test fixtures: http://pytest.org/latest/fixture.html. """
from unittest.mock import Mock
from configparser import ConfigParser
from shutil import rmtree
import json
import os
import subprocess
import time

from cornice.util import extract_json_data
from cornice.errors import Errors
from pyramid.config import Configurator
from pyramid import testing
from pyramid.traversal import resource_path_tuple
from pyramid.util import DottedNameResolver
from pytest import fixture
from substanced.objectmap import ObjectMap
from substanced.objectmap import find_objectmap
<<<<<<< HEAD
from ZODB import FileStorage
=======
from webtest import TestApp
from webtest import TestResponse
>>>>>>> feb97d23
from zope.interface.interfaces import IInterface
import colander

from adhocracy_core.interfaces import SheetMetadata, ChangelogMetadata
from adhocracy_core.interfaces import ResourceMetadata


#####################################
# Integration/Function test helper  #
#####################################

god_header = {'X-User-Path': '/principals/users/0000000',
              'X-User-Token': 'SECRET_GOD'}
"""The authentication headers for the `god` user, used by functional fixtures.
This assumes the initial user is created and has the `god` role.
"""
god_login = 'god'
"""The login name for the god user, default value."""
god_password = 'password'
"""The password for the god user, default value."""
god_email = 'sysadmin@test.de'
"""The email for the god user, default value."""
reader_header = {'X-User-Path': '/principals/users/0000001',
                 'X-User-Token': 'SECRET_READER'}
"""The authentication headers for the `reader`, used by functional fixtures.
This assumes the user exists with path == 'X-User-Path'.
"""
reader_login = 'reader'
reader_password = 'password'
reader_roles = ['reader']
annotator_header = {'X-User-Path': '/principals/users/0000002',
                    'X-User-Token': 'SECRET_ANNOTATOR'}
annotator_login = 'annotator'
annotator_password = 'password'
annotator_roles = ['annotator']
contributor_header = {'X-User-Path': '/principals/users/0000003',
                      'X-User-Token': 'SECRET_CONTRIBUTOR'}
contributor_login = 'contributor'
contributor_password = 'password'
contributor_roles = ['contributor']
editor_header = {'X-User-Path': '/principals/users/0000004',
                 'X-User-Token': 'SECRET_EDITOR'}
editor_login = 'editor'
editor_password = 'password'
editor_roles = ['editor']
reviewer_header = {'X-User-Path': '/principals/users/0000005',
                   'X-User-Token': 'SECRET_REVIEWER'}
reviewer_login = 'reviewer'
reviewer_password = 'password'
reviewer_roles = ['reviewer']
manager_header = {'X-User-Path': '/principals/users/0000006',
                  'X-User-Token': 'SECRET_EDITOR'}
manager_login = 'manager'
manager_password = 'password'
manager_roles = ['manager']
admin_header = {'X-User-Path': '/principals/users/0000007',
                'X-User-Token': 'SECRET_ADMIN'}
admin_login = 'admin'
admin_password = 'password'
admin_roles = ['admin']


class DummyPool(testing.DummyResource):

    """Dummy Pool based on :class:`pyramid.testing.DummyResource`."""

    def add(self, name, resource, **kwargs):
        self[name] = resource
        resource.__parent__ = self
        resource.__name__ = name

    def next_name(self, obj, prefix=''):
        return prefix + '_0000000'

    def add_service(self, name, resource, **kwargs):
        from substanced.interfaces import IService
        from zope.interface import alsoProvides
        alsoProvides(resource, IService)
        resource.__is_service__ = True
        self.add(name, resource)

    def find_service(self, service_name, *sub_service_names):
        from substanced.util import find_service
        return find_service(self, service_name, *sub_service_names)


class DummyPoolWithObjectMap(DummyPool):

    def add(self, name, obj, **kwargs):
        super().add(name, obj)
        objectmap = find_objectmap(self)
        obj.__oid__ = objectmap.new_objectid()
        path_tuple = resource_path_tuple(obj)
        objectmap.add(obj, path_tuple)

    def next_name(self, obj, prefix=''):
        return prefix + '_0000000' + str(hash(obj))


def create_pool_with_graph() -> testing.DummyResource:
    """Return pool like dummy object with objectmap and graph."""
    # FIXME use pool_graph or pool_graph_catalog fixture instead
    from adhocracy_core.interfaces import IPool
    from substanced.interfaces import IFolder
    from adhocracy_core.graph import Graph
    context = DummyPoolWithObjectMap(__oid__=0,
                                     __provides__=(IPool, IFolder))
    objectmap = ObjectMap(context)
    context.__objectmap__ = objectmap
    context.__graph__ = Graph(context)
    return context


def add_and_register_sheet(context, mock_sheet, registry):
    """Add `mock_sheet` to `context`and register adapter."""
    from zope.interface import alsoProvides
    from adhocracy_core.interfaces import IResourceSheet
    isheet = mock_sheet.meta.isheet
    alsoProvides(context, isheet)
    registry.registerAdapter(lambda x: mock_sheet, (isheet,),
                             IResourceSheet,
                             isheet.__identifier__)


def create_event_listener(config: Configurator, ievent: IInterface) -> list:
    """Register dummy event listener that adds events to the returned List."""
    events = []
    listener = lambda event: events.append(event)
    config.add_subscriber(listener, ievent)
    return events


##################
# Fixtures       #
##################


@fixture
def pool_graph(config):
    """Return pool with graph for integration/functional tests."""
    from adhocracy_core.resources.pool import Pool
    from adhocracy_core.resources.root import _add_graph
    from adhocracy_core.resources.root import _add_objectmap_to_app_root
    config.include('adhocracy_core.registry')
    config.include('adhocracy_core.events')
    config.include('adhocracy_core.graph')
    context = Pool()
    _add_objectmap_to_app_root(context)
    _add_graph(context, config.registry)
    return context


@fixture
def pool_graph_catalog(config, pool_graph):
    """Return pool wit graph and catalog for integration/functional tests."""
    from substanced.interfaces import MODE_IMMEDIATE
    from adhocracy_core.resources.root import _add_catalog_service
    config.include('adhocracy_core.catalog')
    context = pool_graph
    _add_catalog_service(context, config.registry)
    context['catalogs']['system']['name'].action_mode = MODE_IMMEDIATE
    context['catalogs']['system']['interfaces'].action_mode = MODE_IMMEDIATE
    context['catalogs']['adhocracy']['tag'].action_mode = MODE_IMMEDIATE
    context['catalogs']['adhocracy']['rate'].action_mode = MODE_IMMEDIATE
    return context


@fixture
def resource_meta() -> ResourceMetadata:
    """ Return basic resource metadata."""
    from adhocracy_core.interfaces import resource_metadata
    from adhocracy_core.interfaces import IResource
    return resource_metadata._replace(iresource=IResource)


@fixture
def sheet_meta() -> SheetMetadata:
    """ Return basic sheet metadata."""
    from adhocracy_core.interfaces import sheet_metadata
    from adhocracy_core.interfaces import ISheet
    return sheet_metadata._replace(isheet=ISheet,
                                   schema_class=colander.MappingSchema)


class CorniceDummyRequest(testing.DummyRequest):

    def __init__(self, **kwargs):
        super().__init__(**kwargs)
        self.validated = {}
        self.errors = Errors(self)
        self.content_type = 'application/json'
        deserializer = {'application/json': extract_json_data}
        self.registry.cornice_deserializers = deserializer

    def authenticated_userid(self):
        return None

    @property
    def json_body(self):
        return json.loads(self.body)


@fixture
def cornice_request():
    """ Return dummy request with additional validation attributes.

    Additional Attributes:
        `errors`, `validated`, `content_type`
    """
    return CorniceDummyRequest()


@fixture
def changelog_meta() -> ChangelogMetadata:
    """ Return changelog metadata."""
    from adhocracy_core.resources.subscriber import changelog_metadata
    return changelog_metadata


@fixture
def context() -> testing.DummyResource:
    """ Return dummy context with IResource interface."""
    from adhocracy_core.interfaces import IResource
    return testing.DummyResource(__provides__=IResource)


@fixture
def pool() -> DummyPool:
    """ Return dummy pool with IPool interface."""
    from adhocracy_core.interfaces import IPool
    from substanced.interfaces import IFolder
    return DummyPool(__provides__=(IPool, IFolder))


@fixture
def service() -> DummyPool:
    """ Return dummy pool with IServicePool interface."""
    from adhocracy_core.interfaces import IServicePool
    from substanced.interfaces import IFolder
    return DummyPool(__provides__=(IServicePool, IFolder),
                     __is_service__=True)


@fixture
def item() -> DummyPool:
    """ Return dummy pool with IItem and IMetadata interface."""
    from adhocracy_core.interfaces import IItem
    from adhocracy_core.sheets.metadata import IMetadata
    return DummyPool(__provides__=(IItem, IMetadata))


@fixture
def node() -> colander.MappingSchema:
    """Return dummy node."""
    return colander.MappingSchema()


@fixture
def transaction_changelog(changelog_meta):
    """Return transaction_changelog dictionary."""
    from collections import defaultdict
    metadata = lambda: changelog_meta
    return defaultdict(metadata)


@fixture
def mock_sheet() -> Mock:
    """Mock :class:`adhocracy_core.sheets.GenericResourceSheet`."""
    from adhocracy_core.interfaces import sheet_metadata
    from adhocracy_core.interfaces import ISheet
    # FIXME: Use spec=GenericResourceSheet for Mock; however this fails if the
    # mock object is deepcopied.
    sheet = Mock()
    sheet.meta = sheet_metadata._replace(isheet=ISheet,
                                         schema_class=colander.MappingSchema)
    sheet.schema = colander.MappingSchema()
    sheet.get.return_value = {}
    return sheet


@fixture
def mock_graph() -> Mock:
    """Mock :class:`adhocracy_core.graph.Graph`."""
    from adhocracy_core.graph import Graph
    mock = Mock(spec=Graph)
    return mock


@fixture
def mock_objectmap() -> Mock:
    """Mock :class:`substanced.objectmap.ObjectMap`."""
    from substanced.objectmap import ObjectMap
    mock = Mock(spec=ObjectMap)
    mock.get_reftypes.return_value = []
    return mock


@fixture
def mock_resource_registry() -> Mock:
    """Mock :class:`adhocracy_core.registry.ResourceContentRegistry`."""
    from adhocracy_core.registry import ResourceContentRegistry
    mock = Mock(spec=ResourceContentRegistry)
    mock.sheets_meta = {}
    mock.resources_meta = {}
    mock.get_resources_meta_addable.return_value = []
    mock.resources_meta_addable = {}
    mock.get_sheets_read.return_value = []
    mock.get_sheets_edit.return_value = []
    mock.get_sheets_create.return_value = []
    mock.sheets_read = {}
    mock.sheets_edit = {}
    mock.sheets_create = {}
    mock.sheets_create_mandatory = {}
    return mock


@fixture
def config(request) -> Configurator:
    """Return dummy testing configuration."""
    config = testing.setUp()
    request.addfinalizer(testing.tearDown)
    return config


@fixture
def registry(config) -> object:
    """Return dummy registry."""
    return config.registry


@fixture
def mock_user_locator(registry) -> Mock:
    """Mock :class:`adhocracy_core.resource.principal.UserLocatorAdapter`."""
    from zope.interface import Interface
    from adhocracy_core.interfaces import IRolesUserLocator
    from adhocracy_core.resources.principal import UserLocatorAdapter
    locator = Mock(spec=UserLocatorAdapter)
    locator.get_groupids.return_value = None
    locator.get_roleids.return_value = None
    locator.get_user_by_userid.return_value = None
    locator.get_user_by_login.return_value = None
    locator.get_user_by_email.return_value = None
    locator.get_group_roleids.return_value = None
    locator.get_role_and_group_roleids.return_value = None
    registry.registerAdapter(lambda y, x: locator, (Interface, Interface),
                             IRolesUserLocator)
    return locator


def _get_settings(request, part, config_path_key='pyramid_config'):
    """Return settings of a config part."""
    config_parser = ConfigParser()
    config_file = request.config.getoption(config_path_key) \
        or 'etc/test_with_ws.ini'
    config_parser.read(config_file)
    settings = {}
    for option, value in config_parser.items(part):
        settings[option] = value
    return settings


@fixture(scope='session')
def settings(request) -> dict:
    """Return app:main and server:main settings."""
    settings = {}
    app = _get_settings(request, 'app:main')
    settings.update(app)
    server = _get_settings(request, 'server:main')
    settings.update(server)
    return settings


@fixture(scope='session')
def app_settings(request) -> dict:
    """Return settings to start the test wsgi app."""
    settings = {}
    # disable creating a default group, this causes
    # ZODB.POSException.InvalidObjectReference
    settings['adhocracy.add_default_group'] = False
    # don't look for the websocket server
    settings['adhocracy.ws_url'] = ''
    # use in memory database without zeo
    settings['zodbconn.uri'] = 'memory://'
    # satisfy substanced
    settings['substanced.secret'] = 'secret'
    # extra dependenies
    settings['pyramid.includes'] = [
        # commit after request
        'pyramid_tm',
        # mock mail server
        'pyramid_mailer.testing',
    ]
    settings['mail.default_sender'] = 'substanced_demo@example.com'
    settings['adhocracy.abuse_handler_mail'] \
        = 'abuse_handler@unconfigured.domain'
    return settings


@fixture(scope='session')
def ws_settings(request) -> Configurator:
    """Return websocket server settings."""
    return _get_settings(request, 'websockets')


@fixture(scope='session')
def supervisor(request) -> str:
    """Start supervisord daemon."""
    pid_file = 'var/supervisord.pid'
    if _is_running(pid_file):
        return True
    output = subprocess.check_output('bin/supervisord',
                                     shell=True,
                                     stderr=subprocess.STDOUT)
    assert bool(output) is False  # assert there are no error messages
    return output


@fixture(scope='class')
def zeo(request, supervisor) -> str:
    """Start zeo server with supervisor."""
    output = subprocess.check_output(
        'bin/supervisorctl restart adhocracy_test:test_zeo',
        shell=True,
        stderr=subprocess.STDOUT)

    def fin():
        subprocess.check_output(
            'bin/supervisorctl stop adhocracy_test:test_zeo',
            shell=True,
            stderr=subprocess.STDOUT)
    request.addfinalizer(fin)

    return output


@fixture(scope='class')
def websocket(request, supervisor) -> bool:
    """Start websocket server with supervisor."""
    output = subprocess.check_output(
        'bin/supervisorctl restart adhocracy_test:test_autobahn',
        shell=True,
        stderr=subprocess.STDOUT)

    def fin():
        subprocess.check_output(
            'bin/supervisorctl stop adhocracy_test:test_autobahn',
            shell=True,
            stderr=subprocess.STDOUT)
    request.addfinalizer(fin)

    return output


def _kill_pid_in_file(path_to_pid_file):
    if os.path.isfile(path_to_pid_file):
        pid = open(path_to_pid_file).read().strip()
        pid_int = int(pid)
        os.kill(pid_int, 15)
        time.sleep(1)
        subprocess.call(['rm', path_to_pid_file])


def _is_running(path_to_pid_file) -> bool:
    if os.path.isfile(path_to_pid_file):
        pid = open(path_to_pid_file).read().strip()
        pid_int = int(pid)
        try:
            os.kill(pid_int, 0)
        except OSError:
            subprocess.call(['rm', path_to_pid_file])
        else:
            return True


def add_user_token(root, userid: str, token: str, registry):
    """Add user authentication token to :app:`Pyramid`."""
    from datetime import datetime
    from adhocracy_core.interfaces import ITokenManger
    timestamp = datetime.now()
    token_manager = registry.getAdapter(root, ITokenManger)
    token_manager.token_to_user_id_timestamp[token] = (userid, timestamp)


def add_user(root, login: str=None, password: str=None, roles=None,
             registry=None) -> str:
    """Add user to :app:`Pyramid`."""
    from substanced.util import find_service
    from adhocracy_core.resources.principal import IUser
    import adhocracy_core.sheets
    users = find_service(root, 'principals', 'users')
    roles = roles or []
    passwd_sheet = adhocracy_core.sheets.principal.IPasswordAuthentication
    appstructs =\
        {adhocracy_core.sheets.principal.IUserBasic.__identifier__:
         {'name': login},
         adhocracy_core.sheets.principal.IPermissions.__identifier__:
         {'roles': roles},
         passwd_sheet.__identifier__:
         {'password': password},
         }
    user = registry.content.create(IUser.__identifier__,
                                   parent=users,
                                   appstructs=appstructs,
                                   registry=registry,
                                   run_after_creation=False,
                                   )
    user.active = True
    return user


def add_test_users(root, registry, options):
    """Add test user and dummy authentication token for every role."""
    add_user_token(root,
                   god_header['X-User-Path'],
                   god_header['X-User-Token'],
                   registry)
    add_user(root, login=reader_login, password=reader_password,
             roles=['reader'], registry=registry)
    add_user_token(root,
                   reader_header['X-User-Path'],
                   reader_header['X-User-Token'],
                   registry)
    add_user(root, login=annotator_login, password=annotator_password,
             roles=['annotator'], registry=registry)
    add_user_token(root,
                   annotator_header['X-User-Path'],
                   annotator_header['X-User-Token'],
                   registry)
    add_user(root, login=contributor_login, password=contributor_password,
             roles=['contributor'], registry=registry)
    add_user_token(root,
                   contributor_header['X-User-Path'],
                   contributor_header['X-User-Token'],
                   registry)
    add_user(root, login=editor_login, password=editor_password,
             roles=['editor'], registry=registry)
    add_user_token(root,
                   editor_header['X-User-Path'],
                   editor_header['X-User-Token'],
                   registry)
    add_user(root, login=reader_login, password=reader_password,
             roles=['reviewer'], registry=registry)
    add_user_token(root,
                   reviewer_header['X-User-Path'],
                   reviewer_header['X-User-Token'],
                   registry)
    add_user(root, login=manager_login, password=manager_password,
             roles=['manager'], registry=registry)
    add_user_token(root,
                   manager_header['X-User-Path'],
                   manager_header['X-User-Token'],
                   registry)
    add_user(root, login=admin_login, password=admin_password,
             roles=['admin'], registry=registry)
    add_user_token(root,
                   admin_header['X-User-Path'],
                   admin_header['X-User-Token'],
                   registry)


def includeme_root_with_test_users(config):
    """Override IRootPool to create initial test users."""
    from adhocracy_core.resources import add_resource_type_to_registry
    from adhocracy_core.resources.root import root_metadata
    after_creation = root_metadata.after_creation + [add_test_users]
    root_metadata = root_metadata._replace(after_creation=after_creation)
    add_resource_type_to_registry(root_metadata, config)


@fixture(scope='class')
def app(app_settings):
    """Return the adhocracy test wsgi application."""
    return _make_app(app_settings)


def _make_app(app_config):
    import adhocracy_core
    import adhocracy_core.resources.sample_paragraph
    import adhocracy_core.resources.sample_section
    import adhocracy_core.resources.sample_proposal
    configurator = Configurator(settings=app_config,
                                root_factory=adhocracy_core.root_factory)
    configurator.include(adhocracy_core)
    configurator.include(adhocracy_core.resources.sample_paragraph)
    configurator.include(adhocracy_core.resources.sample_proposal)
    configurator.include(adhocracy_core.resources.sample_section)
    configurator.include(adhocracy_core.resources.comment)
    configurator.include(adhocracy_core.resources.rate)
    configurator.commit()
    configurator.include(includeme_root_with_test_users)
    app = configurator.make_wsgi_app()
    return app


@fixture(scope='class')
def app_with_filestorage(app_settings: dict):
    """
    Return the adhocracy test wsgi application using a DB with file storage.

    Any DB contents are cleared by this fixture.
    """
    db_file = 'var/test_zeodata/Data.fs'
    blob_dir = 'var/test_zeodata/blobs'
    # Delete old content
    storage = FileStorage.FileStorage(db_file, blob_dir=blob_dir)
    storage.cleanup()
    # This doesn't seem to clear the blob_dir, hence we do so manually
    rmtree(blob_dir, ignore_errors=True)
    our_settings = app_settings.copy()
    our_settings['zodbconn.uri'] = 'file://{}?blobstorage_dir={}'.format(
        db_file, blob_dir)
    return _make_app(our_settings)


@fixture(scope='class')
def newest_activation_path(app):
    """Return the newest activation path generated by app."""
    import re
    mailer = app.registry.messenger._get_mailer()
    last_message_body = mailer.outbox[-1].body
    path_match = re.search(r'/activate/\S+', last_message_body)
    return path_match.group()


@fixture(scope='class')
def backend(request, zeo, supervisor):
    """Start the backend server with supervisor."""
    output = subprocess.check_output(
        'bin/supervisorctl restart adhocracy_test:test_backend',
        shell=True,
        stderr=subprocess.STDOUT
    )

    def fin():
        subprocess.check_output(
            'bin/supervisorctl stop adhocracy_test:test_backend',
            shell=True,
            stderr=subprocess.STDOUT
        )
    request.addfinalizer(fin)

    return output


@fixture(scope='class')
def backend_with_ws(request, zeo, websocket, supervisor):
    """Start the backend and websocket server with supervisor."""
    output = subprocess.check_output(
        'bin/supervisorctl restart test_backend_with_ws',
        shell=True,
        stderr=subprocess.STDOUT
    )

    def fin():
        subprocess.check_output(
            'bin/supervisorctl stop test_backend_with_ws',
            shell=True,
            stderr=subprocess.STDOUT
        )
    request.addfinalizer(fin)

    return output


class AppUser:

    """:class:`webtest.TestApp` wrapper for backend functional testing."""

    def __init__(self, app,
                 rest_url: str='http://localhost',
                 base_path: str='/',
                 header: dict=None):
        self.app = TestApp(app)
        """:class:`webtest.TestApp`to send requests to the backend server."""
        self.rest_url = rest_url
        """backend server url to generate request urls."""
        self.base_path = base_path
        """path prefix to generate request urls."""
        self.header = header or {}
        """default header for requests, mostly for authentication."""
        self._resolver = DottedNameResolver()

    def post(self,
             path: str, iresource: IInterface, cstruct: dict) -> TestResponse:
        """Build and post request to the backend rest server."""
        url = self.rest_url + self.base_path + path
        props = self._build_post_body(iresource, cstruct)
        resp = self.app.post_json(url, props, headers=self.header)
        return resp

    def _build_post_body(self, iresource: IInterface, cstruct: dict) -> dict:
        return {'content_type': iresource.__identifier__,
                'data': cstruct}

    def get(self, path: str) -> TestResponse:
        """Send get request to the backend rest server."""
        url = self.rest_url + self.base_path + path
        resp = self.app.get(url, headers=self.header)
        return resp

    def options(self, path: str) -> TestResponse:
        """Send options request to the backend rest server."""
        url = self.rest_url + self.base_path + path
        resp = self.app.options(url, headers=self.header)
        return resp

    def get_postable_types(self, path: str) -> []:
        """Send options request and return the postable content types."""
        resp = self.options(path)
        post_request_body = resp.json['POST']['request_body']
        type_names = sorted([r['content_type'] for r in post_request_body])
        iresources = [self._resolver.resolve(t) for t in type_names]
        return iresources


@fixture(scope='class')
def app_reader(app) -> TestApp:
    """Return backend test app wrapper with reader authentication."""
    return AppUser(app, base_path='/adhocracy', header=reader_header)


@fixture(scope='class')
def app_annotator(app):
    """Return backend test app wrapper with annotator authentication."""
    return AppUser(app, base_path='/adhocracy', header=annotator_header)


@fixture(scope='class')
def app_contributor(app):
    """Return backend test app wrapper with contributor authentication."""
    return AppUser(app, base_path='/adhocracy', header=contributor_header)


@fixture(scope='class')
def app_editor(app):
    """Return backend test app wrapper with editor authentication."""
    return AppUser(app, base_path='/adhocracy', header=editor_header)


@fixture(scope='class')
def app_admin(app):
    """Return backend test app wrapper with admin authentication."""
    return AppUser(app, base_path='/adhocracy', header=admin_header)


@fixture(scope='class')
def app_god(app):
    """Return backend test app wrapper with god authentication."""
    return AppUser(app, base_path='/adhocracy', header=god_header)<|MERGE_RESOLUTION|>--- conflicted
+++ resolved
@@ -16,12 +16,9 @@
 from pytest import fixture
 from substanced.objectmap import ObjectMap
 from substanced.objectmap import find_objectmap
-<<<<<<< HEAD
 from ZODB import FileStorage
-=======
 from webtest import TestApp
 from webtest import TestResponse
->>>>>>> feb97d23
 from zope.interface.interfaces import IInterface
 import colander
 
