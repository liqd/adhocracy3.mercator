"""Public py.test fixtures: http://pytest.org/latest/fixture.html."""
from unittest.mock import Mock
from configparser import ConfigParser
from distutils import dir_util
from shutil import rmtree
from subprocess import CalledProcessError
import json
import os
import subprocess
import time

from pyramid.config import Configurator
from pyramid import testing
from pyramid.util import DottedNameResolver
from pyramid.router import Router
from pyramid.scripting import get_root
from pyramid_mailer.mailer import DummyMailer
from pytest import fixture
from testfixtures import LogCapture
from webtest import TestApp
from webtest import TestResponse
from zope.interface.interfaces import IInterface
import transaction

from adhocracy_core.interfaces import SheetMetadata
from adhocracy_core.interfaces import ChangelogMetadata
from adhocracy_core.interfaces import ResourceMetadata
from adhocracy_core.interfaces import SearchResult
from adhocracy_core.interfaces import SearchQuery
from adhocracy_core.interfaces import IResourceCreatedAndAdded
from adhocracy_core.resources.root import IRootPool
from adhocracy_core.schema import MappingSchema
from adhocracy_core.scripts import import_resources
from adhocracy_core.scripts import import_local_roles


#####################################
# Integration/Function test helper  #
#####################################

god_header = {'X-User-Token': 'SECRET_GOD'}
"""The authentication headers for the `god` user, used by functional fixtures.
This assumes the initial user is created and has the `god` role.
"""
god_path = '/principals/users/0000000'
god_login = 'god'
"""The login name for the god user, default value."""
god_password = 'password'
"""The password for the god user, default value."""
god_email = 'sysadmin@test.de'
"""The email for the god user, default value."""

participant_header = {'X-User-Token': 'SECRET_PARTICIPANT'}
"""The authentication headers for the `participant`, used by funct. fixtures.
This assumes the user exists with the given path.
"""
participant_path = '/principals/users/0000001'
participant_login = 'participant'
participant_password = 'password'

moderator_header = {'X-User-Token': 'SECRET_MODERATOR'}
moderator_path = '/principals/users/0000002'
moderator_login = 'moderator'
moderator_password = 'password'

initiator_header = {'X-User-Token': 'SECRET_INITIATOR'}
initiator_path = '/principals/users/0000003'
initiator_login = 'initiator'
initiator_password = 'password'

admin_header = {'X-User-Token': 'SECRET_ADMIN'}
admin_path = '/principals/users/0000004'
admin_login = 'admin'
admin_password = 'password'

participant2_header = {'X-User-Token': 'SECRET_PARTICIPANT2'}
participant2_path = '/principals/users/0000005'
participant2_login = 'participant2'
participant2_password = 'password'

authenticated_header = {'X-User-Token': 'SECRET_AUTHENTICATED'}
authenticated_path = '/principals/users/0000006'
authenticated_login = 'authenticated'
authenticated_password = 'password'

broken_header = {'X-User-Path': '/principals/users/0000001',
                 'X-User-Token': ''}

batch_url = '/batch'


class DummyPool(testing.DummyResource):
    """Dummy Pool based on :class:`pyramid.testing.DummyResource`."""

    def add(self, name, resource, **kwargs):
        """Add resource to the pool."""
        self[name] = resource
        resource.__parent__ = self
        resource.__name__ = name

    def next_name(self, obj, prefix=''):
        """Get the next name for the resource when using autonaming."""
        return prefix + '_0000000'

    def add_service(self, name, resource, **kwargs):
        """Add a service to the pool."""
        from adhocracy_core.interfaces import IServicePool
        from zope.interface import alsoProvides
        alsoProvides(resource, IServicePool)
        resource.__is_service__ = True
        self.add(name, resource)

    def find_service(self, service_name, *sub_service_names):
        """Return a service from the pool."""
        from substanced.util import find_service
        return find_service(self, service_name, *sub_service_names)


def register_sheet(context, mock_sheet, registry, isheet=None) -> Mock:
    """Register `mock_sheet` for `context`. You can ony use this only once.

    If you need to register multiple mock_sheets in you test add side effects:
    `registry.content.get_sheet.side_effect = [sheet1, sheet2]`.
    You can also set single sheets directly:
    `registry.content.get_sheet.return_value = sheet1
    """
    from zope.interface import alsoProvides
    if isheet is not None:
        mock_sheet.meta = mock_sheet.meta._replace(isheet=isheet)
    if context is not None:
        alsoProvides(context, mock_sheet.meta.isheet)
    registry.content.get_sheet.return_value = mock_sheet
    return mock_sheet


def create_event_listener(config: Configurator, ievent: IInterface) -> list:
    """Register dummy event listener that adds events to the returned List."""
    events = []
    listener = lambda event: events.append(event)
    config.add_subscriber(listener, ievent)
    return events


##################
# Fixtures       #
##################


@fixture
def pool_graph(integration):
    """Return pool with graph for integration/functional tests."""
    from adhocracy_core.resources.pool import Pool
    from adhocracy_core.resources.root import _add_graph
    from adhocracy_core.resources.root import _add_objectmap_to_app_root
    from adhocracy_core.sheets.pool import IPool
    from zope.interface import directlyProvides
    pool = Pool()
    directlyProvides(pool, IPool)
    _add_objectmap_to_app_root(pool)
    _add_graph(pool, integration.registry)
    return pool


@fixture
def pool_with_catalogs(integration, pool_graph):
    """Return pool with graph and catalog for integration/functional tests."""
    from substanced.interfaces import MODE_IMMEDIATE
    from adhocracy_core.resources.root import _add_catalog_service
    context = pool_graph
    _add_catalog_service(context, integration.registry)
    context['catalogs']['system']['name'].action_mode = MODE_IMMEDIATE
    context['catalogs']['system']['interfaces'].action_mode = MODE_IMMEDIATE
    context['catalogs']['adhocracy']['tag'].action_mode = MODE_IMMEDIATE
    context['catalogs']['adhocracy']['rate'].action_mode = MODE_IMMEDIATE
    return context


@fixture
def integration(config) -> Configurator:
    """Include basic resource types and sheets."""
    config.include('adhocracy_core.events')
    config.include('adhocracy_core.content')
    config.include('adhocracy_core.graph')
    config.include('adhocracy_core.catalog')
    config.include('adhocracy_core.authorization')
    config.include('adhocracy_core.renderers')
    config.include('adhocracy_core.sheets')
    config.include('adhocracy_core.resources')
    config.include('adhocracy_core.workflows')
    return config


@fixture
def resource_meta() -> ResourceMetadata:
    """Return basic resource metadata."""
    from adhocracy_core.resources import resource_meta
    from adhocracy_core.interfaces import IResource
    return resource_meta._replace(iresource=IResource)


@fixture
def sheet_meta() -> SheetMetadata:
    """Return basic sheet metadata."""
    from adhocracy_core.sheets import sheet_meta
    from adhocracy_core.interfaces import ISheet
    return sheet_meta._replace(isheet=ISheet,
                               schema_class=MappingSchema)


class DummyRequest(testing.DummyRequest):

    def __init__(self, **kwargs):
        super().__init__(**kwargs)
        self.validated = {}
        self.errors = []
        self.content_type = 'application/json'
        self.text = ''

    def authenticated_userid(self):
        return None

    @property
    def json_body(self):
        return json.loads(self.body)


@fixture
def log(request) -> LogCapture:
    """Return object capturing all log messages."""
    log = LogCapture()

    def fin():
        log.uninstall()
    request.addfinalizer(fin)
    return log


@fixture
def request_():
    """Return dummy request with additional validation attributes.

    Additional Attributes:
        `errors`, `validated`
    """
    request = DummyRequest()
    request.registry.settings = {}
    request.user = None
    request.scheme = 'http'
<<<<<<< HEAD
=======
    request.matched_route = None
>>>>>>> 1b7a0f85
    return request


@fixture
def changelog_meta() -> ChangelogMetadata:
    """Return changelog metadata."""
    from adhocracy_core.changelog import changelog_meta
    return changelog_meta


@fixture
def context() -> testing.DummyResource:
    """Return dummy context with IResource interface."""
    from adhocracy_core.interfaces import IResource
    return testing.DummyResource(__provides__=IResource)


@fixture
def pool() -> DummyPool:
    """Return dummy pool with IPool interface."""
    from adhocracy_core.interfaces import IPool
    from substanced.interfaces import IFolder
    return DummyPool(__provides__=(IPool, IFolder))


@fixture
def service() -> DummyPool:
    """Return dummy pool with IServicePool interface."""
    from adhocracy_core.interfaces import IServicePool
    from substanced.interfaces import IFolder
    return DummyPool(__provides__=(IServicePool, IFolder),
                     __is_service__=True)


@fixture
def item() -> DummyPool:
    """Return dummy pool with IItem and IMetadata interface."""
    from adhocracy_core.interfaces import IItem
    from adhocracy_core.sheets.metadata import IMetadata
    return DummyPool(__provides__=(IItem, IMetadata))


@fixture
def node() -> MappingSchema:
    """Return dummy node."""
    return MappingSchema()


@fixture
def changelog(changelog_meta) -> dict:
    """Return transaction_changelog dictionary."""
    from collections import defaultdict
    metadata = lambda: changelog_meta
    return defaultdict(metadata)


@fixture
def registry_with_changelog(registry, changelog):
    """Return registry with transaction_changelog."""
    registry.changelog = changelog
    return registry


@fixture
def mock_sheet() -> Mock:
    """Mock :class:`adhocracy_core.sheets.GenericResourceSheet`."""
    from adhocracy_core.sheets import sheet_meta
    from adhocracy_core.interfaces import ISheet
    # Better would be spec=GenericResourceSheet for the mock object;
    # however this fails if the object is deepcopied.
    sheet = Mock()
    sheet.meta = sheet_meta._replace(isheet=ISheet,
                                     schema_class=MappingSchema)
    sheet.schema = MappingSchema()
    sheet.get.return_value = {}
    return sheet


@fixture
def mock_graph() -> Mock:
    """Mock :class:`adhocracy_core.graph.Graph`."""
    from adhocracy_core.graph import Graph
    mock = Mock(spec=Graph)
    return mock


@fixture
def mock_catalogs(search_result) -> Mock:
    """Mock :class:`adhocracy_core.catalogs.ICatalalogsService`."""
    from zope.interface import alsoProvides
    from adhocracy_core.interfaces import IServicePool
    from adhocracy_core.catalog import CatalogsServiceAdhocracy
    catalogs = testing.DummyResource()
    alsoProvides(catalogs, IServicePool)
    search_mock = Mock(spec=CatalogsServiceAdhocracy.search)
    search_mock.return_value = search_result
    catalogs.search = search_mock
    reindex_index_mock = Mock(spec=CatalogsServiceAdhocracy.reindex_index)
    catalogs.reindex_index = reindex_index_mock
    get_index_mock = Mock(spec=CatalogsServiceAdhocracy.get_index)
    catalogs.get_index = get_index_mock
    return catalogs


@fixture
def search_result() -> SearchResult:
    """Return search result."""
    from adhocracy_core.interfaces import search_result
    return search_result


@fixture
def query() -> SearchQuery:
    """Return search query."""
    from adhocracy_core.interfaces import search_query
    return search_query


@fixture
def sheet_catalogs(monkeypatch, mock_catalogs) -> Mock:
    """Mock _catalogs property for sheets."""
    from adhocracy_core import sheets
    monkeypatch.setattr(sheets, 'find_service', lambda x, y: mock_catalogs)
    return mock_catalogs


@fixture
def mock_objectmap() -> Mock:
    """Mock :class:`substanced.objectmap.ObjectMap`."""
    from substanced.objectmap import ObjectMap
    mock = Mock(spec=ObjectMap)
    mock.get_reftypes.return_value = []
    return mock


@fixture
def mock_workflow() -> Mock:
    """Mock :class:`adhocracy_core.workflows.AdhocracyACLWorkflow`."""
    from adhocracy_core.workflows import AdhocracyACLWorkflow
    mock = Mock(spec=AdhocracyACLWorkflow)
    mock._states = {}
    mock.get_next_states.return_value = []
    mock.state_of.return_value = None
    return mock


@fixture
def mock_content_registry() -> Mock:
    """Mock :class:`adhocracy_core.content.ResourceContentRegistry`."""
    from adhocracy_core.content import ResourceContentRegistry
    mock = Mock(spec=ResourceContentRegistry)
    mock.sheets_meta = {}
    mock.resources_meta = {}
    mock.workflows_meta = {}
    mock.workflows = {}
    mock.get_resources_meta_addable.return_value = []
    mock.resources_meta_addable = {}
    mock.get_sheets_read.return_value = []
    mock.get_sheets_edit.return_value = []
    mock.get_sheets_create.return_value = []
    mock.get_sheet.return_value = None
    mock.get_sheet_field = lambda x, y, z: mock.get_sheet(x, y).get()[z]
    return mock


@fixture
def registry_with_content(registry, mock_content_registry):
    """Return registry with content registry attribute."""
    registry.content = mock_content_registry
    return registry


@fixture
def config(request) -> Configurator:
    """Return dummy testing configuration."""
    config = testing.setUp()
    request.addfinalizer(testing.tearDown)
    return config


@fixture
def registry(config) -> object:
    """Return dummy registry."""
    return config.registry


@fixture
def kw(context, registry, request_) -> dict:
    """Return default keyword arguments for schema binding.

    Available kwargs: request, content, registry, creating

    Note: If the registry keyword is not need, this fixture should not be
          used. This makes the tests run faster and we don't declare needless
          dependencies.
    """
    return {'request': request_,
            'registry': registry,
            'context': context,
            'creating': None,
            }


@fixture
def mock_user_locator(registry) -> Mock:
    """Mock :class:`adhocracy_core.resource.principal.UserLocatorAdapter`."""
    from zope.interface import Interface
    from adhocracy_core.interfaces import IRolesUserLocator
    from adhocracy_core.resources.principal import UserLocatorAdapter
    locator = Mock(spec=UserLocatorAdapter)
    locator.get_groupids.return_value = None
    locator.get_roleids.return_value = None
    locator.get_user_by_userid.return_value = None
    locator.get_user_by_login.return_value = None
    locator.get_user_by_email.return_value = None
    locator.get_group_roleids.return_value = None
    locator.get_role_and_group_roleids.return_value = None
    registry.registerAdapter(lambda y, x: locator, (Interface, Interface),
                             IRolesUserLocator)
    return locator


@fixture
def mock_messenger():
    """Return mock messenger."""
    from adhocracy_core.messaging import Messenger
    messenger = Mock(spec=Messenger)
    return messenger


def _get_settings(request, part, config_path_key='pyramid_config'):
    """Return settings of a config part."""
    config_parser = ConfigParser()
    config_file = request.config.getoption(config_path_key) \
        or 'etc/test_with_ws.ini'
    config_parser.read(config_file)
    settings = {}
    for option, value in config_parser.items(part):
        settings[option] = value
    return settings


@fixture(scope='class')
def settings(request) -> dict:
    """Return app:main and server:main settings."""
    settings = {}
    app = _get_settings(request, 'app:main')
    settings.update(app)
    server = _get_settings(request, 'server:main')
    settings.update(server)
    return settings


@fixture(scope='class')
def app_settings(request) -> dict:
    """Return settings to start the test wsgi app."""
    settings = {}
    # ZODB.POSException.InvalidObjectReference
    # enable create test user for every :term:`role`
    settings['adhocracy.add_test_users'] = True
    # don't look for the websocket server
    settings['adhocracy.ws_url'] = ''
    # use in memory database without zeo
    settings['zodbconn.uri'] = 'memory://'
    # satisfy substanced
    settings['substanced.secret'] = 'secret'
    # extra dependenies
    settings['pyramid.includes'] = [
        # database connection
        'pyramid_zodbconn',
        # commit after request
        'pyramid_tm',
        # mock mail server
        'pyramid_mailer.testing',
        # force error logging
        'pyramid_exclog',
    ]
    settings['mail.default_sender'] = 'substanced_demo@example.com'
    settings['adhocracy.abuse_handler_mail'] = \
        'abuse_handler@unconfigured.domain'
    return settings


@fixture(scope='class')
def ws_settings(request) -> Configurator:
    """Return websocket server settings."""
    return _get_settings(request, 'websockets')


@fixture(scope='session')
def supervisor(request) -> str:
    """Start supervisord daemon."""
    pid_file = 'var/supervisord.pid'
    if _is_running(pid_file):
        return True
    try:
        subprocess.check_output('bin/supervisord',
                                shell=True,
                                stderr=subprocess.STDOUT)
    # workaround if pid file is missing but supervisord is still running
    except CalledProcessError as err:
        print(err)


@fixture(scope='class')
def zeo(request, supervisor) -> str:
    """Start zeo server with supervisor."""
    output = subprocess.check_output(
        'bin/supervisorctl restart adhocracy_test:test_zeo',
        shell=True,
        stderr=subprocess.STDOUT)

    def fin():
        subprocess.check_output(
            'bin/supervisorctl stop adhocracy_test:test_zeo',
            shell=True,
            stderr=subprocess.STDOUT)
        subprocess.check_output('rm -rf var/db/test/Data.fs*',
                                shell=True,
                                stderr=subprocess.STDOUT)
    request.addfinalizer(fin)
    return output


@fixture(scope='class')
def websocket(request, zeo) -> bool:
    """Start websocket server with supervisor."""
    output = subprocess.check_output(
        'bin/supervisorctl restart adhocracy_test:test_autobahn',
        shell=True,
        stderr=subprocess.STDOUT)

    def fin():
        subprocess.check_output(
            'bin/supervisorctl stop adhocracy_test:test_autobahn',
            shell=True,
            stderr=subprocess.STDOUT)
    request.addfinalizer(fin)

    return output


def _kill_pid_in_file(path_to_pid_file):
    if os.path.isfile(path_to_pid_file):
        pid = open(path_to_pid_file).read().strip()
        pid_int = int(pid)
        os.kill(pid_int, 15)
        time.sleep(1)
        subprocess.call(['rm', path_to_pid_file])


def _is_running(path_to_pid_file) -> bool:
    if os.path.isfile(path_to_pid_file):
        pid = open(path_to_pid_file).read().strip()
        pid_int = int(pid)
        try:
            os.kill(pid_int, 0)
        except OSError:
            subprocess.call(['rm', path_to_pid_file])
        else:
            return True


def add_user_token(root, userid: str, token: str, registry):
    """Add user authentication token to :app:`Pyramid`."""
    from datetime import datetime
    from adhocracy_core.interfaces import ITokenManger
    timestamp = datetime.now()
    token_manager = registry.getAdapter(root, ITokenManger)
    token_manager.token_to_user_id_timestamp[token] = (userid, timestamp)


def add_user(root, login: str=None, password: str=None, email: str=None,
             roles=None, registry=None) -> str:
    """Add user to :app:`Pyramid`."""
    from substanced.util import find_service
    from adhocracy_core.resources.principal import IUser
    import adhocracy_core.sheets
    users = find_service(root, 'principals', 'users')
    roles = roles or []
    passwd_sheet = adhocracy_core.sheets.principal.IPasswordAuthentication
    appstructs =\
        {adhocracy_core.sheets.principal.IUserBasic.__identifier__:
         {'name': login},
         adhocracy_core.sheets.principal.IUserExtended.__identifier__:
         {'email': email},
         adhocracy_core.sheets.principal.IPermissions.__identifier__:
         {'roles': roles},
         passwd_sheet.__identifier__:
         {'password': password},
         }
    user = registry.content.create(IUser.__identifier__,
                                   parent=users,
                                   appstructs=appstructs,
                                   registry=registry,
                                   run_after_creation=False,
                                   )
    user.activate()
    return user


def add_test_users(root, registry):
    """Add test user and dummy authentication token for every role."""
    add_user_token(root,
                   god_path,
                   god_header['X-User-Token'],
                   registry)
    add_user(root, login=participant_login, password=participant_password,
             email='participant@example.org', roles=['participant'],
             registry=registry)
    add_user_token(root,
                   participant_path,
                   participant_header['X-User-Token'],
                   registry)
    add_user(root, login=moderator_login, password=moderator_password,
             email='moderator@example.org', roles=['moderator'],
             registry=registry)
    add_user_token(root,
                   moderator_path,
                   moderator_header['X-User-Token'],
                   registry)
    add_user(root, login=initiator_login, password=initiator_password,
             email='initiator@example.org', roles=['initiator'],
             registry=registry)
    add_user_token(root,
                   initiator_path,
                   initiator_header['X-User-Token'],
                   registry)
    add_user(root, login=admin_login, password=admin_password,
             email='admin@example.org', roles=['admin'], registry=registry)
    add_user_token(root,
                   admin_path,
                   admin_header['X-User-Token'],
                   registry)
    add_user_token(root,
                   participant2_path,
                   participant2_header['X-User-Token'],
                   registry)
    add_user(root, login=participant2_login, password=participant2_password,
             email='participant2@example.org', roles=['participant'],
             registry=registry)
    add_user_token(root,
                   authenticated_path,
                   authenticated_header['X-User-Token'],
                   registry)
    add_user(root, login=authenticated_login, password=authenticated_password,
             email='authenticated@example.org', roles=[],
             registry=registry)


def add_create_test_users_subscriber(configurator):
    """Register a subscriber to create test users."""
    configurator.add_subscriber(lambda event:
                                add_test_users(event.object, event.registry),
                                IResourceCreatedAndAdded,
                                object_iface=IRootPool)


@fixture(scope='class')
def app_router(app_settings) -> Router:
    """Return the adhocracy test wsgi application."""
    import adhocracy_core
    configurator = make_configurator(app_settings, adhocracy_core)
    app_router = configurator.make_wsgi_app()
    return app_router


def make_configurator(app_settings: dict, package) -> Configurator:
    """Make the pyramid configurator."""
    configurator = Configurator(settings=app_settings,
                                root_factory=package.root_factory)
    configurator.include(package)
    add_create_test_users_subscriber(configurator)
    return configurator


@fixture(scope='class')
def app_router_filestorage(app_settings_filestorage: dict) -> Router:
    """Return the adhocracy test wsgi application using file storage db."""
    import adhocracy_core
    configurator = make_configurator(app_settings_filestorage, adhocracy_core)
    app_router = configurator.make_wsgi_app()
    return app_router


@fixture(scope='class')
def app_settings_filestorage(request, app_settings: dict) -> dict:
    """Add zodb connection with filestorage, add finalizer to cleanup files."""
    db_test_dir = 'var/db/test/'
    db_file = db_test_dir + 'Data.fs'
    blobs_dir = db_test_dir + 'blobs'
    uri = 'file://{}?blobstorage_dir={}'.format(db_file, blobs_dir)
    app_settings['zodbconn.uri'] = uri

    def remove_test_db():
        os.remove(db_file)
        os.remove(db_file + '.lock')
        os.remove(db_file + '.tmp')
        os.remove(db_file + '.index')
        rmtree(blobs_dir, ignore_errors=True)
    request.addfinalizer(remove_test_db)

    return app_settings


@fixture(scope='class')
def newest_activation_path(app_router):
    """Return the newest activation path generated by app."""
    import re
    mailer = app_router.registry.messenger.mailer
    last_message_body = mailer.outbox[-1].body
    path_match = re.search(r'/activate/\S+', last_message_body)
    return path_match.group()


@fixture(scope='class')
def newest_reset_path(app_router) -> callable:
    """Return callable to get newest reset password path generated by app."""
    from urllib.request import unquote
    mailer = app_router.registry.messenger.mailer

    def get_newest_reset_path():
        last_message_body = mailer.outbox[-1].body
        path_quoted = last_message_body.split('path=')[1].split()[0]
        path = unquote(path_quoted)
        return path
    return get_newest_reset_path


class AppUser:
    """:class:`webtest.TestApp` wrapper for backend functional testing."""

    def __init__(self,
                 app_router: Router,
                 rest_url: str='http://localhost',
                 base_path: str='/',
                 header: dict=None,
                 user_path: str='',
                 ):
        """Initialize self."""
        self.app_router = app_router
        """The adhocracy wsgi application"""
        self.app = TestApp(app_router)
        """:class:`webtest.TestApp`to send requests to the backend server."""
        self.rest_url = rest_url
        """backend server url to generate request urls."""
        self.base_path = base_path
        """path prefix to generate request urls."""
        self.header = header or {}
        """default header for requests, mostly for authentication."""
        self.user_path = user_path
        """path to authenticated user."""
        self._resolver = DottedNameResolver()

    def post_resource(self, path: str,
                      iresource: IInterface,
                      cstruct: dict) -> TestResponse:
        """Build and post request to create a new resource."""
        url = self._build_url(path)
        props = self._build_post_body(iresource, cstruct)
        resp = self.app.post_json(url, props, headers=self.header,
                                  expect_errors=True)
        return resp

    def put(self, path: str, cstruct: dict={}) -> TestResponse:
        """Put request to modify a resource."""
        url = self._build_url(path)
        resp = self.app.put_json(url, cstruct, headers=self.header,
                                 expect_errors=True)
        return resp

    def post(self, path: str, cstruct: dict={}) -> TestResponse:
        """Post request to create a new resource."""
        url = self._build_url(path)
        resp = self.app.post_json(url, cstruct, headers=self.header,
                                  expect_errors=True)
        return resp

    def _build_post_body(self, iresource: IInterface, cstruct: dict) -> dict:
        return {'content_type': iresource.__identifier__,
                'data': cstruct}

    def _build_url(self, path: str) -> str:
        if path.startswith('http'):
            return path
        return self.rest_url + self.base_path + path

    def batch(self, subrequests: list):
        """Build and post batch request to the backend rest server."""
        resp = self.app.post_json(batch_url, subrequests, headers=self.header,
                                  expect_errors=True)
        return resp

    def get(self, path: str, params={}) -> TestResponse:
        """Send get request to the backend rest server."""
        url = self._build_url(path)
        resp = self.app.get(url,
                            headers=self.header,
                            params=params,
                            expect_errors=True)
        return resp

    def options(self, path: str) -> TestResponse:
        """Send options request to the backend rest server."""
        url = self._build_url(path)
        resp = self.app.options(url, headers=self.header, expect_errors=True)
        return resp

    def get_postable_types(self, path: str) -> []:
        """Send options request and return the postable content types."""
        resp = self.options(path)
        if 'POST' not in resp.json:
            return []
        post_request_body = resp.json['POST']['request_body']
        type_names = sorted([r['content_type'] for r in post_request_body])
        iresources = [self._resolver.resolve(t) for t in type_names]
        return iresources


@fixture(scope='class')
def app_anonymous(app_router) -> TestApp:
    """Return backend test app wrapper with participant authentication."""
    return AppUser(app_router)


@fixture(scope='class')
def app_broken_token(app_router) -> TestApp:
    """Return backend test app wrapper with participant authentication."""
    return AppUser(app_router, header=broken_header)


@fixture(scope='class')
def app_participant(app_router) -> TestApp:
    """Return backend test app wrapper with participant authentication."""
    return AppUser(app_router,
                   header=participant_header,
                   user_path=participant_path)


@fixture(scope='class')
def app_participant2(app_router) -> TestApp:
    """Return backend test app wrapper with participant authentication."""
    return AppUser(app_router,
                   header=participant2_header,
                   user_path=participant2_path)


@fixture(scope='class')
def app_authenticated(app_router) -> TestApp:
    """Return backend test app wrapper with authenticated authentication."""
    return AppUser(app_router,
                   header=authenticated_header,
                   user_path=authenticated_path)


@fixture(scope='class')
def app_moderator(app_router):
    """Return backend test app wrapper with moderator authentication."""
    return AppUser(app_router,
                   header=moderator_header,
                   user_path=moderator_path)


@fixture(scope='class')
def app_initiator(app_router):
    """Return backend test app wrapper with initiator authentication."""
    return AppUser(app_router,
                   header=initiator_header,
                   user_path=initiator_path)


@fixture(scope='class')
def app_admin(app_router):
    """Return backend test app wrapper with admin authentication."""
    return AppUser(app_router, header=admin_header, user_path=admin_path)


@fixture(scope='class')
def app_god(app_router):
    """Return backend test app wrapper with god authentication."""
    return AppUser(app_router, header=god_header, user_path=god_path)


@fixture(scope='class')
def mailer(app_router) -> DummyMailer:
    """Return DummyMailer of `app_router` fixture."""
    mailer = app_router.registry.messenger.mailer
    return mailer


@fixture
def datadir(tmpdir, request):
    """Fixture to access tests data.

    Responsible for searching a folder with the same name of test
    module and, if available, moving all contents to a temporary directory so
    tests can use them freely.

    """
    filename = request.module.__file__
    test_dir, _ = os.path.splitext(filename)

    if os.path.isdir(test_dir):
        dir_util.copy_tree(test_dir, str(tmpdir))

    return tmpdir


def add_resources(app_router: Router, filename: str):
    """Add resources from a JSON file to the app."""
    _run_import_function(import_resources, app_router, filename)


def add_local_roles(app_router: Router, filename: str):
    """Add local roles from a JSON file to resources."""
    _run_import_function(import_local_roles, app_router, filename)


def _run_import_function(func: callable, app_router: Router, filename: str):
    root, closer = get_root(app_router)
    try:
        func(root, app_router.registry, filename)
        transaction.commit()
    finally:
        closer()


def do_transition_to(app_user, path, state) -> TestResponse:
    """Transition to a new workflow state by sending a PUT request."""
    from adhocracy_core.sheets.workflow import IWorkflowAssignment
    data = {'data': {IWorkflowAssignment.__identifier__:
                     {'workflow_state': state}}}
    resp = app_user.put(path, data)
    return resp<|MERGE_RESOLUTION|>--- conflicted
+++ resolved
@@ -246,10 +246,7 @@
     request.registry.settings = {}
     request.user = None
     request.scheme = 'http'
-<<<<<<< HEAD
-=======
     request.matched_route = None
->>>>>>> 1b7a0f85
     return request
 
 
