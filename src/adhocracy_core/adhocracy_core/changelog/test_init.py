from pytest import mark
from pytest import fixture
from pyramid import testing


def test_changelog_create():
    from . import Changelog
    from . import changelog_meta
    inst = Changelog()
    assert inst['/path/'] == changelog_meta


@fixture()
def integration(config):
    config.include('adhocracy_core.events')
    config.include('adhocracy_core.changelog')


@fixture()
def request_(registry):
    request = testing.DummyResource(registry=registry)
    return request


@mark.usefixtures('integration')
def test_includeme_add_changelog(registry):
    from . import Changelog
    assert isinstance(registry.changelog, Changelog)


@mark.usefixtures('integration')
<<<<<<< HEAD
def test_clear_changelog(context, registry, request_, changelog):
    from . import clear_changelog_callback
=======
def test_clear_changelog_after_commit_hook(context, registry, changelog):
    from . import clear_changelog_after_commit_hook
>>>>>>> 211e600d
    changelog['/'] = changelog['/']._replace(resource=context)
    registry.changelog = changelog
    clear_changelog_callback(request_)
    assert changelog['/'].resource is None


<<<<<<< HEAD
def test_clear_modification_date(registry, request_):
=======
def test_clear_modification_date_after_commit_hook(registry):
>>>>>>> 211e600d
    from adhocracy_core.utils import get_modification_date
    from . import clear_modification_date_callback
    date_before = get_modification_date(registry)
    clear_modification_date_callback(request_)
    date_after = get_modification_date(registry)
    assert date_before is not date_after<|MERGE_RESOLUTION|>--- conflicted
+++ resolved
@@ -29,24 +29,15 @@
 
 
 @mark.usefixtures('integration')
-<<<<<<< HEAD
 def test_clear_changelog(context, registry, request_, changelog):
     from . import clear_changelog_callback
-=======
-def test_clear_changelog_after_commit_hook(context, registry, changelog):
-    from . import clear_changelog_after_commit_hook
->>>>>>> 211e600d
     changelog['/'] = changelog['/']._replace(resource=context)
     registry.changelog = changelog
     clear_changelog_callback(request_)
     assert changelog['/'].resource is None
 
 
-<<<<<<< HEAD
 def test_clear_modification_date(registry, request_):
-=======
-def test_clear_modification_date_after_commit_hook(registry):
->>>>>>> 211e600d
     from adhocracy_core.utils import get_modification_date
     from . import clear_modification_date_callback
     date_before = get_modification_date(registry)
