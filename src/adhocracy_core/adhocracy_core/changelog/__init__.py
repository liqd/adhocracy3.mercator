"""Transaction changelog for resources."""
from collections import defaultdict
from adhocracy_core.interfaces import ChangelogMetadata
from adhocracy_core.interfaces import VisibilityChange

changelog_meta = ChangelogMetadata(modified=False,
                                   created=False,
                                   followed_by=None,
                                   resource=None,
                                   last_version=None,
                                   changed_descendants=False,
                                   changed_backrefs=False,
                                   visibility=VisibilityChange.visible,
                                   )


class Changelog(defaultdict):

    """Transaction changelog for resources.

    Dictionary with resource path as key and default value
    :class:`ChangelogMetadata`.
    """

    def __init__(self, default_factory=lambda: changelog_meta):
        super().__init__(default_factory)


def clear_changelog_callback(request):
    """Delete all entries in the transaction changelog."""
    registry = request.registry
    changelog = getattr(registry, 'changelog', dict())
    changelog.clear()


<<<<<<< HEAD
def create_changelog() -> dict:
    """Return dict that maps resource path to :class:`ChangelogMetadata`."""
    metadata = lambda: changelog_metadata
    return defaultdict(metadata)


def clear_modification_date_callback(request):
=======
def clear_modification_date_after_commit_hook(success: bool,
                                              registry: Registry):
>>>>>>> 211e600d
    """Delete the shared modification date for the transaction.

    The date is set by :func:`adhocracy_utils.get_modification_date`.
    """
    registry = request.registry
    if getattr(registry, '__modification_date__',  # pragma: no branch
               None) is not None:
        del registry.__modification_date__


def includeme(config):
    """Add transaction changelog to the registry and register subscribers."""
    config.registry.changelog = Changelog()
    config.include('.subscriber')<|MERGE_RESOLUTION|>--- conflicted
+++ resolved
@@ -33,18 +33,13 @@
     changelog.clear()
 
 
-<<<<<<< HEAD
 def create_changelog() -> dict:
     """Return dict that maps resource path to :class:`ChangelogMetadata`."""
-    metadata = lambda: changelog_metadata
+    metadata = lambda: changelog_meta
     return defaultdict(metadata)
 
 
 def clear_modification_date_callback(request):
-=======
-def clear_modification_date_after_commit_hook(success: bool,
-                                              registry: Registry):
->>>>>>> 211e600d
     """Delete the shared modification date for the transaction.
 
     The date is set by :func:`adhocracy_utils.get_modification_date`.
