"""Transaction changelog for resources."""
from collections import defaultdict
from adhocracy_core.interfaces import ChangelogMetadata
from adhocracy_core.interfaces import VisibilityChange

changelog_meta = ChangelogMetadata(modified=False,
                                   created=False,
                                   followed_by=None,
                                   resource=None,
                                   last_version=None,
                                   changed_descendants=False,
                                   changed_backrefs=False,
                                   visibility=VisibilityChange.visible,
                                   )


class Changelog(defaultdict):

    """Transaction changelog for resources.

    Dictionary with resource path as key and default value
    :class:`ChangelogMetadata`.
    """

    def __init__(self, default_factory=lambda: changelog_meta):
        super().__init__(default_factory)


def clear_changelog_callback(request):
    """Delete all entries in the transaction changelog."""
<<<<<<< HEAD
    changelog = getattr(registry, 'changelog', {})
=======
    registry = request.registry
    changelog = getattr(registry, 'changelog', dict())
>>>>>>> d51d10a9
    changelog.clear()


def create_changelog() -> dict:
    """Return dict that maps resource path to :class:`ChangelogMetadata`."""
    metadata = lambda: changelog_meta
    return defaultdict(metadata)


def clear_modification_date_callback(request):
    """Delete the shared modification date for the transaction.

    The date is set by :func:`adhocracy_utils.get_modification_date`.
    """
    registry = request.registry
    if getattr(registry, '__modification_date__',  # pragma: no branch
               None) is not None:
        del registry.__modification_date__


def includeme(config):
    """Add transaction changelog to the registry and register subscribers."""
    config.registry.changelog = Changelog()
    config.include('.subscriber')<|MERGE_RESOLUTION|>--- conflicted
+++ resolved
@@ -28,12 +28,8 @@
 
 def clear_changelog_callback(request):
     """Delete all entries in the transaction changelog."""
-<<<<<<< HEAD
+    registry = request.registry
     changelog = getattr(registry, 'changelog', {})
-=======
-    registry = request.registry
-    changelog = getattr(registry, 'changelog', dict())
->>>>>>> d51d10a9
     changelog.clear()
 
 
