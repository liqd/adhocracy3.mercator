"""Scripts to migrate legacy objects in existing databases."""
import logging
from functools import wraps

from BTrees.Length import Length
from persistent.mapping import PersistentMapping
from pyramid.registry import Registry
from pyramid.threadlocal import get_current_registry
from substanced.evolution import add_evolution_step
from substanced.interfaces import IFolder
from substanced.util import find_service
from zope.interface import alsoProvides
from zope.interface import directlyProvides
from zope.interface import noLongerProvides
from zope.interface.interfaces import IInterface

from adhocracy_core.catalog import ICatalogsService
from adhocracy_core.interfaces import IItem
from adhocracy_core.interfaces import IItemVersion
from adhocracy_core.interfaces import IResource
from adhocracy_core.interfaces import ISimple
from adhocracy_core.interfaces import ResourceMetadata
from adhocracy_core.interfaces import search_query
from adhocracy_core.resources.asset import IAsset
from adhocracy_core.resources.asset import IPoolWithAssets
from adhocracy_core.resources.asset import add_assets_service
from adhocracy_core.resources.badge import IBadgeAssignmentsService
from adhocracy_core.resources.badge import add_badge_assignments_service
from adhocracy_core.resources.badge import add_badges_service
from adhocracy_core.resources.comment import ICommentVersion
from adhocracy_core.resources.organisation import IOrganisation
from adhocracy_core.resources.pool import IBasicPool
from adhocracy_core.resources.principal import IUser
from adhocracy_core.resources.principal import IUsersService
from adhocracy_core.resources.process import IProcess
from adhocracy_core.resources.proposal import IProposal
from adhocracy_core.resources.proposal import IProposalVersion
from adhocracy_core.resources.relation import add_relationsservice
from adhocracy_core.sheets.asset import IHasAssetPool
from adhocracy_core.sheets.badge import IBadgeable
from adhocracy_core.sheets.badge import IHasBadgesPool
from adhocracy_core.sheets.badge import ICanBadge
from adhocracy_core.sheets.description import IDescription
from adhocracy_core.sheets.image import IImageReference
from adhocracy_core.sheets.pool import IPool
from adhocracy_core.sheets.principal import IUserExtended
from adhocracy_core.sheets.relation import ICanPolarize
from adhocracy_core.sheets.relation import IPolarizable
from adhocracy_core.sheets.title import ITitle
from adhocracy_core.sheets.versions import IVersionable
from adhocracy_core.sheets.workflow import IWorkflowAssignment
from adhocracy_core.utils import has_annotation_sheet_data

logger = logging.getLogger(__name__)


def migrate_to_attribute_storage(context: IPool, isheet: IInterface):
    """Migrate sheet data for`isheet` from annotation to attribute storage."""
    registry = get_current_registry(context)
    sheet_meta = registry.content.sheets_meta[isheet]
    isheet_name = sheet_meta.isheet.__identifier__
    annotation_key = '_sheet_' + isheet_name.replace('.', '_')
    catalogs = find_service(context, 'catalogs')
    resources = _search_for_interfaces(catalogs, isheet)
    count = len(resources)
    logger.info('Migrating {0} resources with {1} to attribute storage'
                .format(count, isheet))
    for index, resource in enumerate(resources):
        data = resource.__dict__
        if annotation_key in data:
            logger.info('Migrating resource {0} of {1}'
                        .format(index + 1, count))
            for field, value in data[annotation_key].items():
                setattr(resource, field, value)
            delattr(resource, annotation_key)


def migrate_new_sheet(context: IPool,
                      iresource: IInterface,
                      isheet: IInterface,
                      isheet_old: IInterface=None,
                      remove_isheet_old=False,
                      fields_mapping: [(str, str)]=[]):
    """Add new `isheet` to `iresource` resources and migrate field values.

    :param context: Pool to search for `iresource` resources
    :param iresource: resource type to migrate
    :param isheet: new sheet interface to add
    :param isheet_old: old sheet interface to migrate,
        must not be None if `fields_mapping` or `remove_isheet_old` is set.
    :param remove_isheet_old: remove old sheet interface
    :param fields_mapping: list of (field name, old field name) to
                           migrate field values.
    """
    registry = get_current_registry(context)
    catalogs = find_service(context, 'catalogs')
    interfaces = isheet_old and (isheet_old, iresource) or iresource
    query = search_query._replace(interfaces=interfaces,
                                  resolve=True)
    resources = catalogs.search(query).elements
    count = len(resources)
    logger.info('Migrating {0} {1} to new sheet {2}'.format(count, iresource,
                                                            isheet))
    for index, resource in enumerate(resources):
        logger.info('Migrating {0} of {1}: {2}'.format(index + 1, count,
                                                       resource))
        logger.info('Add {0}  sheet'.format(isheet))
        alsoProvides(resource, isheet)
        if fields_mapping:
            _migrate_field_values(registry, resource, isheet, isheet_old,
                                  fields_mapping)
        if remove_isheet_old:
            logger.info('Remove {0} sheet'.format(isheet_old))
            noLongerProvides(resource, isheet_old)
        catalogs.reindex_index(resource, 'interfaces')


def migrate_new_iresource(context: IResource,
                          old_iresource: IInterface,
                          new_iresource: IInterface):
    """Migrate resources with `old_iresource` interface to `new_iresource`."""
    meta = _get_resource_meta(context, new_iresource)
    catalogs = find_service(context, 'catalogs')
    resources = _search_for_interfaces(catalogs, old_iresource)
    for resource in resources:
        logger.info('Migrate iresource of {0}'.format(resource))
        noLongerProvides(resource, old_iresource)
        directlyProvides(resource, new_iresource)
        for sheet in meta.basic_sheets + meta.extended_sheets:
            alsoProvides(resource, sheet)
        catalogs.reindex_index(resource, 'interfaces')


def _get_resource_meta(context: IResource,
                       iresource: IInterface) -> ResourceMetadata:
    registry = get_current_registry(context)
    meta = registry.content.resources_meta[iresource]
    return meta


def _search_for_interfaces(catalogs: ICatalogsService,
                           interfaces: (IInterface)) -> [IResource]:
    query = search_query._replace(interfaces=interfaces, resolve=True)
    resources = catalogs.search(query).elements
    return resources


def log_migration(func):
    """Decorator for the migration scripts.

    The decorator logs the call to the evolve script.
    """
    logger = logging.getLogger(func.__module__)

    @wraps(func)
    def logger_decorator(*args, **kwargs):
        logger.info('Running evolve step: ' + func.__doc__)
        func(*args, **kwargs)
        logger.info('Finished evolve step: ' + func.__doc__)

    return logger_decorator


def _migrate_field_values(registry: Registry, resource: IResource,
                          isheet: IInterface, isheet_old: IInterface,
                          fields_mapping=[(str, str)]):
    sheet = registry.content.get_sheet(resource, isheet)
    old_sheet = registry.content.get_sheet(resource, isheet_old)
    appstruct = {}
    for field, old_field in fields_mapping:
        old_appstruct = old_sheet.get()
        if old_field in old_appstruct:
            logger.info('Migrate value for field {0}'.format(field))
            appstruct[field] = old_appstruct[old_field]
            old_sheet.delete_field_values([old_field])
    sheet.set(appstruct)


def _get_autonaming_prefixes(registry: Registry) -> [str]:
    """Return all autonaming_prefixes defined in the resources metadata."""
    meta = registry.content.resources_meta.values()
    prefixes = [m.autonaming_prefix for m in meta if m.use_autonaming]
    return list(set(prefixes))


def _get_used_autonaming_prefixes(pool: IPool,  # pragma: no cover
                                  prefixes: [str]) -> [str]:
    used_prefixes = set()
    for child_name in pool:
        for prefix in prefixes:
            if child_name.startswith(prefix):
                used_prefixes.add(prefix)
    return list(used_prefixes)


@log_migration
def evolve1_add_title_sheet_to_pools(root: IPool,
                                     registry: Registry):  # pragma: no cover
    """Add title sheet to basic pools and asset pools."""
    migrate_new_sheet(root, IBasicPool, ITitle)
    migrate_new_sheet(root, IPoolWithAssets, ITitle)


def add_kiezkassen_permissions(root):  # pragma: no cover
    """(disabled) Add permission to use the kiezkassen process."""


@log_migration
def upgrade_catalogs(root, registry):  # pragma: no cover
    """Upgrade catalogs."""
    old_catalogs = root['catalogs']

    old_catalogs.move('system', root, 'old_system_catalog')
    old_catalogs.move('adhocracy', root, 'old_adhocracy_catalog')

    del root['catalogs']

    registry.content.create(ICatalogsService.__identifier__, parent=root)

    catalogs = root['catalogs']
    del catalogs['system']
    del catalogs['adhocracy']
    root.move('old_system_catalog', catalogs, 'system')
    root.move('old_adhocracy_catalog', catalogs, 'adhocracy')


@log_migration
def make_users_badgeable(root, registry):  # pragma: no cover
    """Add badge services and make user badgeable."""
    principals = find_service(root, 'principals')
    if not IHasBadgesPool.providedBy(principals):
        logger.info('Add badges service to {0}'.format(principals))
        add_badges_service(principals, registry, {})
        alsoProvides(principals, IHasBadgesPool)
    users = find_service(root, 'principals', 'users')
    assignments = find_service(users, 'badge_assignments')
    if assignments is None:
        logger.info('Add badge assignments service to {0}'.format(users))
        add_badge_assignments_service(users, registry, {})
    migrate_new_sheet(root, IUser, IBadgeable)


@log_migration
def make_proposals_badgeable(root, registry):  # pragma: no cover
    """Add badge services processes and make proposals badgeable."""
    catalogs = find_service(root, 'catalogs')
    proposals = _search_for_interfaces(catalogs, IProposal)
    for proposal in proposals:
        if not IBadgeable.providedBy(proposal):
            logger.info('add badgeable interface to {0}'.format(proposal))
            alsoProvides(proposal, IBadgeable)
        if 'badge_assignments' not in proposal:
            logger.info('add badge assignments to {0}'.format(proposal))
            add_badge_assignments_service(proposal, registry, {})
    processes = _search_for_interfaces(catalogs, IProcess)
    for process in processes:
        if not IHasBadgesPool.providedBy(process):
            logger.info('Add badges service to {0}'.format(process))
            add_badges_service(process, registry, {})
            alsoProvides(process, IHasBadgesPool)


@log_migration
def change_pools_autonaming_scheme(root, registry):  # pragma: no cover
    """Change pool autonaming scheme."""
    prefixes = _get_autonaming_prefixes(registry)
    catalogs = find_service(root, 'catalogs')
    pools = _search_for_interfaces(catalogs, (IPool, IFolder))
    count = len(pools)
    for index, pool in enumerate(pools):
        logger.info('Migrating {0} of {1}: {2}'.format(index + 1, count, pool))
        if hasattr(pool, '_autoname_last'):
            pool._autoname_lasts = PersistentMapping()
            for prefix in prefixes:
                pool._autoname_lasts[prefix] = Length(pool._autoname_last + 1)
            del pool._autoname_last
        elif not hasattr(pool, '_autoname_lasts'):
            pool._autoname_lasts = PersistentMapping()
            for prefix in prefixes:
                pool._autoname_lasts[prefix] = Length()
        if hasattr(pool, '_autoname_lasts'):
            # convert int to Length
            for prefix in pool._autoname_lasts.keys():
                if isinstance(pool._autoname_lasts[prefix], int):
                    pool._autoname_lasts[prefix] \
                        = Length(pool._autoname_lasts[prefix].value)
                elif isinstance(pool._autoname_lasts[prefix].value, Length):
                    pool._autoname_lasts[prefix] = Length(1)
            # convert dict to PersistentMapping
            if not isinstance(pool._autoname_lasts, PersistentMapping):
                pool._autoname_lasts = PersistentMapping(pool._autoname_lasts)


@log_migration
def hide_password_resets(root, registry):  # pragma: no cover
    """Add hide all password reset objects."""
    from adhocracy_core.resources.principal import hide
    from adhocracy_core.resources.principal import deny_view_permission
    resets = find_service(root, 'principals', 'resets')
    hidden = getattr(resets, 'hidden', False)
    if not hidden:
        logger.info('Deny view permission for {0}'.format(resets))
        deny_view_permission(resets, registry, {})

        logger.info('Hide {0}'.format(resets))
        hide(resets, registry, {})


@log_migration
def lower_case_users_emails(root, registry):  # pragma: no cover
    """Lower case users email, add 'private_user_email'/'user_name' index."""
    _update_adhocracy_catalog(root)
    catalogs = find_service(root, 'catalogs')
    users = find_service(root, 'principals', 'users')
    for user in users.values():
        if not IUserExtended.providedBy(user):
            return
        sheet = registry.content.get_sheet(user, IUserExtended)
        sheet.set({'email': user.email.lower()})
        catalogs.reindex_index(user, 'private_user_email')
        catalogs.reindex_index(user, 'user_name')


def _update_adhocracy_catalog(root):  # pragma: no cover
    """Add/Remove indexes for catalog `adhocracy`."""
    adhocracy = find_service(root, 'catalogs', 'adhocracy')
    adhocracy.update_indexes()


@log_migration
def remove_name_sheet_from_items(root, registry):  # pragma: no cover
    """Remove name sheet from items and items subtypes."""
    from adhocracy_core.sheets.name import IName
    from adhocracy_core.interfaces import IItem
    catalogs = find_service(root, 'catalogs')
    resources = _search_for_interfaces(catalogs, (IItem))
    count = len(resources)
    for index, resource in enumerate(resources):
        logger.info('Migrating {0} of {1}: {2}'.format(index + 1, count,
                                                       resource))
        logger.info('Remove {0} sheet'.format(IName))
        noLongerProvides(resource, IName)


@log_migration
def add_workflow_assignment_sheet_to_pools_simples(
        root, registry):  # pragma: no cover
    """Add generic workflow sheet to pools and simples."""
    migrate_new_sheet(root, IPool, IWorkflowAssignment)
    migrate_new_sheet(root, ISimple, IWorkflowAssignment)


@log_migration
def make_proposalversions_polarizable(root, registry):  # pragma: no cover
    """Make proposals polarizable and add relations pool."""
    catalogs = find_service(root, 'catalogs')
    proposals = _search_for_interfaces(catalogs, IProposal)
    for proposal in proposals:
        if 'relations' not in proposal:
            logger.info('add relations pool to {0}'.format(proposal))
            add_relationsservice(proposal, registry, {})
    migrate_new_sheet(root, IProposalVersion, IPolarizable)


@log_migration
def add_icanpolarize_sheet_to_comments(root, registry):  # pragma: no cover
    """Make comments ICanPolarize."""
    migrate_new_sheet(root, ICommentVersion, ICanPolarize)


@log_migration
def migrate_rate_sheet_to_attribute_storage(root,
                                            registry):  # pragma: no cover
    """Migrate rate sheet to attribute storage."""
    import adhocracy_core.sheets.rate
    migrate_to_attribute_storage(root, adhocracy_core.sheets.rate.IRate)


@log_migration
def move_autoname_last_counters_to_attributes(root,
                                              registry):  # pragma: no cover
    """Move autoname last counters of pools to attributes.

    Remove _autoname_lasts attribute.
    Instead add private attributes to store autoname last counter objects.
    Cleanup needless counter objects.
    """
    prefixes = _get_autonaming_prefixes(registry)
    catalogs = find_service(root, 'catalogs')
    pools = _search_for_interfaces(catalogs, (IPool, IFolder))
    count = len(pools)
    for index, pool in enumerate(pools):
        logger.info('Migrating resource {0} {1} of {2}'
                    .format(pool, index + 1, count))
        if hasattr(pool, '_autoname_last'):
            logger.info('Remove "_autoname_last" attribute')
            delattr(pool, '_autoname_last')
        if hasattr(pool, '_autoname_lasts'):
            used_prefixes = _get_used_autonaming_prefixes(pool, prefixes)
            for prefix in used_prefixes:
                is_badge_service = IBadgeAssignmentsService.providedBy(pool)
                if prefix == '' and not is_badge_service:
                    continue
                logger.info('Move counter object for prefix {0} to attribute'
                            .format(prefix))
                counter = pool._autoname_lasts.get(prefix, Length())
                if isinstance(counter, int):
                    counter = Length(counter)
                setattr(pool, '_autoname_last_' + prefix, counter)
            logger.info('Remove "_autoname_lasts" attribute')
            delattr(pool, '_autoname_lasts')


@log_migration
def move_sheet_annotation_data_to_attributes(root,
                                             registry):  # pragma: no cover
    """Move sheet annotation data to resource attributes.

    Remove `_sheets` dictionary to store sheets data annotations.
    Instead add private attributes for every sheet data annotation to resource.
    """
    catalogs = find_service(root, 'catalogs')
    query = search_query._replace(interfaces=(IResource,), resolve=True)
    resources = catalogs.search(query).elements
    count = len(resources)
    for index, resource in enumerate(resources):
        if not hasattr(resource, '_sheets'):
            continue
        logger.info('Migrating resource {0} of {1}'.format(index + 1, count))
        for data_key, appstruct in resource._sheets.items():
            annotation_key = '_sheet_' + data_key.replace('.', '_')
            if appstruct:
                setattr(resource, annotation_key, appstruct)
        delattr(resource, '_sheets')


@log_migration
def add_image_reference_to_users(root, registry):  # pragma: no cover
    """Add image reference to users and add assets service to users service."""
    users = find_service(root, 'principals', 'users')
    if not IHasAssetPool.providedBy(users):
        logger.info('Add assets service to {0}'.format(users))
        add_assets_service(users, registry, {})
    migrate_new_sheet(root, IUsersService, IHasAssetPool)
    migrate_new_sheet(root, IUser, IImageReference)


@log_migration
def remove_empty_first_versions(root, registry):  # pragma: no cover
    """Remove empty first versions."""
    catalogs = find_service(root, 'catalogs')
    items = _search_for_interfaces(catalogs, IItem)
    count = len(items)
    for index, item in enumerate(items):
        logger.info('Migrating resource {0} of {1}'.format(index + 1, count))
        if 'VERSION_0000000' not in item:
            continue
        first_version = item['VERSION_0000000']
        has_sheet_data = has_annotation_sheet_data(first_version)\
            or hasattr(first_version, 'rate')
        has_follower = _has_follower(first_version, registry)
        if not has_sheet_data and has_follower:
            logger.info('Delete empty version {0}.'.format(first_version))
            del item['VERSION_0000000']


def _is_version_without_data(version: IItemVersion)\
        -> bool:  # pragma: no cover
    for attribute in version.__dict__:
        if attribute.startswith('_sheet_'):
            return False
        if attribute == 'rate':
            return False
    else:
        return True


def _has_follower(version: IItemVersion,
                  registry: Registry) -> bool:  # pragma: no cover
    followed_by = registry.content.get_sheet_field(version,
                                                   IVersionable,
                                                   'followed_by')
    return followed_by != []


@log_migration
def update_asset_download_children(root, registry):  # pragma: no cover
    """Add asset downloads and update IAssetMetadata sheet."""
    from adhocracy_core.sheets.asset import IAssetMetadata
    from adhocracy_core.sheets.image import IImageMetadata
    from adhocracy_core.resources.asset import add_metadata
    from adhocracy_core.resources.image import add_image_size_downloads
    catalogs = find_service(root, 'catalogs')
    assets = _search_for_interfaces(catalogs, IAsset)
    count = len(assets)
    for index, asset in enumerate(assets):
        logger.info('Migrating resource {0} of {1}'.format(index + 1, count))
        old_downloads = [x for x in asset]
        for old in old_downloads:
            del asset[old]
        try:
            if IAssetMetadata.providedBy(asset):
                add_metadata(asset, registry)
            if IImageMetadata.providedBy(asset):
                add_image_size_downloads(asset, registry)
        except AttributeError:
            logger.warn('Asset {} has no downloads to migrate.'.format(asset))


@log_migration
def recreate_all_image_size_downloads(root, registry):  # pragma: no cover
    """Recreate all image size downloads to optimize file size."""
    from adhocracy_core.sheets.asset import IAssetMetadata
    from adhocracy_core.sheets.image import IImageMetadata
    from adhocracy_core.resources.image import add_image_size_downloads
    from adhocracy_core.resources.image import IImageDownload
    catalogs = find_service(root, 'catalogs')
    assets = _search_for_interfaces(catalogs, IAssetMetadata)
    images = [x for x in assets if IImageMetadata.providedBy(x)]
    count = len(images)
    for index, image in enumerate(images):
        logger.info('Migrating resource {0} of {1}'.format(index + 1, count))
        for old_download in image.values():
            if IImageDownload.providedBy(old_download):
                del image[old_download.__name__]
        add_image_size_downloads(image, registry)
        catalogs.reindex_index(image, 'interfaces')  # we missed reindexing


@log_migration
def remove_tag_resources(root, registry):  # pragma: no cover
    """Remove all ITag resources, create ITags sheet references instead."""
    from adhocracy_core.sheets.tags import ITags
    from adhocracy_core.interfaces import IItem
    catalogs = find_service(root, 'catalogs')
    items = _search_for_interfaces(catalogs, IItem)
    items_with_tags = [x for x in items if 'FIRST' in x]
    count = len(items_with_tags)
    for index, item in enumerate(items_with_tags):
        logger.info('Migrate tag resource {0} of {1}'.format(index + 1, count))
        del item['FIRST']
        del item['LAST']
        version_names = [x[0] for x in item.items()
                         if IItemVersion.providedBy(x[1])]
        version_names.sort()  # older version names are lower then younger ones
        first_version = version_names[0]
        last_version = version_names[-1]
        tags_sheet = registry.content.get_sheet(item, ITags)
        tags_sheet.set({'LAST': item[last_version],
                        'FIRST': item[first_version]})


@log_migration
def reindex_interfaces_catalog_for_root(root, registry):  # pragma: no cover
    """Reindex 'interfaces' catalog for root."""
    catalogs = find_service(root, 'catalogs')
    catalogs.reindex_index(root, 'interfaces')


@log_migration
def add_description_sheet_to_organisations(root, registry):  # pragma: no cover
    """Add description sheet to organisations."""
    migrate_new_sheet(root, IOrganisation, IDescription)


@log_migration
def add_description_sheet_to_processes(root, registry):  # pragma: no cover
    """Add description sheet to processes."""
    migrate_new_sheet(root, IProcess, IDescription)


@log_migration
def add_image_reference_to_organisations(root, registry):  # pragma: no cover
    """Add image reference to organisations and add assets service."""
    catalogs = find_service(root, 'catalogs')
    query = search_query._replace(interfaces=(IOrganisation,), resolve=True)
    organisations = catalogs.search(query).elements
    for organisation in organisations:
        if not IHasAssetPool.providedBy(organisation):
            logger.info('Add assets service to {0}'.format(organisation))
            add_assets_service(organisation, registry, {})
    migrate_new_sheet(root, IOrganisation, IHasAssetPool)
    migrate_new_sheet(root, IOrganisation, IImageReference)


def set_comment_count(root, registry):  # pragma: no cover
    """Set comment_count for all ICommentables."""
    from adhocracy_core.resources.subscriber import update_comments_count
    catalogs = find_service(root, 'catalogs')
    query = search_query._replace(interfaces=ICommentVersion,
                                  only_visible=True,
                                  resolve=True)
    comment_versions = catalogs.search(query).elements
    count = len(comment_versions)
    for index, comment in enumerate(comment_versions):
        logger.info('Set comment_count for resource {0} of {1}'
                    .format(index + 1, count))
        update_comments_count(comment, 1, registry)


def remove_duplicated_group_ids(root, registry):  # pragma: no cover
    """Remove duplicate group_ids from users."""
    from adhocracy_core.resources.principal import IUser
    catalogs = find_service(root, 'catalogs')
    users = _search_for_interfaces(catalogs, IUser)
    count = len(users)
    for index, user in enumerate(users):
        logger.info('Migrate user resource{0} of {1}'.format(index + 1, count))
        group_ids = getattr(user, 'group_ids', [])
        if not group_ids:
            continue
        unique_group_ids = list(set(group_ids))
        if len(unique_group_ids) < len(group_ids):
            logger.info('Remove duplicated groupd_ids for {0}'.format(user))
            user.group_ids = unique_group_ids


@log_migration
def add_image_reference_to_proposals(root, registry):  # pragma: no cover
    """Add description sheet to proposals."""
    migrate_new_sheet(root, IProposalVersion, IImageReference)


def reset_comment_count(root, registry):  # pragma: no cover
    """Reset comment_count for all ICommentables - See #2194, #2188."""
    from adhocracy_core.resources.comment import ICommentVersion
    from adhocracy_core.sheets.comment import ICommentable
    from adhocracy_core.resources.subscriber import update_comments_count
    catalogs = find_service(root, 'catalogs')
    query = search_query._replace(interfaces=ICommentable,
                                  only_visible=True,
                                  resolve=True)
    commentables = catalogs.search(query).elements
    count = len(commentables)
    for index, comment in enumerate(commentables):
        logger.info('Set comment_count to 0 for resource {0} of {1}'
                    .format(index + 1, count))
        commentable_sheet = registry.content.get_sheet(comment,
                                                       ICommentable)
        commentable_sheet.set({'comments_count': 0}, omit_readonly=False)

    query = search_query._replace(interfaces=ICommentVersion,
                                  only_visible=True,
                                  resolve=True,
                                  indexes={'tag': 'FIRST'})
    comment_versions = catalogs.search(query).elements
    count = len(comment_versions)
    for index, comment in enumerate(comment_versions):
        logger.info('Recalculate comment_count for resource {0} of {1}'
                    .format(index + 1, count))
        update_comments_count(comment, 1, registry)


@log_migration
def remove_is_service_attribute(root, registry):  # pragma: no cover
    """Remove __is_service__ attribute, use IService interface instead."""
    from adhocracy_core.interfaces import IServicePool
    catalogs = find_service(root, 'catalogs')
    for catalog in catalogs.values():
        if hasattr(catalog, '__is_service__'):
            delattr(catalog, '__is_service__')
        alsoProvides(catalogs, IServicePool)
        catalogs.reindex_index(catalog, 'interfaces')
    services = _search_for_interfaces(catalogs, IServicePool)
    for service in services:
        if hasattr(service, '__is_service__'):
            delattr(service, '__is_service__')


@log_migration
<<<<<<< HEAD
def remove_token_storage(root, registry):  # pragma: no cover
    """Remove storage for authentication tokens, not used anymore."""
    if hasattr(root, '_tokenmanager_storage'):
        delattr(root, '_tokenmanager_storage')
=======
def add_canbadge_sheet_to_users(root, registry):  # pragma: no cover
    """Add canbadge sheet to users."""
    migrate_new_sheet(root, IUser, ICanBadge)
>>>>>>> 47dcafef


def includeme(config):  # pragma: no cover
    """Register evolution utilities and add evolution steps."""
    config.add_directive('add_evolution_step', add_evolution_step)
    config.scan('substanced.evolution.subscribers')
    config.add_evolution_step(upgrade_catalogs)
    config.add_evolution_step(evolve1_add_title_sheet_to_pools)
    config.add_evolution_step(add_kiezkassen_permissions)
    config.add_evolution_step(make_users_badgeable)
    config.add_evolution_step(change_pools_autonaming_scheme)
    config.add_evolution_step(hide_password_resets)
    config.add_evolution_step(lower_case_users_emails)
    config.add_evolution_step(remove_name_sheet_from_items)
    config.add_evolution_step(add_workflow_assignment_sheet_to_pools_simples)
    config.add_evolution_step(make_proposals_badgeable)
    config.add_evolution_step(move_sheet_annotation_data_to_attributes)
    config.add_evolution_step(migrate_rate_sheet_to_attribute_storage)
    config.add_evolution_step(move_autoname_last_counters_to_attributes)
    config.add_evolution_step(remove_empty_first_versions)
    config.add_evolution_step(make_proposalversions_polarizable)
    config.add_evolution_step(add_icanpolarize_sheet_to_comments)
    config.add_evolution_step(add_image_reference_to_users)
    config.add_evolution_step(update_asset_download_children)
    config.add_evolution_step(recreate_all_image_size_downloads)
    config.add_evolution_step(reindex_interfaces_catalog_for_root)
    config.add_evolution_step(remove_tag_resources)
    config.add_evolution_step(add_description_sheet_to_organisations)
    config.add_evolution_step(add_description_sheet_to_processes)
    config.add_evolution_step(add_image_reference_to_organisations)
    config.add_evolution_step(set_comment_count)
    config.add_evolution_step(remove_duplicated_group_ids)
    config.add_evolution_step(add_image_reference_to_proposals)
    config.add_evolution_step(reset_comment_count)
    config.add_evolution_step(remove_is_service_attribute)
<<<<<<< HEAD
    config.add_evolution_step(remove_token_storage)
=======
    config.add_evolution_step(add_canbadge_sheet_to_users)
>>>>>>> 47dcafef
<|MERGE_RESOLUTION|>--- conflicted
+++ resolved
@@ -668,16 +668,16 @@
 
 
 @log_migration
-<<<<<<< HEAD
+def add_canbadge_sheet_to_users(root, registry):  # pragma: no cover
+    """Add canbadge sheet to users."""
+    migrate_new_sheet(root, IUser, ICanBadge)
+
+
+@log_migration
 def remove_token_storage(root, registry):  # pragma: no cover
     """Remove storage for authentication tokens, not used anymore."""
     if hasattr(root, '_tokenmanager_storage'):
         delattr(root, '_tokenmanager_storage')
-=======
-def add_canbadge_sheet_to_users(root, registry):  # pragma: no cover
-    """Add canbadge sheet to users."""
-    migrate_new_sheet(root, IUser, ICanBadge)
->>>>>>> 47dcafef
 
 
 def includeme(config):  # pragma: no cover
@@ -713,8 +713,5 @@
     config.add_evolution_step(add_image_reference_to_proposals)
     config.add_evolution_step(reset_comment_count)
     config.add_evolution_step(remove_is_service_attribute)
-<<<<<<< HEAD
-    config.add_evolution_step(remove_token_storage)
-=======
     config.add_evolution_step(add_canbadge_sheet_to_users)
->>>>>>> 47dcafef
+    config.add_evolution_step(remove_token_storage)