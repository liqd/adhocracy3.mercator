--- conflicted
+++ resolved
@@ -920,28 +920,28 @@
 
 
 @log_migration
-<<<<<<< HEAD
+def add_allow_add_anonymized_sheet_to_items(root,
+                                            registry):  # pragma: no cover
+    """Add allow add anonymized sheet to items."""
+    from adhocracy_core.sheets.anonymize import IAllowAddAnonymized
+    from adhocracy_core.interfaces import IItem
+    migrate_new_sheet(root, IItem, IAllowAddAnonymized)
+
+
+@log_migration
+def add_anonymize_default_sheet_to_user(root, registry):  # pragma: no cover
+    """Add anonymize default sheet to user."""
+    from adhocracy_core.sheets.principal import IAnonymizeDefault
+    migrate_new_sheet(root, IUser, IAnonymizeDefault)
+
+
+@log_migration
 def add_allow_add_anonymized_sheet_to_rates(root,
                                             registry):  # pragma: no cover
     """Add allow add anonymized sheet to rates service."""
     from adhocracy_core.sheets.anonymize import IAllowAddAnonymized
     from adhocracy_core.resources.rate import IRatesService
     migrate_new_sheet(root, IRatesService, IAllowAddAnonymized)
-=======
-def add_allow_add_anonymized_sheet_to_items(root,
-                                            registry):  # pragma: no cover
-    """Add allow add anonymized sheet to items."""
-    from adhocracy_core.sheets.anonymize import IAllowAddAnonymized
-    from adhocracy_core.interfaces import IItem
-    migrate_new_sheet(root, IItem, IAllowAddAnonymized)
-
-
-@log_migration
-def add_anonymize_default_sheet_to_user(root, registry):  # pragma: no cover
-    """Add anonymize default sheet to user."""
-    from adhocracy_core.sheets.principal import IAnonymizeDefault
-    migrate_new_sheet(root, IUser, IAnonymizeDefault)
->>>>>>> 39522711
 
 
 def includeme(config):  # pragma: no cover
@@ -1000,9 +1000,6 @@
     config.add_evolution_step(add_global_anonymous_user)
     config.add_evolution_step(add_allow_add_anonymized_sheet_to_process)
     config.add_evolution_step(add_allow_add_anonymized_sheet_to_comments)
-<<<<<<< HEAD
-    config.add_evolution_step(add_allow_add_anonymized_sheet_to_rates)
-=======
     config.add_evolution_step(add_allow_add_anonymized_sheet_to_items)
     config.add_evolution_step(add_anonymize_default_sheet_to_user)
->>>>>>> 39522711
+    config.add_evolution_step(add_allow_add_anonymized_sheet_to_rates)