"""Scripts to migrate legacy objects in existing databases."""
import logging
from functools import wraps

from BTrees.Length import Length
from persistent.mapping import PersistentMapping
from pyramid.registry import Registry
from pyramid.threadlocal import get_current_registry
from substanced.evolution import add_evolution_step
from substanced.interfaces import IFolder
from substanced.util import find_service
from zope.interface import alsoProvides
from zope.interface import directlyProvides
from zope.interface import noLongerProvides
from zope.interface.interfaces import IInterface

from adhocracy_core.resources.principal import allow_create_asset_authenticated
from adhocracy_core.catalog import ICatalogsService
from adhocracy_core.interfaces import IItem
from adhocracy_core.interfaces import IItemVersion
from adhocracy_core.interfaces import IResource
from adhocracy_core.interfaces import ISimple
from adhocracy_core.interfaces import ResourceMetadata
from adhocracy_core.interfaces import search_query
from adhocracy_core.resources.asset import IAsset
from adhocracy_core.resources.asset import IPoolWithAssets
from adhocracy_core.resources.asset import add_assets_service
from adhocracy_core.resources.badge import IBadgeAssignmentsService
from adhocracy_core.resources.badge import add_badge_assignments_service
from adhocracy_core.resources.badge import add_badges_service
from adhocracy_core.resources.comment import ICommentVersion
from adhocracy_core.resources.organisation import IOrganisation
from adhocracy_core.resources.pool import IBasicPool
from adhocracy_core.resources.principal import IUser
from adhocracy_core.resources.principal import IUsersService
from adhocracy_core.resources.process import IProcess
from adhocracy_core.resources.proposal import IProposal
from adhocracy_core.resources.proposal import IProposalVersion
from adhocracy_core.resources.relation import add_relationsservice
from adhocracy_core.sheets.asset import IHasAssetPool
from adhocracy_core.sheets.badge import IBadgeable
from adhocracy_core.sheets.badge import IHasBadgesPool
from adhocracy_core.sheets.badge import ICanBadge
from adhocracy_core.sheets.description import IDescription
from adhocracy_core.sheets.image import IImageReference
from adhocracy_core.sheets.notification import IFollowable
from adhocracy_core.sheets.notification import INotification
from adhocracy_core.sheets.pool import IPool
from adhocracy_core.sheets.principal import IUserExtended
from adhocracy_core.sheets.relation import ICanPolarize
from adhocracy_core.sheets.relation import IPolarizable
from adhocracy_core.sheets.title import ITitle
from adhocracy_core.sheets.versions import IVersionable
from adhocracy_core.sheets.workflow import IWorkflowAssignment
from adhocracy_core.utils import has_annotation_sheet_data
from adhocracy_core.workflows import update_workflow_state_acls

logger = logging.getLogger(__name__)


def migrate_to_attribute_storage(context: IPool, isheet: IInterface):
    """Migrate sheet data for`isheet` from annotation to attribute storage."""
    registry = get_current_registry(context)
    sheet_meta = registry.content.sheets_meta[isheet]
    isheet_name = sheet_meta.isheet.__identifier__
    annotation_key = '_sheet_' + isheet_name.replace('.', '_')
    catalogs = find_service(context, 'catalogs')
    resources = _search_for_interfaces(catalogs, isheet)
    count = len(resources)
    logger.info('Migrating {0} resources with {1} to attribute storage'
                .format(count, isheet))
    for index, resource in enumerate(resources):
        data = resource.__dict__
        if annotation_key in data:
            logger.info('Migrating resource {0} of {1}'
                        .format(index + 1, count))
            for field, value in data[annotation_key].items():
                setattr(resource, field, value)
            delattr(resource, annotation_key)


def migrate_new_sheet(context: IPool,
                      iresource: IInterface,
                      isheet: IInterface,
                      isheet_old: IInterface=None,
                      remove_isheet_old=False,
                      fields_mapping: [(str, str)]=[]):
    """Add new `isheet` to `iresource` resources and migrate field values.

    :param context: Pool to search for `iresource` resources
    :param iresource: resource type to migrate
    :param isheet: new sheet interface to add
    :param isheet_old: old sheet interface to migrate,
        must not be None if `fields_mapping` or `remove_isheet_old` is set.
    :param remove_isheet_old: remove old sheet interface
    :param fields_mapping: list of (field name, old field name) to
                           migrate field values.
    """
    registry = get_current_registry(context)
    catalogs = find_service(context, 'catalogs')
    interfaces = isheet_old and (isheet_old, iresource) or iresource
    query = search_query._replace(interfaces=interfaces,
                                  resolve=True)
    resources = catalogs.search(query).elements
    count = len(resources)
    logger.info('Migrating {0} {1} to new sheet {2}'.format(count, iresource,
                                                            isheet))
    for index, resource in enumerate(resources):
        logger.info('Migrating {0} of {1}: {2}'.format(index + 1, count,
                                                       resource))
        logger.info('Add {0}  sheet'.format(isheet))
        alsoProvides(resource, isheet)
        if fields_mapping:
            _migrate_field_values(registry, resource, isheet, isheet_old,
                                  fields_mapping)
        if remove_isheet_old:
            logger.info('Remove {0} sheet'.format(isheet_old))
            noLongerProvides(resource, isheet_old)
        catalogs.reindex_index(resource, 'interfaces')


def migrate_new_iresource(context: IResource,
                          old_iresource: IInterface,
                          new_iresource: IInterface):
    """Migrate resources with `old_iresource` interface to `new_iresource`."""
    meta = _get_resource_meta(context, new_iresource)
    catalogs = find_service(context, 'catalogs')
    resources = _search_for_interfaces(catalogs, old_iresource)
    for resource in resources:
        logger.info('Migrate iresource of {0}'.format(resource))
        noLongerProvides(resource, old_iresource)
        directlyProvides(resource, new_iresource)
        for sheet in meta.basic_sheets + meta.extended_sheets:
            alsoProvides(resource, sheet)
        catalogs.reindex_index(resource, 'interfaces')


def _get_resource_meta(context: IResource,
                       iresource: IInterface) -> ResourceMetadata:
    registry = get_current_registry(context)
    meta = registry.content.resources_meta[iresource]
    return meta


def _search_for_interfaces(catalogs: ICatalogsService,
                           interfaces: (IInterface)) -> [IResource]:
    query = search_query._replace(interfaces=interfaces, resolve=True)
    resources = catalogs.search(query).elements
    return resources


def log_migration(func):
    """Decorator for the migration scripts.

    The decorator logs the call to the evolve script.
    """
    logger = logging.getLogger(func.__module__)

    @wraps(func)
    def logger_decorator(*args, **kwargs):
        logger.info('Running evolve step: ' + func.__doc__)
        func(*args, **kwargs)
        logger.info('Finished evolve step: ' + func.__doc__)

    return logger_decorator


def _migrate_field_values(registry: Registry, resource: IResource,
                          isheet: IInterface, isheet_old: IInterface,
                          fields_mapping=[(str, str)]):
    sheet = registry.content.get_sheet(resource, isheet)
    old_sheet = registry.content.get_sheet(resource, isheet_old)
    appstruct = {}
    for field, old_field in fields_mapping:
        old_appstruct = old_sheet.get()
        if old_field in old_appstruct:
            logger.info('Migrate value for field {0}'.format(field))
            appstruct[field] = old_appstruct[old_field]
            old_sheet.delete_field_values([old_field])
    sheet.set(appstruct)


def _get_autonaming_prefixes(registry: Registry) -> [str]:
    """Return all autonaming_prefixes defined in the resources metadata."""
    meta = registry.content.resources_meta.values()
    prefixes = [m.autonaming_prefix for m in meta if m.use_autonaming]
    return list(set(prefixes))


def _get_used_autonaming_prefixes(pool: IPool,  # pragma: no cover
                                  prefixes: [str]) -> [str]:
    used_prefixes = set()
    for child_name in pool:
        for prefix in prefixes:
            if child_name.startswith(prefix):
                used_prefixes.add(prefix)
    return list(used_prefixes)


@log_migration
def evolve1_add_title_sheet_to_pools(root: IPool,
                                     registry: Registry):  # pragma: no cover
    """Add title sheet to basic pools and asset pools."""
    migrate_new_sheet(root, IBasicPool, ITitle)
    migrate_new_sheet(root, IPoolWithAssets, ITitle)


def add_kiezkassen_permissions(root):  # pragma: no cover
    """(disabled) Add permission to use the kiezkassen process."""


@log_migration
def upgrade_catalogs(root, registry):  # pragma: no cover
    """Upgrade catalogs."""
    old_catalogs = root['catalogs']

    old_catalogs.move('system', root, 'old_system_catalog')
    old_catalogs.move('adhocracy', root, 'old_adhocracy_catalog')

    del root['catalogs']

    registry.content.create(ICatalogsService.__identifier__, parent=root)

    catalogs = root['catalogs']
    del catalogs['system']
    del catalogs['adhocracy']
    root.move('old_system_catalog', catalogs, 'system')
    root.move('old_adhocracy_catalog', catalogs, 'adhocracy')


@log_migration
def make_users_badgeable(root, registry):  # pragma: no cover
    """Add badge services and make user badgeable."""
    principals = find_service(root, 'principals')
    if not IHasBadgesPool.providedBy(principals):
        logger.info('Add badges service to {0}'.format(principals))
        add_badges_service(principals, registry, {})
        alsoProvides(principals, IHasBadgesPool)
    users = find_service(root, 'principals', 'users')
    assignments = find_service(users, 'badge_assignments')
    if assignments is None:
        logger.info('Add badge assignments service to {0}'.format(users))
        add_badge_assignments_service(users, registry, {})
    migrate_new_sheet(root, IUser, IBadgeable)


@log_migration
def make_proposals_badgeable(root, registry):  # pragma: no cover
    """Add badge services processes and make proposals badgeable."""
    catalogs = find_service(root, 'catalogs')
    proposals = _search_for_interfaces(catalogs, IProposal)
    for proposal in proposals:
        if not IBadgeable.providedBy(proposal):
            logger.info('add badgeable interface to {0}'.format(proposal))
            alsoProvides(proposal, IBadgeable)
        if 'badge_assignments' not in proposal:
            logger.info('add badge assignments to {0}'.format(proposal))
            add_badge_assignments_service(proposal, registry, {})
    processes = _search_for_interfaces(catalogs, IProcess)
    for process in processes:
        if not IHasBadgesPool.providedBy(process):
            logger.info('Add badges service to {0}'.format(process))
            add_badges_service(process, registry, {})
            alsoProvides(process, IHasBadgesPool)


@log_migration
def change_pools_autonaming_scheme(root, registry):  # pragma: no cover
    """Change pool autonaming scheme."""
    prefixes = _get_autonaming_prefixes(registry)
    catalogs = find_service(root, 'catalogs')
    pools = _search_for_interfaces(catalogs, (IPool, IFolder))
    count = len(pools)
    for index, pool in enumerate(pools):
        logger.info('Migrating {0} of {1}: {2}'.format(index + 1, count, pool))
        if not pool:
            continue
        if hasattr(pool, '_autoname_last'):
            pool._autoname_lasts = PersistentMapping()
            for prefix in prefixes:
                pool._autoname_lasts[prefix] = Length(pool._autoname_last + 1)
            del pool._autoname_last
        elif not hasattr(pool, '_autoname_lasts'):
            pool._autoname_lasts = PersistentMapping()
            for prefix in prefixes:
                pool._autoname_lasts[prefix] = Length()
        if hasattr(pool, '_autoname_lasts'):
            # convert int to Length
            for prefix in pool._autoname_lasts.keys():
                if isinstance(pool._autoname_lasts[prefix], int):
                    pool._autoname_lasts[prefix] \
                        = Length(pool._autoname_lasts[prefix].value)
                elif isinstance(pool._autoname_lasts[prefix].value, Length):
                    pool._autoname_lasts[prefix] = Length(1)
            # convert dict to PersistentMapping
            if not isinstance(pool._autoname_lasts, PersistentMapping):
                pool._autoname_lasts = PersistentMapping(pool._autoname_lasts)


@log_migration
def hide_password_resets(root, registry):  # pragma: no cover
    """Add hide all password reset objects."""
    from adhocracy_core.resources.principal import hide
    from adhocracy_core.resources.principal import deny_view_permission
    resets = find_service(root, 'principals', 'resets')
    hidden = getattr(resets, 'hidden', False)
    if not hidden:
        logger.info('Deny view permission for {0}'.format(resets))
        deny_view_permission(resets, registry, {})

        logger.info('Hide {0}'.format(resets))
        hide(resets, registry, {})


@log_migration
def lower_case_users_emails(root, registry):  # pragma: no cover
    """Lower case users email, add 'private_user_email'/'user_name' index."""
    _update_adhocracy_catalog(root)
    catalogs = find_service(root, 'catalogs')
    users = find_service(root, 'principals', 'users')
    for user in users.values():
        if not IUserExtended.providedBy(user):
            return
        sheet = registry.content.get_sheet(user, IUserExtended)
        sheet.set({'email': user.email.lower()})
        catalogs.reindex_index(user, 'private_user_email')
        catalogs.reindex_index(user, 'user_name')


def _update_adhocracy_catalog(root):  # pragma: no cover
    """Add/Remove indexes for catalog `adhocracy`."""
    adhocracy = find_service(root, 'catalogs', 'adhocracy')
    adhocracy.update_indexes()


@log_migration
def remove_name_sheet_from_items(root, registry):  # pragma: no cover
    """Remove name sheet from items and items subtypes."""
    from adhocracy_core.sheets.name import IName
    from adhocracy_core.interfaces import IItem
    catalogs = find_service(root, 'catalogs')
    resources = _search_for_interfaces(catalogs, (IItem))
    count = len(resources)
    for index, resource in enumerate(resources):
        logger.info('Migrating {0} of {1}: {2}'.format(index + 1, count,
                                                       resource))
        logger.info('Remove {0} sheet'.format(IName))
        noLongerProvides(resource, IName)


@log_migration
def add_workflow_assignment_sheet_to_pools_simples(
        root, registry):  # pragma: no cover
    """Add generic workflow sheet to pools and simples."""
    migrate_new_sheet(root, IPool, IWorkflowAssignment)
    migrate_new_sheet(root, ISimple, IWorkflowAssignment)


@log_migration
def make_proposalversions_polarizable(root, registry):  # pragma: no cover
    """Make proposals polarizable and add relations pool."""
    catalogs = find_service(root, 'catalogs')
    proposals = _search_for_interfaces(catalogs, IProposal)
    for proposal in proposals:
        if 'relations' not in proposal:
            logger.info('add relations pool to {0}'.format(proposal))
            add_relationsservice(proposal, registry, {})
    migrate_new_sheet(root, IProposalVersion, IPolarizable)


@log_migration
def add_icanpolarize_sheet_to_comments(root, registry):  # pragma: no cover
    """Make comments ICanPolarize."""
    migrate_new_sheet(root, ICommentVersion, ICanPolarize)


@log_migration
def migrate_rate_sheet_to_attribute_storage(root,
                                            registry):  # pragma: no cover
    """Migrate rate sheet to attribute storage."""
    import adhocracy_core.sheets.rate
    migrate_to_attribute_storage(root, adhocracy_core.sheets.rate.IRate)


@log_migration
def move_autoname_last_counters_to_attributes(root,
                                              registry):  # pragma: no cover
    """Move autoname last counters of pools to attributes.

    Remove _autoname_lasts attribute.
    Instead add private attributes to store autoname last counter objects.
    Cleanup needless counter objects.
    """
    prefixes = _get_autonaming_prefixes(registry)
    catalogs = find_service(root, 'catalogs')
    pools = _search_for_interfaces(catalogs, (IPool, IFolder))
    count = len(pools)
    for index, pool in enumerate(pools):
        logger.info('Migrating resource {0} {1} of {2}'
                    .format(pool, index + 1, count))
        if hasattr(pool, '_autoname_last'):
            logger.info('Remove "_autoname_last" attribute')
            delattr(pool, '_autoname_last')
        if hasattr(pool, '_autoname_lasts'):
            used_prefixes = _get_used_autonaming_prefixes(pool, prefixes)
            for prefix in used_prefixes:
                is_badge_service = IBadgeAssignmentsService.providedBy(pool)
                if prefix == '' and not is_badge_service:
                    continue
                logger.info('Move counter object for prefix {0} to attribute'
                            .format(prefix))
                counter = pool._autoname_lasts.get(prefix, Length())
                if isinstance(counter, int):
                    counter = Length(counter)
                setattr(pool, '_autoname_last_' + prefix, counter)
            logger.info('Remove "_autoname_lasts" attribute')
            delattr(pool, '_autoname_lasts')


@log_migration
def move_sheet_annotation_data_to_attributes(root,
                                             registry):  # pragma: no cover
    """Move sheet annotation data to resource attributes.

    Remove `_sheets` dictionary to store sheets data annotations.
    Instead add private attributes for every sheet data annotation to resource.
    """
    catalogs = find_service(root, 'catalogs')
    query = search_query._replace(interfaces=(IResource,), resolve=True)
    resources = catalogs.search(query).elements
    count = len(resources)
    for index, resource in enumerate(resources):
        if not hasattr(resource, '_sheets'):
            continue
        logger.info('Migrating resource {0} of {1}'.format(index + 1, count))
        for data_key, appstruct in resource._sheets.items():
            annotation_key = '_sheet_' + data_key.replace('.', '_')
            if appstruct:
                setattr(resource, annotation_key, appstruct)
        delattr(resource, '_sheets')


@log_migration
def add_image_reference_to_users(root, registry):  # pragma: no cover
    """Add image reference to users and add assets service to users service."""
    users = find_service(root, 'principals', 'users')
    if not IHasAssetPool.providedBy(users):
        logger.info('Add assets service to {0}'.format(users))
        add_assets_service(users, registry, {})
    migrate_new_sheet(root, IUsersService, IHasAssetPool)
    migrate_new_sheet(root, IUser, IImageReference)


@log_migration
def remove_empty_first_versions(root, registry):  # pragma: no cover
    """Remove empty first versions."""
    catalogs = find_service(root, 'catalogs')
    items = _search_for_interfaces(catalogs, IItem)
    count = len(items)
    for index, item in enumerate(items):
        logger.info('Migrating resource {0} of {1}'.format(index + 1, count))
        if 'VERSION_0000000' not in item:
            continue
        first_version = item['VERSION_0000000']
        has_sheet_data = has_annotation_sheet_data(first_version)\
            or hasattr(first_version, 'rate')
        has_follower = _has_follower(first_version, registry)
        if not has_sheet_data and has_follower:
            logger.info('Delete empty version {0}.'.format(first_version))
            del item['VERSION_0000000']


def _is_version_without_data(version: IItemVersion)\
        -> bool:  # pragma: no cover
    for attribute in version.__dict__:
        if attribute.startswith('_sheet_'):
            return False
        if attribute == 'rate':
            return False
    else:
        return True


def _has_follower(version: IItemVersion,
                  registry: Registry) -> bool:  # pragma: no cover
    followed_by = registry.content.get_sheet_field(version,
                                                   IVersionable,
                                                   'followed_by')
    return followed_by != []


@log_migration
def update_asset_download_children(root, registry):  # pragma: no cover
    """Add asset downloads and update IAssetMetadata sheet."""
    from adhocracy_core.sheets.asset import IAssetMetadata
    from adhocracy_core.sheets.image import IImageMetadata
    from adhocracy_core.resources.asset import add_metadata
    from adhocracy_core.resources.image import add_image_size_downloads
    catalogs = find_service(root, 'catalogs')
    assets = _search_for_interfaces(catalogs, IAsset)
    count = len(assets)
    for index, asset in enumerate(assets):
        logger.info('Migrating resource {0} of {1}'.format(index + 1, count))
        old_downloads = [x for x in asset]
        for old in old_downloads:
            del asset[old]
        try:
            if IAssetMetadata.providedBy(asset):
                add_metadata(asset, registry)
            if IImageMetadata.providedBy(asset):
                add_image_size_downloads(asset, registry)
        except AttributeError:
            logger.warn('Asset {} has no downloads to migrate.'.format(asset))


@log_migration
def recreate_all_image_size_downloads(root, registry):  # pragma: no cover
    """Recreate all image size downloads to optimize file size."""
    from adhocracy_core.sheets.asset import IAssetMetadata
    from adhocracy_core.sheets.image import IImageMetadata
    from adhocracy_core.resources.image import add_image_size_downloads
    from adhocracy_core.resources.image import IImageDownload
    catalogs = find_service(root, 'catalogs')
    assets = _search_for_interfaces(catalogs, IAssetMetadata)
    images = [x for x in assets if IImageMetadata.providedBy(x)]
    count = len(images)
    for index, image in enumerate(images):
        logger.info('Migrating resource {0} of {1}'.format(index + 1, count))
        for old_download in image.values():
            if IImageDownload.providedBy(old_download):
                del image[old_download.__name__]
        add_image_size_downloads(image, registry)
        catalogs.reindex_index(image, 'interfaces')  # we missed reindexing


@log_migration
def remove_tag_resources(root, registry):  # pragma: no cover
    """Remove all ITag resources, create ITags sheet references instead."""
    from adhocracy_core.sheets.tags import ITags
    from adhocracy_core.interfaces import IItem
    catalogs = find_service(root, 'catalogs')
    items = _search_for_interfaces(catalogs, IItem)
    items_with_tags = [x for x in items if 'FIRST' in x]
    count = len(items_with_tags)
    for index, item in enumerate(items_with_tags):
        logger.info('Migrate tag resource {0} of {1}'.format(index + 1, count))
        del item['FIRST']
        del item['LAST']
        version_names = [x[0] for x in item.items()
                         if IItemVersion.providedBy(x[1])]
        version_names.sort()  # older version names are lower then younger ones
        first_version = version_names[0]
        last_version = version_names[-1]
        tags_sheet = registry.content.get_sheet(item, ITags)
        tags_sheet.set({'LAST': item[last_version],
                        'FIRST': item[first_version]})


@log_migration
def reindex_interfaces_catalog_for_root(root, registry):  # pragma: no cover
    """Reindex 'interfaces' catalog for root."""
    catalogs = find_service(root, 'catalogs')
    catalogs.reindex_index(root, 'interfaces')


@log_migration
def add_description_sheet_to_organisations(root, registry):  # pragma: no cover
    """Add description sheet to organisations."""
    migrate_new_sheet(root, IOrganisation, IDescription)


@log_migration
def add_description_sheet_to_processes(root, registry):  # pragma: no cover
    """Add description sheet to processes."""
    migrate_new_sheet(root, IProcess, IDescription)


@log_migration
def add_image_reference_to_organisations(root, registry):  # pragma: no cover
    """Add image reference to organisations and add assets service."""
    catalogs = find_service(root, 'catalogs')
    query = search_query._replace(interfaces=(IOrganisation,), resolve=True)
    organisations = catalogs.search(query).elements
    for organisation in organisations:
        if not IHasAssetPool.providedBy(organisation):
            logger.info('Add assets service to {0}'.format(organisation))
            add_assets_service(organisation, registry, {})
    migrate_new_sheet(root, IOrganisation, IHasAssetPool)
    migrate_new_sheet(root, IOrganisation, IImageReference)


def set_comment_count(root, registry):  # pragma: no cover
    """Outdated."""


def remove_duplicated_group_ids(root, registry):  # pragma: no cover
    """Remove duplicate group_ids from users."""
    from adhocracy_core.resources.principal import IUser
    catalogs = find_service(root, 'catalogs')
    users = _search_for_interfaces(catalogs, IUser)
    count = len(users)
    for index, user in enumerate(users):
        logger.info('Migrate user resource{0} of {1}'.format(index + 1, count))
        group_ids = getattr(user, 'group_ids', [])
        if not group_ids:
            continue
        unique_group_ids = list(set(group_ids))
        if len(unique_group_ids) < len(group_ids):
            logger.info('Remove duplicated groupd_ids for {0}'.format(user))
            user.group_ids = unique_group_ids


@log_migration
def add_image_reference_to_proposals(root, registry):  # pragma: no cover
    """Add description sheet to proposals."""
    migrate_new_sheet(root, IProposalVersion, IImageReference)


def reset_comment_count(root, registry):  # pragma: no cover
    """Outdated."""


@log_migration
def remove_is_service_attribute(root, registry):  # pragma: no cover
    """Remove __is_service__ attribute, use IService interface instead."""
    from adhocracy_core.interfaces import IServicePool
    catalogs = find_service(root, 'catalogs')
    for catalog in catalogs.values():
        if hasattr(catalog, '__is_service__'):
            delattr(catalog, '__is_service__')
        alsoProvides(catalogs, IServicePool)
        catalogs.reindex_index(catalog, 'interfaces')
    services = _search_for_interfaces(catalogs, IServicePool)
    for service in services:
        if hasattr(service, '__is_service__'):
            delattr(service, '__is_service__')


@log_migration
def add_canbadge_sheet_to_users(root, registry):  # pragma: no cover
    """Add canbadge sheet to users."""
    migrate_new_sheet(root, IUser, ICanBadge)


def enable_order_for_organisation(root, registry):  # pragma: no cover
    """Enable children order for organisations."""
    from adhocracy_core.resources.organisation import IOrganisation
    from adhocracy_core.resources.organisation import enabled_ordering
    catalogs = find_service(root, 'catalogs')
    resources = _search_for_interfaces(catalogs, IOrganisation)
    for resource in resources:
        logger.info('Enable ordering for {0}'.format(resource))
        enabled_ordering(resource, registry)


@log_migration
def allow_create_asset_for_users(root, registry):  # pragma: no cover
    """Allow all users to create_assets inside the users service."""
    users = find_service(root, 'principals', 'users')
    allow_create_asset_authenticated(users, registry, {})


@log_migration
def update_workflow_state_acl_for_all_resources(root,
                                                registry):  # pragma: no cover
    """Update the local :term:`acl` with the current workflow state acl."""
    update_workflow_state_acls(root, registry)


@log_migration
def add_controversiality_index(root, registry):  # pragma: no cover
    """Add controversity index."""
    from adhocracy_core.sheets.rate import IRateable
    catalogs = find_service(root, 'catalogs')
    catalog = catalogs['adhocracy']
    catalog.update_indexes(registry=registry)
    resources = _search_for_interfaces(catalogs, IRateable)
    index = catalog['controversiality']
    for resource in resources:
        index.reindex_resource(resource)


@log_migration
def add_description_sheet_to_user(root, registry):  # pragma: no cover
    """Add description sheet to user."""
    migrate_new_sheet(root, IUser, IDescription)


@log_migration
def remove_token_storage(root, registry):  # pragma: no cover
    """Remove storage for authentication tokens, not used anymore."""
    if hasattr(root, '_tokenmanager_storage'):
        delattr(root, '_tokenmanager_storage')


@log_migration
def set_default_workflow(root, registry):  # pragma: no cover
    """Set default workflow if no workflow in IWorkflowAssignment sheet."""
    from adhocracy_core.utils import get_iresource
    from adhocracy_core.sheets.workflow import IWorkflowAssignment
    catalogs = find_service(root, 'catalogs')
    resources = _search_for_interfaces(catalogs, IWorkflowAssignment)
    for resource in resources:
        iresource = get_iresource(resource)
        meta = registry.content.resources_meta[iresource]
        default_workflow_name = meta.default_workflow
        sheet = registry.content.get_sheet(resource, IWorkflowAssignment)
        workflow_name = sheet.get()['workflow']
        if not workflow_name and default_workflow_name:
            logger.info('Set default workflow {0} for {1}'.format(
                default_workflow_name, resource))
            sheet._store_data({'workflow': meta.default_workflow},
                              initialize_workflow=False)


@log_migration
def add_local_roles_for_workflow_state(root,
                                       registry):  # pragma: no cover
    """Add local role of the current workflow state for all processes."""
    from adhocracy_core.authorization import add_local_roles
    from adhocracy_core.resources.process import IProcess
    catalogs = find_service(root, 'catalogs')
    resources = _search_for_interfaces(catalogs, IProcess)
    count = len(resources)
    for index, resource in enumerate(resources):
        workflow = registry.content.get_workflow(resource)
        state_name = workflow.state_of(resource)
        local_roles = workflow._states[state_name].local_roles
        logger.info('Update workflow local roles for resource {0} - {1} of {2}'
                    .format(resource, index + 1, count))
        if local_roles:
            add_local_roles(resource, local_roles, registry=registry)


@log_migration
def rename_default_group(root, registry):  # pragma: no cover
    """Rename default user group."""
    from adhocracy_core.authorization import add_local_roles
    from adhocracy_core.authorization import get_local_roles
    from adhocracy_core.authorization import set_local_roles
    from adhocracy_core.resources.process import IProcess
    from adhocracy_core.interfaces import DEFAULT_USER_GROUP_NAME
    from adhocracy_core.sheets.principal import IPermissions
    catalogs = find_service(root, 'catalogs')
    resources = _search_for_interfaces(catalogs, IProcess)
    old_default_group_name = 'authenticated'
    old_default_group_principal = 'group:' + old_default_group_name
    new_default_group_name = DEFAULT_USER_GROUP_NAME
    new_default_group_principal = 'group:' + DEFAULT_USER_GROUP_NAME
    groups = root['principals']['groups']
    if old_default_group_name in groups:
        for resource in resources:
            local_roles = get_local_roles(resource)
            if old_default_group_principal in local_roles:
                logger.info('Rename default group in local roles'
                            ' of {0}'.format(resource))
                old_roles = local_roles.pop(old_default_group_principal)
                set_local_roles(resource, local_roles)
                add_local_roles({new_default_group_principal: old_roles})
        users = [u for u in root['principals']['users'].values()
                 if IPermissions.providedBy(u)]
        old_default_group = groups[old_default_group_name]
        users_with_default_group = []
        for user in users:
            user_groups = registry.content.get_sheet_field(user,
                                                           IPermissions,
                                                           'groups')
            if old_default_group in user_groups:
                users_with_default_group.append(user)
        logger.info('Rename default group '
                    'to {}'.format(new_default_group_name))
        groups.rename(old_default_group_name, new_default_group_name)
        new_default_group = groups[new_default_group_name]
        for user in users_with_default_group:
            logger.info('Update default group name of user {}'.format(user))
            permission_sheet = registry.content.get_sheet(user, IPermissions)
            permissions = permission_sheet.get()
            user_groups = permissions['groups']
            user_groups.append(new_default_group)
            permissions['groups'] = user_groups
            permission_sheet.set(permissions)


def migrate_auditlogentries_to_activities(root, registry):  # pragma: no cover
    """Replace AuditlogenEntries with Activities entries."""
    from pytz import UTC
    from adhocracy_core.interfaces import SerializedActivity
    from adhocracy_core.interfaces import ActivityType
    from adhocracy_core.interfaces import AuditlogEntry
    from adhocracy_core.interfaces import AuditlogAction
    from adhocracy_core.auditing import get_auditlog
    auditlog = get_auditlog(root)
    old_entries = [(key, value) for key, value in auditlog.items()]
    auditlog.clear()
    mapping = {AuditlogAction.concealed: ActivityType.remove,
               AuditlogAction.invisible: ActivityType.remove,
               AuditlogAction.revealed: ActivityType.update,
               AuditlogAction.created: ActivityType.add,
               AuditlogAction.modified: ActivityType.update,
               (AuditlogAction.concealed,): ActivityType.remove,
               (AuditlogAction.invisible,): ActivityType.remove,
               (AuditlogAction.revealed,): ActivityType.update,
               (AuditlogAction.created,): ActivityType.add,
               (AuditlogAction.modified,): ActivityType.update,
               }
    for key, value in old_entries:
        if not isinstance(value, AuditlogEntry):
            break
        new_value_kwargs = {'type': mapping.get(value.name),
                            'object_path': value.resource_path,
                            'subject_path': value.user_path or '',
                            'sheet_data': value.sheet_data or [],
                            }
        new_key = key.replace(tzinfo=UTC)
        auditlog[new_key] = SerializedActivity()._replace(**new_value_kwargs)


@log_migration
def add_notification_sheet_to_user(root, registry):  # pragma: no cover
    """Add notification sheet to user."""
    migrate_new_sheet(root, IUser, INotification)


@log_migration
def add_followable_sheet_to_process(root, registry):  # pragma: no cover
    """Add followable sheet to process."""
    migrate_new_sheet(root, IProcess, IFollowable)


@log_migration
def remove_comment_count_data(root, registry):  # pragma: no cover
    """Remove comment_count data in ICommentable sheet."""
    from adhocracy_core.sheets.comment import ICommentable
    catalogs = find_service(root, 'catalogs')
    commentables = _search_for_interfaces(catalogs, ICommentable)
    for commentable in commentables:
        sheet = registry.content.get_sheet(commentable, ICommentable)
        sheet.delete_field_values(['comments_count'])


@log_migration
def reindex_comments(root, registry):  # pragma: no cover
    """Update comments index."""
    from adhocracy_core.sheets.comment import ICommentable
    catalogs = find_service(root, 'catalogs')
    resources = _search_for_interfaces(catalogs, ICommentable)
    for resource in resources:
        catalogs.reindex_index(resource, 'comments')


@log_migration
def add_localroles_sheet_to_pools(root, registry):  # pragma: no cover
    """Add localroles sheet to user."""
    from adhocracy_core.sheets.localroles import ILocalRoles
    migrate_new_sheet(root, IPool, ILocalRoles)


@log_migration
def allow_image_download_view_for_everyone(root, registry):  # pragma: no cover
    """Add acls to image downloads to allow view for everyone."""
    from adhocracy_core.resources.image import IImageDownload
    from adhocracy_core.resources.image import allow_view_eveyone
    catalogs = find_service(root, 'catalogs')
    image_downloads = _search_for_interfaces(catalogs, IImageDownload)
    for image_download in image_downloads:
        allow_view_eveyone(image_download, registry, {})


@log_migration
def add_followable_sheet_to_organisation(root, registry):  # pragma: no cover
    """Add followable sheet to orgnisations."""
    migrate_new_sheet(root, IOrganisation, IFollowable)


@log_migration
def remove_participant_role_from_default_group(root,
                                               registry):  # pragma: no cover
    """Remove global participant role from default group."""
    from adhocracy_core.sheets.principal import IGroup
    groups = find_service(root, 'principals', 'groups')
    default_group = groups.get('default_group')
    group_sheet = registry.content.get_sheet(default_group, IGroup)
    appstruct = group_sheet.get()
    roles = appstruct['roles']
    if 'participant' in roles:
        roles.remove('participant')
        appstruct['roles'] = roles
        group_sheet.set(appstruct)


<<<<<<< HEAD
def add_global_anonymous_user(root, registry):  # pragma: no cover
    """Add  global anonymmous user."""
    from adhocracy_core.resources.root import _add_anonymous_user
    _add_anonymous_user(root, registry)


@log_migration
def add_allow_add_anonymized_sheet_to_process(root,
                                              registry):  # pragma: no cover
    """Add allow add anonymized sheet to process."""
    from adhocracy_core.sheets.anonymize import IAllowAddAnonymized
    migrate_new_sheet(root, IProcess, IAllowAddAnonymized)


@log_migration
def add_allow_add_anonymized_sheet_to_comments(root,
                                               registry):  # pragma: no cover
    """Add allow add anonymized sheet to comments service."""
    from adhocracy_core.sheets.anonymize import IAllowAddAnonymized
    from adhocracy_core.resources.comment import ICommentsService
    migrate_new_sheet(root, ICommentsService, IAllowAddAnonymized)

=======
@log_migration
def add_activation_config_sheet_to_user(root, registry):  # pragma: no cover
    """Add acitvation configuration sheet to user."""
    from adhocracy_core.sheets.principal import IActivationConfiguration
    migrate_new_sheet(root, IUser, IActivationConfiguration)


>>>>>>> e1fd1913
def includeme(config):  # pragma: no cover
    """Register evolution utilities and add evolution steps."""
    config.add_directive('add_evolution_step', add_evolution_step)
    config.scan('substanced.evolution.subscribers')
    config.add_evolution_step(upgrade_catalogs)
    config.add_evolution_step(evolve1_add_title_sheet_to_pools)
    config.add_evolution_step(add_kiezkassen_permissions)
    config.add_evolution_step(make_users_badgeable)
    config.add_evolution_step(change_pools_autonaming_scheme)
    config.add_evolution_step(hide_password_resets)
    config.add_evolution_step(lower_case_users_emails)
    config.add_evolution_step(remove_name_sheet_from_items)
    config.add_evolution_step(add_workflow_assignment_sheet_to_pools_simples)
    config.add_evolution_step(make_proposals_badgeable)
    config.add_evolution_step(move_sheet_annotation_data_to_attributes)
    config.add_evolution_step(migrate_rate_sheet_to_attribute_storage)
    config.add_evolution_step(move_autoname_last_counters_to_attributes)
    config.add_evolution_step(remove_empty_first_versions)
    config.add_evolution_step(make_proposalversions_polarizable)
    config.add_evolution_step(add_icanpolarize_sheet_to_comments)
    config.add_evolution_step(add_image_reference_to_users)
    config.add_evolution_step(update_asset_download_children)
    config.add_evolution_step(recreate_all_image_size_downloads)
    config.add_evolution_step(reindex_interfaces_catalog_for_root)
    config.add_evolution_step(remove_tag_resources)
    config.add_evolution_step(add_description_sheet_to_organisations)
    config.add_evolution_step(add_description_sheet_to_processes)
    config.add_evolution_step(add_image_reference_to_organisations)
    config.add_evolution_step(set_comment_count)
    config.add_evolution_step(remove_duplicated_group_ids)
    config.add_evolution_step(add_image_reference_to_proposals)
    config.add_evolution_step(reset_comment_count)
    config.add_evolution_step(remove_is_service_attribute)
    config.add_evolution_step(add_canbadge_sheet_to_users)
    config.add_evolution_step(enable_order_for_organisation)
    config.add_evolution_step(allow_create_asset_for_users)
    config.add_evolution_step(update_workflow_state_acl_for_all_resources)
    config.add_evolution_step(add_controversiality_index)
    config.add_evolution_step(add_description_sheet_to_user)
    config.add_evolution_step(set_default_workflow)
    config.add_evolution_step(add_local_roles_for_workflow_state)
    config.add_evolution_step(rename_default_group)
    config.add_evolution_step(remove_token_storage)
    config.add_evolution_step(migrate_auditlogentries_to_activities)
    config.add_evolution_step(add_notification_sheet_to_user)
    config.add_evolution_step(add_followable_sheet_to_process)
    config.add_evolution_step(add_localroles_sheet_to_pools)
    config.add_evolution_step(remove_comment_count_data)
    config.add_evolution_step(reindex_comments)
    config.add_evolution_step(allow_image_download_view_for_everyone)
    config.add_evolution_step(add_followable_sheet_to_organisation)
    config.add_evolution_step(remove_participant_role_from_default_group)
<<<<<<< HEAD
    config.add_evolution_step(add_global_anonymous_user)
    config.add_evolution_step(add_allow_add_anonymized_sheet_to_process)
    config.add_evolution_step(add_allow_add_anonymized_sheet_to_comments)
=======
    config.add_evolution_step(add_activation_config_sheet_to_user)
>>>>>>> e1fd1913
<|MERGE_RESOLUTION|>--- conflicted
+++ resolved
@@ -888,7 +888,13 @@
         group_sheet.set(appstruct)
 
 
-<<<<<<< HEAD
+@log_migration
+def add_activation_config_sheet_to_user(root, registry):  # pragma: no cover
+    """Add acitvation configuration sheet to user."""
+    from adhocracy_core.sheets.principal import IActivationConfiguration
+    migrate_new_sheet(root, IUser, IActivationConfiguration)
+
+
 def add_global_anonymous_user(root, registry):  # pragma: no cover
     """Add  global anonymmous user."""
     from adhocracy_core.resources.root import _add_anonymous_user
@@ -911,15 +917,6 @@
     from adhocracy_core.resources.comment import ICommentsService
     migrate_new_sheet(root, ICommentsService, IAllowAddAnonymized)
 
-=======
-@log_migration
-def add_activation_config_sheet_to_user(root, registry):  # pragma: no cover
-    """Add acitvation configuration sheet to user."""
-    from adhocracy_core.sheets.principal import IActivationConfiguration
-    migrate_new_sheet(root, IUser, IActivationConfiguration)
-
-
->>>>>>> e1fd1913
 def includeme(config):  # pragma: no cover
     """Register evolution utilities and add evolution steps."""
     config.add_directive('add_evolution_step', add_evolution_step)
@@ -972,10 +969,7 @@
     config.add_evolution_step(allow_image_download_view_for_everyone)
     config.add_evolution_step(add_followable_sheet_to_organisation)
     config.add_evolution_step(remove_participant_role_from_default_group)
-<<<<<<< HEAD
+    config.add_evolution_step(add_activation_config_sheet_to_user)
     config.add_evolution_step(add_global_anonymous_user)
     config.add_evolution_step(add_allow_add_anonymized_sheet_to_process)
-    config.add_evolution_step(add_allow_add_anonymized_sheet_to_comments)
-=======
-    config.add_evolution_step(add_activation_config_sheet_to_user)
->>>>>>> e1fd1913
+    config.add_evolution_step(add_allow_add_anonymized_sheet_to_comments)