"""Scripts to migrate legacy objects in existing databases."""
import logging
from functools import wraps

from BTrees.Length import Length
from persistent.mapping import PersistentMapping
from pyramid.registry import Registry
from pyramid.threadlocal import get_current_registry
from substanced.evolution import add_evolution_step
from substanced.interfaces import IFolder
from substanced.util import find_service
from zope.interface import alsoProvides
from zope.interface import directlyProvides
from zope.interface import noLongerProvides
from zope.interface.interfaces import IInterface

from adhocracy_core.resources.principal import allow_create_asset_authenticated
from adhocracy_core.catalog import ICatalogsService
from adhocracy_core.interfaces import IItem
from adhocracy_core.interfaces import IItemVersion
from adhocracy_core.interfaces import IResource
from adhocracy_core.interfaces import ISimple
from adhocracy_core.interfaces import ResourceMetadata
from adhocracy_core.interfaces import search_query
from adhocracy_core.resources.asset import IAsset
from adhocracy_core.resources.asset import IPoolWithAssets
from adhocracy_core.resources.asset import add_assets_service
from adhocracy_core.resources.badge import IBadgeAssignmentsService
from adhocracy_core.resources.badge import add_badge_assignments_service
from adhocracy_core.resources.badge import add_badges_service
from adhocracy_core.resources.comment import ICommentVersion
from adhocracy_core.resources.organisation import IOrganisation
from adhocracy_core.resources.pool import IBasicPool
from adhocracy_core.resources.principal import IUser
from adhocracy_core.resources.principal import IUsersService
from adhocracy_core.resources.process import IProcess
from adhocracy_core.resources.proposal import IProposal
from adhocracy_core.resources.proposal import IProposalVersion
from adhocracy_core.resources.relation import add_relationsservice
from adhocracy_core.sheets.asset import IHasAssetPool
from adhocracy_core.sheets.badge import IBadgeable
from adhocracy_core.sheets.badge import IHasBadgesPool
from adhocracy_core.sheets.badge import ICanBadge
from adhocracy_core.sheets.description import IDescription
from adhocracy_core.sheets.image import IImageReference
from adhocracy_core.sheets.pool import IPool
from adhocracy_core.sheets.principal import IUserExtended
from adhocracy_core.sheets.relation import ICanPolarize
from adhocracy_core.sheets.relation import IPolarizable
from adhocracy_core.sheets.title import ITitle
from adhocracy_core.sheets.versions import IVersionable
from adhocracy_core.sheets.workflow import IWorkflowAssignment
from adhocracy_core.utils import has_annotation_sheet_data
from adhocracy_core.workflows import update_workflow_state_acls

logger = logging.getLogger(__name__)


def migrate_to_attribute_storage(context: IPool, isheet: IInterface):
    """Migrate sheet data for`isheet` from annotation to attribute storage."""
    registry = get_current_registry(context)
    sheet_meta = registry.content.sheets_meta[isheet]
    isheet_name = sheet_meta.isheet.__identifier__
    annotation_key = '_sheet_' + isheet_name.replace('.', '_')
    catalogs = find_service(context, 'catalogs')
    resources = _search_for_interfaces(catalogs, isheet)
    count = len(resources)
    logger.info('Migrating {0} resources with {1} to attribute storage'
                .format(count, isheet))
    for index, resource in enumerate(resources):
        data = resource.__dict__
        if annotation_key in data:
            logger.info('Migrating resource {0} of {1}'
                        .format(index + 1, count))
            for field, value in data[annotation_key].items():
                setattr(resource, field, value)
            delattr(resource, annotation_key)


def migrate_new_sheet(context: IPool,
                      iresource: IInterface,
                      isheet: IInterface,
                      isheet_old: IInterface=None,
                      remove_isheet_old=False,
                      fields_mapping: [(str, str)]=[]):
    """Add new `isheet` to `iresource` resources and migrate field values.

    :param context: Pool to search for `iresource` resources
    :param iresource: resource type to migrate
    :param isheet: new sheet interface to add
    :param isheet_old: old sheet interface to migrate,
        must not be None if `fields_mapping` or `remove_isheet_old` is set.
    :param remove_isheet_old: remove old sheet interface
    :param fields_mapping: list of (field name, old field name) to
                           migrate field values.
    """
    registry = get_current_registry(context)
    catalogs = find_service(context, 'catalogs')
    interfaces = isheet_old and (isheet_old, iresource) or iresource
    query = search_query._replace(interfaces=interfaces,
                                  resolve=True)
    resources = catalogs.search(query).elements
    count = len(resources)
    logger.info('Migrating {0} {1} to new sheet {2}'.format(count, iresource,
                                                            isheet))
    for index, resource in enumerate(resources):
        logger.info('Migrating {0} of {1}: {2}'.format(index + 1, count,
                                                       resource))
        logger.info('Add {0}  sheet'.format(isheet))
        alsoProvides(resource, isheet)
        if fields_mapping:
            _migrate_field_values(registry, resource, isheet, isheet_old,
                                  fields_mapping)
        if remove_isheet_old:
            logger.info('Remove {0} sheet'.format(isheet_old))
            noLongerProvides(resource, isheet_old)
        catalogs.reindex_index(resource, 'interfaces')


def migrate_new_iresource(context: IResource,
                          old_iresource: IInterface,
                          new_iresource: IInterface):
    """Migrate resources with `old_iresource` interface to `new_iresource`."""
    meta = _get_resource_meta(context, new_iresource)
    catalogs = find_service(context, 'catalogs')
    resources = _search_for_interfaces(catalogs, old_iresource)
    for resource in resources:
        logger.info('Migrate iresource of {0}'.format(resource))
        noLongerProvides(resource, old_iresource)
        directlyProvides(resource, new_iresource)
        for sheet in meta.basic_sheets + meta.extended_sheets:
            alsoProvides(resource, sheet)
        catalogs.reindex_index(resource, 'interfaces')


def _get_resource_meta(context: IResource,
                       iresource: IInterface) -> ResourceMetadata:
    registry = get_current_registry(context)
    meta = registry.content.resources_meta[iresource]
    return meta


def _search_for_interfaces(catalogs: ICatalogsService,
                           interfaces: (IInterface)) -> [IResource]:
    query = search_query._replace(interfaces=interfaces, resolve=True)
    resources = catalogs.search(query).elements
    return resources


def log_migration(func):
    """Decorator for the migration scripts.

    The decorator logs the call to the evolve script.
    """
    logger = logging.getLogger(func.__module__)

    @wraps(func)
    def logger_decorator(*args, **kwargs):
        logger.info('Running evolve step: ' + func.__doc__)
        func(*args, **kwargs)
        logger.info('Finished evolve step: ' + func.__doc__)

    return logger_decorator


def _migrate_field_values(registry: Registry, resource: IResource,
                          isheet: IInterface, isheet_old: IInterface,
                          fields_mapping=[(str, str)]):
    sheet = registry.content.get_sheet(resource, isheet)
    old_sheet = registry.content.get_sheet(resource, isheet_old)
    appstruct = {}
    for field, old_field in fields_mapping:
        old_appstruct = old_sheet.get()
        if old_field in old_appstruct:
            logger.info('Migrate value for field {0}'.format(field))
            appstruct[field] = old_appstruct[old_field]
            old_sheet.delete_field_values([old_field])
    sheet.set(appstruct)


def _get_autonaming_prefixes(registry: Registry) -> [str]:
    """Return all autonaming_prefixes defined in the resources metadata."""
    meta = registry.content.resources_meta.values()
    prefixes = [m.autonaming_prefix for m in meta if m.use_autonaming]
    return list(set(prefixes))


def _get_used_autonaming_prefixes(pool: IPool,  # pragma: no cover
                                  prefixes: [str]) -> [str]:
    used_prefixes = set()
    for child_name in pool:
        for prefix in prefixes:
            if child_name.startswith(prefix):
                used_prefixes.add(prefix)
    return list(used_prefixes)


@log_migration
def evolve1_add_title_sheet_to_pools(root: IPool,
                                     registry: Registry):  # pragma: no cover
    """Add title sheet to basic pools and asset pools."""
    migrate_new_sheet(root, IBasicPool, ITitle)
    migrate_new_sheet(root, IPoolWithAssets, ITitle)


def add_kiezkassen_permissions(root):  # pragma: no cover
    """(disabled) Add permission to use the kiezkassen process."""


@log_migration
def upgrade_catalogs(root, registry):  # pragma: no cover
    """Upgrade catalogs."""
    old_catalogs = root['catalogs']

    old_catalogs.move('system', root, 'old_system_catalog')
    old_catalogs.move('adhocracy', root, 'old_adhocracy_catalog')

    del root['catalogs']

    registry.content.create(ICatalogsService.__identifier__, parent=root)

    catalogs = root['catalogs']
    del catalogs['system']
    del catalogs['adhocracy']
    root.move('old_system_catalog', catalogs, 'system')
    root.move('old_adhocracy_catalog', catalogs, 'adhocracy')


@log_migration
def make_users_badgeable(root, registry):  # pragma: no cover
    """Add badge services and make user badgeable."""
    principals = find_service(root, 'principals')
    if not IHasBadgesPool.providedBy(principals):
        logger.info('Add badges service to {0}'.format(principals))
        add_badges_service(principals, registry, {})
        alsoProvides(principals, IHasBadgesPool)
    users = find_service(root, 'principals', 'users')
    assignments = find_service(users, 'badge_assignments')
    if assignments is None:
        logger.info('Add badge assignments service to {0}'.format(users))
        add_badge_assignments_service(users, registry, {})
    migrate_new_sheet(root, IUser, IBadgeable)


@log_migration
def make_proposals_badgeable(root, registry):  # pragma: no cover
    """Add badge services processes and make proposals badgeable."""
    catalogs = find_service(root, 'catalogs')
    proposals = _search_for_interfaces(catalogs, IProposal)
    for proposal in proposals:
        if not IBadgeable.providedBy(proposal):
            logger.info('add badgeable interface to {0}'.format(proposal))
            alsoProvides(proposal, IBadgeable)
        if 'badge_assignments' not in proposal:
            logger.info('add badge assignments to {0}'.format(proposal))
            add_badge_assignments_service(proposal, registry, {})
    processes = _search_for_interfaces(catalogs, IProcess)
    for process in processes:
        if not IHasBadgesPool.providedBy(process):
            logger.info('Add badges service to {0}'.format(process))
            add_badges_service(process, registry, {})
            alsoProvides(process, IHasBadgesPool)


@log_migration
def change_pools_autonaming_scheme(root, registry):  # pragma: no cover
    """Change pool autonaming scheme."""
    prefixes = _get_autonaming_prefixes(registry)
    catalogs = find_service(root, 'catalogs')
    pools = _search_for_interfaces(catalogs, (IPool, IFolder))
    count = len(pools)
    for index, pool in enumerate(pools):
        logger.info('Migrating {0} of {1}: {2}'.format(index + 1, count, pool))
        if hasattr(pool, '_autoname_last'):
            pool._autoname_lasts = PersistentMapping()
            for prefix in prefixes:
                pool._autoname_lasts[prefix] = Length(pool._autoname_last + 1)
            del pool._autoname_last
        elif not hasattr(pool, '_autoname_lasts'):
            pool._autoname_lasts = PersistentMapping()
            for prefix in prefixes:
                pool._autoname_lasts[prefix] = Length()
        if hasattr(pool, '_autoname_lasts'):
            # convert int to Length
            for prefix in pool._autoname_lasts.keys():
                if isinstance(pool._autoname_lasts[prefix], int):
                    pool._autoname_lasts[prefix] \
                        = Length(pool._autoname_lasts[prefix].value)
                elif isinstance(pool._autoname_lasts[prefix].value, Length):
                    pool._autoname_lasts[prefix] = Length(1)
            # convert dict to PersistentMapping
            if not isinstance(pool._autoname_lasts, PersistentMapping):
                pool._autoname_lasts = PersistentMapping(pool._autoname_lasts)


@log_migration
def hide_password_resets(root, registry):  # pragma: no cover
    """Add hide all password reset objects."""
    from adhocracy_core.resources.principal import hide
    from adhocracy_core.resources.principal import deny_view_permission
    resets = find_service(root, 'principals', 'resets')
    hidden = getattr(resets, 'hidden', False)
    if not hidden:
        logger.info('Deny view permission for {0}'.format(resets))
        deny_view_permission(resets, registry, {})

        logger.info('Hide {0}'.format(resets))
        hide(resets, registry, {})


@log_migration
def lower_case_users_emails(root, registry):  # pragma: no cover
    """Lower case users email, add 'private_user_email'/'user_name' index."""
    _update_adhocracy_catalog(root)
    catalogs = find_service(root, 'catalogs')
    users = find_service(root, 'principals', 'users')
    for user in users.values():
        if not IUserExtended.providedBy(user):
            return
        sheet = registry.content.get_sheet(user, IUserExtended)
        sheet.set({'email': user.email.lower()})
        catalogs.reindex_index(user, 'private_user_email')
        catalogs.reindex_index(user, 'user_name')


def _update_adhocracy_catalog(root):  # pragma: no cover
    """Add/Remove indexes for catalog `adhocracy`."""
    adhocracy = find_service(root, 'catalogs', 'adhocracy')
    adhocracy.update_indexes()


@log_migration
def remove_name_sheet_from_items(root, registry):  # pragma: no cover
    """Remove name sheet from items and items subtypes."""
    from adhocracy_core.sheets.name import IName
    from adhocracy_core.interfaces import IItem
    catalogs = find_service(root, 'catalogs')
    resources = _search_for_interfaces(catalogs, (IItem))
    count = len(resources)
    for index, resource in enumerate(resources):
        logger.info('Migrating {0} of {1}: {2}'.format(index + 1, count,
                                                       resource))
        logger.info('Remove {0} sheet'.format(IName))
        noLongerProvides(resource, IName)


@log_migration
def add_workflow_assignment_sheet_to_pools_simples(
        root, registry):  # pragma: no cover
    """Add generic workflow sheet to pools and simples."""
    migrate_new_sheet(root, IPool, IWorkflowAssignment)
    migrate_new_sheet(root, ISimple, IWorkflowAssignment)


@log_migration
def make_proposalversions_polarizable(root, registry):  # pragma: no cover
    """Make proposals polarizable and add relations pool."""
    catalogs = find_service(root, 'catalogs')
    proposals = _search_for_interfaces(catalogs, IProposal)
    for proposal in proposals:
        if 'relations' not in proposal:
            logger.info('add relations pool to {0}'.format(proposal))
            add_relationsservice(proposal, registry, {})
    migrate_new_sheet(root, IProposalVersion, IPolarizable)


@log_migration
def add_icanpolarize_sheet_to_comments(root, registry):  # pragma: no cover
    """Make comments ICanPolarize."""
    migrate_new_sheet(root, ICommentVersion, ICanPolarize)


@log_migration
def migrate_rate_sheet_to_attribute_storage(root,
                                            registry):  # pragma: no cover
    """Migrate rate sheet to attribute storage."""
    import adhocracy_core.sheets.rate
    migrate_to_attribute_storage(root, adhocracy_core.sheets.rate.IRate)


@log_migration
def move_autoname_last_counters_to_attributes(root,
                                              registry):  # pragma: no cover
    """Move autoname last counters of pools to attributes.

    Remove _autoname_lasts attribute.
    Instead add private attributes to store autoname last counter objects.
    Cleanup needless counter objects.
    """
    prefixes = _get_autonaming_prefixes(registry)
    catalogs = find_service(root, 'catalogs')
    pools = _search_for_interfaces(catalogs, (IPool, IFolder))
    count = len(pools)
    for index, pool in enumerate(pools):
        logger.info('Migrating resource {0} {1} of {2}'
                    .format(pool, index + 1, count))
        if hasattr(pool, '_autoname_last'):
            logger.info('Remove "_autoname_last" attribute')
            delattr(pool, '_autoname_last')
        if hasattr(pool, '_autoname_lasts'):
            used_prefixes = _get_used_autonaming_prefixes(pool, prefixes)
            for prefix in used_prefixes:
                is_badge_service = IBadgeAssignmentsService.providedBy(pool)
                if prefix == '' and not is_badge_service:
                    continue
                logger.info('Move counter object for prefix {0} to attribute'
                            .format(prefix))
                counter = pool._autoname_lasts.get(prefix, Length())
                if isinstance(counter, int):
                    counter = Length(counter)
                setattr(pool, '_autoname_last_' + prefix, counter)
            logger.info('Remove "_autoname_lasts" attribute')
            delattr(pool, '_autoname_lasts')


@log_migration
def move_sheet_annotation_data_to_attributes(root,
                                             registry):  # pragma: no cover
    """Move sheet annotation data to resource attributes.

    Remove `_sheets` dictionary to store sheets data annotations.
    Instead add private attributes for every sheet data annotation to resource.
    """
    catalogs = find_service(root, 'catalogs')
    query = search_query._replace(interfaces=(IResource,), resolve=True)
    resources = catalogs.search(query).elements
    count = len(resources)
    for index, resource in enumerate(resources):
        if not hasattr(resource, '_sheets'):
            continue
        logger.info('Migrating resource {0} of {1}'.format(index + 1, count))
        for data_key, appstruct in resource._sheets.items():
            annotation_key = '_sheet_' + data_key.replace('.', '_')
            if appstruct:
                setattr(resource, annotation_key, appstruct)
        delattr(resource, '_sheets')


@log_migration
def add_image_reference_to_users(root, registry):  # pragma: no cover
    """Add image reference to users and add assets service to users service."""
    users = find_service(root, 'principals', 'users')
    if not IHasAssetPool.providedBy(users):
        logger.info('Add assets service to {0}'.format(users))
        add_assets_service(users, registry, {})
    migrate_new_sheet(root, IUsersService, IHasAssetPool)
    migrate_new_sheet(root, IUser, IImageReference)


@log_migration
def remove_empty_first_versions(root, registry):  # pragma: no cover
    """Remove empty first versions."""
    catalogs = find_service(root, 'catalogs')
    items = _search_for_interfaces(catalogs, IItem)
    count = len(items)
    for index, item in enumerate(items):
        logger.info('Migrating resource {0} of {1}'.format(index + 1, count))
        if 'VERSION_0000000' not in item:
            continue
        first_version = item['VERSION_0000000']
        has_sheet_data = has_annotation_sheet_data(first_version)\
            or hasattr(first_version, 'rate')
        has_follower = _has_follower(first_version, registry)
        if not has_sheet_data and has_follower:
            logger.info('Delete empty version {0}.'.format(first_version))
            del item['VERSION_0000000']


def _is_version_without_data(version: IItemVersion)\
        -> bool:  # pragma: no cover
    for attribute in version.__dict__:
        if attribute.startswith('_sheet_'):
            return False
        if attribute == 'rate':
            return False
    else:
        return True


def _has_follower(version: IItemVersion,
                  registry: Registry) -> bool:  # pragma: no cover
    followed_by = registry.content.get_sheet_field(version,
                                                   IVersionable,
                                                   'followed_by')
    return followed_by != []


@log_migration
def update_asset_download_children(root, registry):  # pragma: no cover
    """Add asset downloads and update IAssetMetadata sheet."""
    from adhocracy_core.sheets.asset import IAssetMetadata
    from adhocracy_core.sheets.image import IImageMetadata
    from adhocracy_core.resources.asset import add_metadata
    from adhocracy_core.resources.image import add_image_size_downloads
    catalogs = find_service(root, 'catalogs')
    assets = _search_for_interfaces(catalogs, IAsset)
    count = len(assets)
    for index, asset in enumerate(assets):
        logger.info('Migrating resource {0} of {1}'.format(index + 1, count))
        old_downloads = [x for x in asset]
        for old in old_downloads:
            del asset[old]
        try:
            if IAssetMetadata.providedBy(asset):
                add_metadata(asset, registry)
            if IImageMetadata.providedBy(asset):
                add_image_size_downloads(asset, registry)
        except AttributeError:
            logger.warn('Asset {} has no downloads to migrate.'.format(asset))


@log_migration
def recreate_all_image_size_downloads(root, registry):  # pragma: no cover
    """Recreate all image size downloads to optimize file size."""
    from adhocracy_core.sheets.asset import IAssetMetadata
    from adhocracy_core.sheets.image import IImageMetadata
    from adhocracy_core.resources.image import add_image_size_downloads
    from adhocracy_core.resources.image import IImageDownload
    catalogs = find_service(root, 'catalogs')
    assets = _search_for_interfaces(catalogs, IAssetMetadata)
    images = [x for x in assets if IImageMetadata.providedBy(x)]
    count = len(images)
    for index, image in enumerate(images):
        logger.info('Migrating resource {0} of {1}'.format(index + 1, count))
        for old_download in image.values():
            if IImageDownload.providedBy(old_download):
                del image[old_download.__name__]
        add_image_size_downloads(image, registry)
        catalogs.reindex_index(image, 'interfaces')  # we missed reindexing


@log_migration
def remove_tag_resources(root, registry):  # pragma: no cover
    """Remove all ITag resources, create ITags sheet references instead."""
    from adhocracy_core.sheets.tags import ITags
    from adhocracy_core.interfaces import IItem
    catalogs = find_service(root, 'catalogs')
    items = _search_for_interfaces(catalogs, IItem)
    items_with_tags = [x for x in items if 'FIRST' in x]
    count = len(items_with_tags)
    for index, item in enumerate(items_with_tags):
        logger.info('Migrate tag resource {0} of {1}'.format(index + 1, count))
        del item['FIRST']
        del item['LAST']
        version_names = [x[0] for x in item.items()
                         if IItemVersion.providedBy(x[1])]
        version_names.sort()  # older version names are lower then younger ones
        first_version = version_names[0]
        last_version = version_names[-1]
        tags_sheet = registry.content.get_sheet(item, ITags)
        tags_sheet.set({'LAST': item[last_version],
                        'FIRST': item[first_version]})


@log_migration
def reindex_interfaces_catalog_for_root(root, registry):  # pragma: no cover
    """Reindex 'interfaces' catalog for root."""
    catalogs = find_service(root, 'catalogs')
    catalogs.reindex_index(root, 'interfaces')


@log_migration
def add_description_sheet_to_organisations(root, registry):  # pragma: no cover
    """Add description sheet to organisations."""
    migrate_new_sheet(root, IOrganisation, IDescription)


@log_migration
def add_description_sheet_to_processes(root, registry):  # pragma: no cover
    """Add description sheet to processes."""
    migrate_new_sheet(root, IProcess, IDescription)


@log_migration
def add_image_reference_to_organisations(root, registry):  # pragma: no cover
    """Add image reference to organisations and add assets service."""
    catalogs = find_service(root, 'catalogs')
    query = search_query._replace(interfaces=(IOrganisation,), resolve=True)
    organisations = catalogs.search(query).elements
    for organisation in organisations:
        if not IHasAssetPool.providedBy(organisation):
            logger.info('Add assets service to {0}'.format(organisation))
            add_assets_service(organisation, registry, {})
    migrate_new_sheet(root, IOrganisation, IHasAssetPool)
    migrate_new_sheet(root, IOrganisation, IImageReference)


def set_comment_count(root, registry):  # pragma: no cover
    """Set comment_count for all ICommentables."""
    from adhocracy_core.resources.subscriber import update_comments_count
    catalogs = find_service(root, 'catalogs')
    query = search_query._replace(interfaces=ICommentVersion,
                                  only_visible=True,
                                  resolve=True)
    comment_versions = catalogs.search(query).elements
    count = len(comment_versions)
    for index, comment in enumerate(comment_versions):
        logger.info('Set comment_count for resource {0} of {1}'
                    .format(index + 1, count))
        update_comments_count(comment, 1, registry)


def remove_duplicated_group_ids(root, registry):  # pragma: no cover
    """Remove duplicate group_ids from users."""
    from adhocracy_core.resources.principal import IUser
    catalogs = find_service(root, 'catalogs')
    users = _search_for_interfaces(catalogs, IUser)
    count = len(users)
    for index, user in enumerate(users):
        logger.info('Migrate user resource{0} of {1}'.format(index + 1, count))
        group_ids = getattr(user, 'group_ids', [])
        if not group_ids:
            continue
        unique_group_ids = list(set(group_ids))
        if len(unique_group_ids) < len(group_ids):
            logger.info('Remove duplicated groupd_ids for {0}'.format(user))
            user.group_ids = unique_group_ids


@log_migration
def add_image_reference_to_proposals(root, registry):  # pragma: no cover
    """Add description sheet to proposals."""
    migrate_new_sheet(root, IProposalVersion, IImageReference)


def reset_comment_count(root, registry):  # pragma: no cover
    """Reset comment_count for all ICommentables - See #2194, #2188."""
    from adhocracy_core.resources.comment import ICommentVersion
    from adhocracy_core.sheets.comment import ICommentable
    from adhocracy_core.resources.subscriber import update_comments_count
    catalogs = find_service(root, 'catalogs')
    query = search_query._replace(interfaces=ICommentable,
                                  only_visible=True,
                                  resolve=True)
    commentables = catalogs.search(query).elements
    count = len(commentables)
    for index, comment in enumerate(commentables):
        logger.info('Set comment_count to 0 for resource {0} of {1}'
                    .format(index + 1, count))
        commentable_sheet = registry.content.get_sheet(comment,
                                                       ICommentable)
        commentable_sheet.set({'comments_count': 0}, omit_readonly=False)

    query = search_query._replace(interfaces=ICommentVersion,
                                  only_visible=True,
                                  resolve=True,
                                  indexes={'tag': 'FIRST'})
    comment_versions = catalogs.search(query).elements
    count = len(comment_versions)
    for index, comment in enumerate(comment_versions):
        logger.info('Recalculate comment_count for resource {0} of {1}'
                    .format(index + 1, count))
        update_comments_count(comment, 1, registry)


@log_migration
def remove_is_service_attribute(root, registry):  # pragma: no cover
    """Remove __is_service__ attribute, use IService interface instead."""
    from adhocracy_core.interfaces import IServicePool
    catalogs = find_service(root, 'catalogs')
    for catalog in catalogs.values():
        if hasattr(catalog, '__is_service__'):
            delattr(catalog, '__is_service__')
        alsoProvides(catalogs, IServicePool)
        catalogs.reindex_index(catalog, 'interfaces')
    services = _search_for_interfaces(catalogs, IServicePool)
    for service in services:
        if hasattr(service, '__is_service__'):
            delattr(service, '__is_service__')


@log_migration
def add_canbadge_sheet_to_users(root, registry):  # pragma: no cover
    """Add canbadge sheet to users."""
    migrate_new_sheet(root, IUser, ICanBadge)


@log_migration
<<<<<<< HEAD
def remove_token_storage(root, registry):  # pragma: no cover
    """Remove storage for authentication tokens, not used anymore."""
    if hasattr(root, '_tokenmanager_storage'):
        delattr(root, '_tokenmanager_storage')
=======
def allow_create_asset_for_users(root, registry):  # pragma: no cover
    """Allow all users to create_assets inside the users service."""
    users = find_service(root, 'principals', 'users')
    allow_create_asset_authenticated(users, registry, {})


@log_migration
def update_workflow_state_acl_for_all_resources(root,
                                                registry):  # pragma: no cover
    """Update the local :term:`acl` with the current workflow state acl."""
    update_workflow_state_acls(root, registry)
>>>>>>> 05d271ea


def includeme(config):  # pragma: no cover
    """Register evolution utilities and add evolution steps."""
    config.add_directive('add_evolution_step', add_evolution_step)
    config.scan('substanced.evolution.subscribers')
    config.add_evolution_step(upgrade_catalogs)
    config.add_evolution_step(evolve1_add_title_sheet_to_pools)
    config.add_evolution_step(add_kiezkassen_permissions)
    config.add_evolution_step(make_users_badgeable)
    config.add_evolution_step(change_pools_autonaming_scheme)
    config.add_evolution_step(hide_password_resets)
    config.add_evolution_step(lower_case_users_emails)
    config.add_evolution_step(remove_name_sheet_from_items)
    config.add_evolution_step(add_workflow_assignment_sheet_to_pools_simples)
    config.add_evolution_step(make_proposals_badgeable)
    config.add_evolution_step(move_sheet_annotation_data_to_attributes)
    config.add_evolution_step(migrate_rate_sheet_to_attribute_storage)
    config.add_evolution_step(move_autoname_last_counters_to_attributes)
    config.add_evolution_step(remove_empty_first_versions)
    config.add_evolution_step(make_proposalversions_polarizable)
    config.add_evolution_step(add_icanpolarize_sheet_to_comments)
    config.add_evolution_step(add_image_reference_to_users)
    config.add_evolution_step(update_asset_download_children)
    config.add_evolution_step(recreate_all_image_size_downloads)
    config.add_evolution_step(reindex_interfaces_catalog_for_root)
    config.add_evolution_step(remove_tag_resources)
    config.add_evolution_step(add_description_sheet_to_organisations)
    config.add_evolution_step(add_description_sheet_to_processes)
    config.add_evolution_step(add_image_reference_to_organisations)
    config.add_evolution_step(set_comment_count)
    config.add_evolution_step(remove_duplicated_group_ids)
    config.add_evolution_step(add_image_reference_to_proposals)
    config.add_evolution_step(reset_comment_count)
    config.add_evolution_step(remove_is_service_attribute)
    config.add_evolution_step(add_canbadge_sheet_to_users)
<<<<<<< HEAD
    config.add_evolution_step(remove_token_storage)
=======
    config.add_evolution_step(allow_create_asset_for_users)
    config.add_evolution_step(update_workflow_state_acl_for_all_resources)
>>>>>>> 05d271ea
<|MERGE_RESOLUTION|>--- conflicted
+++ resolved
@@ -676,12 +676,13 @@
 
 
 @log_migration
-<<<<<<< HEAD
 def remove_token_storage(root, registry):  # pragma: no cover
     """Remove storage for authentication tokens, not used anymore."""
     if hasattr(root, '_tokenmanager_storage'):
         delattr(root, '_tokenmanager_storage')
-=======
+
+
+@log_migration
 def allow_create_asset_for_users(root, registry):  # pragma: no cover
     """Allow all users to create_assets inside the users service."""
     users = find_service(root, 'principals', 'users')
@@ -693,7 +694,6 @@
                                                 registry):  # pragma: no cover
     """Update the local :term:`acl` with the current workflow state acl."""
     update_workflow_state_acls(root, registry)
->>>>>>> 05d271ea
 
 
 def includeme(config):  # pragma: no cover
@@ -730,9 +730,6 @@
     config.add_evolution_step(reset_comment_count)
     config.add_evolution_step(remove_is_service_attribute)
     config.add_evolution_step(add_canbadge_sheet_to_users)
-<<<<<<< HEAD
-    config.add_evolution_step(remove_token_storage)
-=======
     config.add_evolution_step(allow_create_asset_for_users)
     config.add_evolution_step(update_workflow_state_acl_for_all_resources)
->>>>>>> 05d271ea
+    config.add_evolution_step(remove_token_storage)