--- conflicted
+++ resolved
@@ -675,7 +675,6 @@
     migrate_new_sheet(root, IUser, ICanBadge)
 
 
-<<<<<<< HEAD
 def enable_order_for_organisation(root, registry):  # pragma: no cover
     """Enable children order for organisations."""
     from adhocracy_core.resources.organisation import IOrganisation
@@ -685,7 +684,8 @@
     for resource in resources:
         logger.info('Enable ordering for {0}'.format(resource))
         enabled_ordering(resource, registry)
-=======
+
+
 @log_migration
 def allow_create_asset_for_users(root, registry):  # pragma: no cover
     """Allow all users to create_assets inside the users service."""
@@ -698,7 +698,6 @@
                                                 registry):  # pragma: no cover
     """Update the local :term:`acl` with the current workflow state acl."""
     update_workflow_state_acls(root, registry)
->>>>>>> 2bdf29d7
 
 
 def includeme(config):  # pragma: no cover
@@ -735,9 +734,6 @@
     config.add_evolution_step(reset_comment_count)
     config.add_evolution_step(remove_is_service_attribute)
     config.add_evolution_step(add_canbadge_sheet_to_users)
-<<<<<<< HEAD
     config.add_evolution_step(enable_order_for_organisation)
-=======
     config.add_evolution_step(allow_create_asset_for_users)
-    config.add_evolution_step(update_workflow_state_acl_for_all_resources)
->>>>>>> 2bdf29d7
+    config.add_evolution_step(update_workflow_state_acl_for_all_resources)