--- conflicted
+++ resolved
@@ -15,6 +15,8 @@
 from substanced.interfaces import IFolder
 
 from adhocracy_core.catalog import ICatalogsService
+from adhocracy_core.interfaces import IItem
+from adhocracy_core.interfaces import IItemVersion
 from adhocracy_core.interfaces import IResource
 from adhocracy_core.interfaces import ISimple
 from adhocracy_core.interfaces import ResourceMetadata
@@ -38,8 +40,10 @@
 from adhocracy_core.sheets.relation import ICanPolarize
 from adhocracy_core.sheets.relation import IPolarizable
 from adhocracy_core.sheets.title import ITitle
+from adhocracy_core.sheets.versions import IVersionable
 from adhocracy_core.sheets.workflow import IWorkflowAssignment
 from adhocracy_core.utils import get_sheet
+from adhocracy_core.utils import get_sheet_field
 
 
 logger = logging.getLogger(__name__)
@@ -414,7 +418,6 @@
         delattr(resource, '_sheets')
 
 
-<<<<<<< HEAD
 @log_migration
 def remove_empty_first_versions(root):  # pragma: no cover
     """Remove empty first versions."""
@@ -475,8 +478,6 @@
             logger.warn('Asset {} has no downloads to migrate.'.format(asset))
 
 
-=======
->>>>>>> a1575af7
 def includeme(config):  # pragma: no cover
     """Register evolution utilities and add evolution steps."""
     config.add_directive('add_evolution_step', add_evolution_step)
