"""Scripts to migrate legacy objects in existing databases."""
import logging
from functools import wraps

from BTrees.Length import Length
from persistent.mapping import PersistentMapping
from pyramid.registry import Registry
from pyramid.threadlocal import get_current_registry
from substanced.evolution import add_evolution_step
from substanced.interfaces import IFolder
from substanced.util import find_service
from zope.interface import alsoProvides
from zope.interface import directlyProvides
from zope.interface import noLongerProvides
from zope.interface.interfaces import IInterface

from adhocracy_core.resources.principal import allow_create_asset_authenticated
from adhocracy_core.catalog import ICatalogsService
from adhocracy_core.interfaces import IItem
from adhocracy_core.interfaces import IItemVersion
from adhocracy_core.interfaces import IResource
from adhocracy_core.interfaces import ISimple
from adhocracy_core.interfaces import ResourceMetadata
from adhocracy_core.interfaces import search_query
from adhocracy_core.resources.asset import IAsset
from adhocracy_core.resources.asset import IPoolWithAssets
from adhocracy_core.resources.asset import add_assets_service
from adhocracy_core.resources.badge import IBadgeAssignmentsService
from adhocracy_core.resources.badge import add_badge_assignments_service
from adhocracy_core.resources.badge import add_badges_service
from adhocracy_core.resources.comment import ICommentVersion
from adhocracy_core.resources.organisation import IOrganisation
from adhocracy_core.resources.pool import IBasicPool
from adhocracy_core.resources.principal import IUser
from adhocracy_core.resources.principal import IUsersService
from adhocracy_core.resources.process import IProcess
from adhocracy_core.resources.proposal import IProposal
from adhocracy_core.resources.proposal import IProposalVersion
from adhocracy_core.resources.relation import add_relationsservice
from adhocracy_core.sheets.asset import IHasAssetPool
from adhocracy_core.sheets.badge import IBadgeable
from adhocracy_core.sheets.badge import IHasBadgesPool
from adhocracy_core.sheets.badge import ICanBadge
from adhocracy_core.sheets.description import IDescription
from adhocracy_core.sheets.image import IImageReference
from adhocracy_core.sheets.notification import IFollowable
from adhocracy_core.sheets.notification import INotification
from adhocracy_core.sheets.pool import IPool
from adhocracy_core.sheets.principal import IUserExtended
from adhocracy_core.sheets.relation import ICanPolarize
from adhocracy_core.sheets.relation import IPolarizable
from adhocracy_core.sheets.title import ITitle
from adhocracy_core.sheets.versions import IVersionable
from adhocracy_core.sheets.workflow import IWorkflowAssignment
from adhocracy_core.utils import has_annotation_sheet_data
from adhocracy_core.workflows import update_workflow_state_acls

logger = logging.getLogger(__name__)


def migrate_to_attribute_storage(context: IPool, isheet: IInterface):
    """Migrate sheet data for`isheet` from annotation to attribute storage."""
    registry = get_current_registry(context)
    sheet_meta = registry.content.sheets_meta[isheet]
    isheet_name = sheet_meta.isheet.__identifier__
    annotation_key = '_sheet_' + isheet_name.replace('.', '_')
    catalogs = find_service(context, 'catalogs')
    resources = _search_for_interfaces(catalogs, isheet)
    count = len(resources)
    logger.info('Migrating {0} resources with {1} to attribute storage'
                .format(count, isheet))
    for index, resource in enumerate(resources):
        data = resource.__dict__
        if annotation_key in data:
            logger.info('Migrating resource {0} of {1}'
                        .format(index + 1, count))
            for field, value in data[annotation_key].items():
                setattr(resource, field, value)
            delattr(resource, annotation_key)


def migrate_new_sheet(context: IPool,
                      iresource: IInterface,
                      isheet: IInterface,
                      isheet_old: IInterface=None,
                      remove_isheet_old=False,
                      fields_mapping: [(str, str)]=[]):
    """Add new `isheet` to `iresource` resources and migrate field values.

    :param context: Pool to search for `iresource` resources
    :param iresource: resource type to migrate
    :param isheet: new sheet interface to add
    :param isheet_old: old sheet interface to migrate,
        must not be None if `fields_mapping` or `remove_isheet_old` is set.
    :param remove_isheet_old: remove old sheet interface
    :param fields_mapping: list of (field name, old field name) to
                           migrate field values.
    """
    registry = get_current_registry(context)
    catalogs = find_service(context, 'catalogs')
    interfaces = isheet_old and (isheet_old, iresource) or iresource
    query = search_query._replace(interfaces=interfaces,
                                  resolve=True)
    resources = catalogs.search(query).elements
    count = len(resources)
    logger.info('Migrating {0} {1} to new sheet {2}'.format(count, iresource,
                                                            isheet))
    for index, resource in enumerate(resources):
        logger.info('Migrating {0} of {1}: {2}'.format(index + 1, count,
                                                       resource))
        logger.info('Add {0}  sheet'.format(isheet))
        alsoProvides(resource, isheet)
        if fields_mapping:
            _migrate_field_values(registry, resource, isheet, isheet_old,
                                  fields_mapping)
        if remove_isheet_old:
            logger.info('Remove {0} sheet'.format(isheet_old))
            noLongerProvides(resource, isheet_old)
        catalogs.reindex_index(resource, 'interfaces')


def migrate_new_iresource(context: IResource,
                          old_iresource: IInterface,
                          new_iresource: IInterface):
    """Migrate resources with `old_iresource` interface to `new_iresource`."""
    meta = _get_resource_meta(context, new_iresource)
    catalogs = find_service(context, 'catalogs')
    resources = _search_for_interfaces(catalogs, old_iresource)
    for resource in resources:
        logger.info('Migrate iresource of {0}'.format(resource))
        noLongerProvides(resource, old_iresource)
        directlyProvides(resource, new_iresource)
        for sheet in meta.basic_sheets + meta.extended_sheets:
            alsoProvides(resource, sheet)
        catalogs.reindex_index(resource, 'interfaces')


def _get_resource_meta(context: IResource,
                       iresource: IInterface) -> ResourceMetadata:
    registry = get_current_registry(context)
    meta = registry.content.resources_meta[iresource]
    return meta


def _search_for_interfaces(catalogs: ICatalogsService,
                           interfaces: (IInterface)) -> [IResource]:
    query = search_query._replace(interfaces=interfaces, resolve=True)
    resources = catalogs.search(query).elements
    return resources


def log_migration(func):
    """Decorator for the migration scripts.

    The decorator logs the call to the evolve script.
    """
    logger = logging.getLogger(func.__module__)

    @wraps(func)
    def logger_decorator(*args, **kwargs):
        logger.info('Running evolve step: ' + func.__doc__)
        func(*args, **kwargs)
        logger.info('Finished evolve step: ' + func.__doc__)

    return logger_decorator


def _migrate_field_values(registry: Registry, resource: IResource,
                          isheet: IInterface, isheet_old: IInterface,
                          fields_mapping=[(str, str)]):
    sheet = registry.content.get_sheet(resource, isheet)
    old_sheet = registry.content.get_sheet(resource, isheet_old)
    appstruct = {}
    for field, old_field in fields_mapping:
        old_appstruct = old_sheet.get()
        if old_field in old_appstruct:
            logger.info('Migrate value for field {0}'.format(field))
            appstruct[field] = old_appstruct[old_field]
            old_sheet.delete_field_values([old_field])
    sheet.set(appstruct)


def _get_autonaming_prefixes(registry: Registry) -> [str]:
    """Return all autonaming_prefixes defined in the resources metadata."""
    meta = registry.content.resources_meta.values()
    prefixes = [m.autonaming_prefix for m in meta if m.use_autonaming]
    return list(set(prefixes))


def _get_used_autonaming_prefixes(pool: IPool,  # pragma: no cover
                                  prefixes: [str]) -> [str]:
    used_prefixes = set()
    for child_name in pool:
        for prefix in prefixes:
            if child_name.startswith(prefix):
                used_prefixes.add(prefix)
    return list(used_prefixes)


@log_migration
def evolve1_add_title_sheet_to_pools(root: IPool,
                                     registry: Registry):  # pragma: no cover
    """Add title sheet to basic pools and asset pools."""
    migrate_new_sheet(root, IBasicPool, ITitle)
    migrate_new_sheet(root, IPoolWithAssets, ITitle)


def add_kiezkassen_permissions(root):  # pragma: no cover
    """(disabled) Add permission to use the kiezkassen process."""


@log_migration
def upgrade_catalogs(root, registry):  # pragma: no cover
    """Upgrade catalogs."""
    old_catalogs = root['catalogs']

    old_catalogs.move('system', root, 'old_system_catalog')
    old_catalogs.move('adhocracy', root, 'old_adhocracy_catalog')

    del root['catalogs']

    registry.content.create(ICatalogsService.__identifier__, parent=root)

    catalogs = root['catalogs']
    del catalogs['system']
    del catalogs['adhocracy']
    root.move('old_system_catalog', catalogs, 'system')
    root.move('old_adhocracy_catalog', catalogs, 'adhocracy')


@log_migration
def make_users_badgeable(root, registry):  # pragma: no cover
    """Add badge services and make user badgeable."""
    principals = find_service(root, 'principals')
    if not IHasBadgesPool.providedBy(principals):
        logger.info('Add badges service to {0}'.format(principals))
        add_badges_service(principals, registry, {})
        alsoProvides(principals, IHasBadgesPool)
    users = find_service(root, 'principals', 'users')
    assignments = find_service(users, 'badge_assignments')
    if assignments is None:
        logger.info('Add badge assignments service to {0}'.format(users))
        add_badge_assignments_service(users, registry, {})
    migrate_new_sheet(root, IUser, IBadgeable)


@log_migration
def make_proposals_badgeable(root, registry):  # pragma: no cover
    """Add badge services processes and make proposals badgeable."""
    catalogs = find_service(root, 'catalogs')
    proposals = _search_for_interfaces(catalogs, IProposal)
    for proposal in proposals:
        if not IBadgeable.providedBy(proposal):
            logger.info('add badgeable interface to {0}'.format(proposal))
            alsoProvides(proposal, IBadgeable)
        if 'badge_assignments' not in proposal:
            logger.info('add badge assignments to {0}'.format(proposal))
            add_badge_assignments_service(proposal, registry, {})
    processes = _search_for_interfaces(catalogs, IProcess)
    for process in processes:
        if not IHasBadgesPool.providedBy(process):
            logger.info('Add badges service to {0}'.format(process))
            add_badges_service(process, registry, {})
            alsoProvides(process, IHasBadgesPool)


@log_migration
def change_pools_autonaming_scheme(root, registry):  # pragma: no cover
    """Change pool autonaming scheme."""
    prefixes = _get_autonaming_prefixes(registry)
    catalogs = find_service(root, 'catalogs')
    pools = _search_for_interfaces(catalogs, (IPool, IFolder))
    count = len(pools)
    for index, pool in enumerate(pools):
        logger.info('Migrating {0} of {1}: {2}'.format(index + 1, count, pool))
        if not pool:
            continue
        if hasattr(pool, '_autoname_last'):
            pool._autoname_lasts = PersistentMapping()
            for prefix in prefixes:
                pool._autoname_lasts[prefix] = Length(pool._autoname_last + 1)
            del pool._autoname_last
        elif not hasattr(pool, '_autoname_lasts'):
            pool._autoname_lasts = PersistentMapping()
            for prefix in prefixes:
                pool._autoname_lasts[prefix] = Length()
        if hasattr(pool, '_autoname_lasts'):
            # convert int to Length
            for prefix in pool._autoname_lasts.keys():
                if isinstance(pool._autoname_lasts[prefix], int):
                    pool._autoname_lasts[prefix] \
                        = Length(pool._autoname_lasts[prefix].value)
                elif isinstance(pool._autoname_lasts[prefix].value, Length):
                    pool._autoname_lasts[prefix] = Length(1)
            # convert dict to PersistentMapping
            if not isinstance(pool._autoname_lasts, PersistentMapping):
                pool._autoname_lasts = PersistentMapping(pool._autoname_lasts)


@log_migration
def hide_password_resets(root, registry):  # pragma: no cover
    """Add hide all password reset objects."""
    from adhocracy_core.resources.principal import hide
    from adhocracy_core.resources.principal import deny_view_permission
    resets = find_service(root, 'principals', 'resets')
    hidden = getattr(resets, 'hidden', False)
    if not hidden:
        logger.info('Deny view permission for {0}'.format(resets))
        deny_view_permission(resets, registry, {})

        logger.info('Hide {0}'.format(resets))
        hide(resets, registry, {})


@log_migration
def lower_case_users_emails(root, registry):  # pragma: no cover
    """Lower case users email, add 'private_user_email'/'user_name' index."""
    _update_adhocracy_catalog(root)
    catalogs = find_service(root, 'catalogs')
    users = find_service(root, 'principals', 'users')
    for user in users.values():
        if not IUserExtended.providedBy(user):
            return
        sheet = registry.content.get_sheet(user, IUserExtended)
        sheet.set({'email': user.email.lower()})
        catalogs.reindex_index(user, 'private_user_email')
        catalogs.reindex_index(user, 'user_name')


def _update_adhocracy_catalog(root):  # pragma: no cover
    """Add/Remove indexes for catalog `adhocracy`."""
    adhocracy = find_service(root, 'catalogs', 'adhocracy')
    adhocracy.update_indexes()


@log_migration
def remove_name_sheet_from_items(root, registry):  # pragma: no cover
    """Remove name sheet from items and items subtypes."""
    from adhocracy_core.sheets.name import IName
    from adhocracy_core.interfaces import IItem
    catalogs = find_service(root, 'catalogs')
    resources = _search_for_interfaces(catalogs, (IItem))
    count = len(resources)
    for index, resource in enumerate(resources):
        logger.info('Migrating {0} of {1}: {2}'.format(index + 1, count,
                                                       resource))
        logger.info('Remove {0} sheet'.format(IName))
        noLongerProvides(resource, IName)


@log_migration
def add_workflow_assignment_sheet_to_pools_simples(
        root, registry):  # pragma: no cover
    """Add generic workflow sheet to pools and simples."""
    migrate_new_sheet(root, IPool, IWorkflowAssignment)
    migrate_new_sheet(root, ISimple, IWorkflowAssignment)


@log_migration
def make_proposalversions_polarizable(root, registry):  # pragma: no cover
    """Make proposals polarizable and add relations pool."""
    catalogs = find_service(root, 'catalogs')
    proposals = _search_for_interfaces(catalogs, IProposal)
    for proposal in proposals:
        if 'relations' not in proposal:
            logger.info('add relations pool to {0}'.format(proposal))
            add_relationsservice(proposal, registry, {})
    migrate_new_sheet(root, IProposalVersion, IPolarizable)


@log_migration
def add_icanpolarize_sheet_to_comments(root, registry):  # pragma: no cover
    """Make comments ICanPolarize."""
    migrate_new_sheet(root, ICommentVersion, ICanPolarize)


@log_migration
def migrate_rate_sheet_to_attribute_storage(root,
                                            registry):  # pragma: no cover
    """Migrate rate sheet to attribute storage."""
    import adhocracy_core.sheets.rate
    migrate_to_attribute_storage(root, adhocracy_core.sheets.rate.IRate)


@log_migration
def move_autoname_last_counters_to_attributes(root,
                                              registry):  # pragma: no cover
    """Move autoname last counters of pools to attributes.

    Remove _autoname_lasts attribute.
    Instead add private attributes to store autoname last counter objects.
    Cleanup needless counter objects.
    """
    prefixes = _get_autonaming_prefixes(registry)
    catalogs = find_service(root, 'catalogs')
    pools = _search_for_interfaces(catalogs, (IPool, IFolder))
    count = len(pools)
    for index, pool in enumerate(pools):
        logger.info('Migrating resource {0} {1} of {2}'
                    .format(pool, index + 1, count))
        if hasattr(pool, '_autoname_last'):
            logger.info('Remove "_autoname_last" attribute')
            delattr(pool, '_autoname_last')
        if hasattr(pool, '_autoname_lasts'):
            used_prefixes = _get_used_autonaming_prefixes(pool, prefixes)
            for prefix in used_prefixes:
                is_badge_service = IBadgeAssignmentsService.providedBy(pool)
                if prefix == '' and not is_badge_service:
                    continue
                logger.info('Move counter object for prefix {0} to attribute'
                            .format(prefix))
                counter = pool._autoname_lasts.get(prefix, Length())
                if isinstance(counter, int):
                    counter = Length(counter)
                setattr(pool, '_autoname_last_' + prefix, counter)
            logger.info('Remove "_autoname_lasts" attribute')
            delattr(pool, '_autoname_lasts')


@log_migration
def move_sheet_annotation_data_to_attributes(root,
                                             registry):  # pragma: no cover
    """Move sheet annotation data to resource attributes.

    Remove `_sheets` dictionary to store sheets data annotations.
    Instead add private attributes for every sheet data annotation to resource.
    """
    catalogs = find_service(root, 'catalogs')
    query = search_query._replace(interfaces=(IResource,), resolve=True)
    resources = catalogs.search(query).elements
    count = len(resources)
    for index, resource in enumerate(resources):
        if not hasattr(resource, '_sheets'):
            continue
        logger.info('Migrating resource {0} of {1}'.format(index + 1, count))
        for data_key, appstruct in resource._sheets.items():
            annotation_key = '_sheet_' + data_key.replace('.', '_')
            if appstruct:
                setattr(resource, annotation_key, appstruct)
        delattr(resource, '_sheets')


@log_migration
def add_image_reference_to_users(root, registry):  # pragma: no cover
    """Add image reference to users and add assets service to users service."""
    users = find_service(root, 'principals', 'users')
    if not IHasAssetPool.providedBy(users):
        logger.info('Add assets service to {0}'.format(users))
        add_assets_service(users, registry, {})
    migrate_new_sheet(root, IUsersService, IHasAssetPool)
    migrate_new_sheet(root, IUser, IImageReference)


@log_migration
def remove_empty_first_versions(root, registry):  # pragma: no cover
    """Remove empty first versions."""
    catalogs = find_service(root, 'catalogs')
    items = _search_for_interfaces(catalogs, IItem)
    count = len(items)
    for index, item in enumerate(items):
        logger.info('Migrating resource {0} of {1}'.format(index + 1, count))
        if 'VERSION_0000000' not in item:
            continue
        first_version = item['VERSION_0000000']
        has_sheet_data = has_annotation_sheet_data(first_version)\
            or hasattr(first_version, 'rate')
        has_follower = _has_follower(first_version, registry)
        if not has_sheet_data and has_follower:
            logger.info('Delete empty version {0}.'.format(first_version))
            del item['VERSION_0000000']


def _is_version_without_data(version: IItemVersion)\
        -> bool:  # pragma: no cover
    for attribute in version.__dict__:
        if attribute.startswith('_sheet_'):
            return False
        if attribute == 'rate':
            return False
    else:
        return True


def _has_follower(version: IItemVersion,
                  registry: Registry) -> bool:  # pragma: no cover
    followed_by = registry.content.get_sheet_field(version,
                                                   IVersionable,
                                                   'followed_by')
    return followed_by != []


@log_migration
def update_asset_download_children(root, registry):  # pragma: no cover
    """Add asset downloads and update IAssetMetadata sheet."""
    from adhocracy_core.sheets.asset import IAssetMetadata
    from adhocracy_core.sheets.image import IImageMetadata
    from adhocracy_core.resources.asset import add_metadata
    from adhocracy_core.resources.image import add_image_size_downloads
    catalogs = find_service(root, 'catalogs')
    assets = _search_for_interfaces(catalogs, IAsset)
    count = len(assets)
    for index, asset in enumerate(assets):
        logger.info('Migrating resource {0} of {1}'.format(index + 1, count))
        old_downloads = [x for x in asset]
        for old in old_downloads:
            del asset[old]
        try:
            if IAssetMetadata.providedBy(asset):
                add_metadata(asset, registry)
            if IImageMetadata.providedBy(asset):
                add_image_size_downloads(asset, registry)
        except AttributeError:
            logger.warn('Asset {} has no downloads to migrate.'.format(asset))


@log_migration
def recreate_all_image_size_downloads(root, registry):  # pragma: no cover
    """Recreate all image size downloads to optimize file size."""
    from adhocracy_core.sheets.asset import IAssetMetadata
    from adhocracy_core.sheets.image import IImageMetadata
    from adhocracy_core.resources.image import add_image_size_downloads
    from adhocracy_core.resources.image import IImageDownload
    catalogs = find_service(root, 'catalogs')
    assets = _search_for_interfaces(catalogs, IAssetMetadata)
    images = [x for x in assets if IImageMetadata.providedBy(x)]
    count = len(images)
    for index, image in enumerate(images):
        logger.info('Migrating resource {0} of {1}'.format(index + 1, count))
        for old_download in image.values():
            if IImageDownload.providedBy(old_download):
                del image[old_download.__name__]
        add_image_size_downloads(image, registry)
        catalogs.reindex_index(image, 'interfaces')  # we missed reindexing


@log_migration
def remove_tag_resources(root, registry):  # pragma: no cover
    """Remove all ITag resources, create ITags sheet references instead."""
    from adhocracy_core.sheets.tags import ITags
    from adhocracy_core.interfaces import IItem
    catalogs = find_service(root, 'catalogs')
    items = _search_for_interfaces(catalogs, IItem)
    items_with_tags = [x for x in items if 'FIRST' in x]
    count = len(items_with_tags)
    for index, item in enumerate(items_with_tags):
        logger.info('Migrate tag resource {0} of {1}'.format(index + 1, count))
        del item['FIRST']
        del item['LAST']
        version_names = [x[0] for x in item.items()
                         if IItemVersion.providedBy(x[1])]
        version_names.sort()  # older version names are lower then younger ones
        first_version = version_names[0]
        last_version = version_names[-1]
        tags_sheet = registry.content.get_sheet(item, ITags)
        tags_sheet.set({'LAST': item[last_version],
                        'FIRST': item[first_version]})


@log_migration
def reindex_interfaces_catalog_for_root(root, registry):  # pragma: no cover
    """Reindex 'interfaces' catalog for root."""
    catalogs = find_service(root, 'catalogs')
    catalogs.reindex_index(root, 'interfaces')


@log_migration
def add_description_sheet_to_organisations(root, registry):  # pragma: no cover
    """Add description sheet to organisations."""
    migrate_new_sheet(root, IOrganisation, IDescription)


@log_migration
def add_description_sheet_to_processes(root, registry):  # pragma: no cover
    """Add description sheet to processes."""
    migrate_new_sheet(root, IProcess, IDescription)


@log_migration
def add_image_reference_to_organisations(root, registry):  # pragma: no cover
    """Add image reference to organisations and add assets service."""
    catalogs = find_service(root, 'catalogs')
    query = search_query._replace(interfaces=(IOrganisation,), resolve=True)
    organisations = catalogs.search(query).elements
    for organisation in organisations:
        if not IHasAssetPool.providedBy(organisation):
            logger.info('Add assets service to {0}'.format(organisation))
            add_assets_service(organisation, registry, {})
    migrate_new_sheet(root, IOrganisation, IHasAssetPool)
    migrate_new_sheet(root, IOrganisation, IImageReference)


def set_comment_count(root, registry):  # pragma: no cover
    """Outdated."""


def remove_duplicated_group_ids(root, registry):  # pragma: no cover
    """Remove duplicate group_ids from users."""
    from adhocracy_core.resources.principal import IUser
    catalogs = find_service(root, 'catalogs')
    users = _search_for_interfaces(catalogs, IUser)
    count = len(users)
    for index, user in enumerate(users):
        logger.info('Migrate user resource{0} of {1}'.format(index + 1, count))
        group_ids = getattr(user, 'group_ids', [])
        if not group_ids:
            continue
        unique_group_ids = list(set(group_ids))
        if len(unique_group_ids) < len(group_ids):
            logger.info('Remove duplicated groupd_ids for {0}'.format(user))
            user.group_ids = unique_group_ids


@log_migration
def add_image_reference_to_proposals(root, registry):  # pragma: no cover
    """Add description sheet to proposals."""
    migrate_new_sheet(root, IProposalVersion, IImageReference)


def reset_comment_count(root, registry):  # pragma: no cover
    """Outdated."""


@log_migration
def remove_is_service_attribute(root, registry):  # pragma: no cover
    """Remove __is_service__ attribute, use IService interface instead."""
    from adhocracy_core.interfaces import IServicePool
    catalogs = find_service(root, 'catalogs')
    for catalog in catalogs.values():
        if hasattr(catalog, '__is_service__'):
            delattr(catalog, '__is_service__')
        alsoProvides(catalogs, IServicePool)
        catalogs.reindex_index(catalog, 'interfaces')
    services = _search_for_interfaces(catalogs, IServicePool)
    for service in services:
        if hasattr(service, '__is_service__'):
            delattr(service, '__is_service__')


@log_migration
def add_canbadge_sheet_to_users(root, registry):  # pragma: no cover
    """Add canbadge sheet to users."""
    migrate_new_sheet(root, IUser, ICanBadge)


def enable_order_for_organisation(root, registry):  # pragma: no cover
    """Enable children order for organisations."""
    from adhocracy_core.resources.organisation import IOrganisation
    from adhocracy_core.resources.organisation import enabled_ordering
    catalogs = find_service(root, 'catalogs')
    resources = _search_for_interfaces(catalogs, IOrganisation)
    for resource in resources:
        logger.info('Enable ordering for {0}'.format(resource))
        enabled_ordering(resource, registry)


@log_migration
def allow_create_asset_for_users(root, registry):  # pragma: no cover
    """Allow all users to create_assets inside the users service."""
    users = find_service(root, 'principals', 'users')
    allow_create_asset_authenticated(users, registry, {})


@log_migration
def update_workflow_state_acl_for_all_resources(root,
                                                registry):  # pragma: no cover
    """Update the local :term:`acl` with the current workflow state acl."""
    update_workflow_state_acls(root, registry)


@log_migration
def add_controversiality_index(root, registry):  # pragma: no cover
    """Add controversity index."""
    from adhocracy_core.sheets.rate import IRateable
    catalogs = find_service(root, 'catalogs')
    catalog = catalogs['adhocracy']
    catalog.update_indexes(registry=registry)
    resources = _search_for_interfaces(catalogs, IRateable)
    index = catalog['controversiality']
    for resource in resources:
        index.reindex_resource(resource)


@log_migration
def add_description_sheet_to_user(root, registry):  # pragma: no cover
    """Add description sheet to user."""
    migrate_new_sheet(root, IUser, IDescription)


@log_migration
def remove_token_storage(root, registry):  # pragma: no cover
    """Remove storage for authentication tokens, not used anymore."""
    if hasattr(root, '_tokenmanager_storage'):
        delattr(root, '_tokenmanager_storage')


@log_migration
def set_default_workflow(root, registry):  # pragma: no cover
    """Set default workflow if no workflow in IWorkflowAssignment sheet."""
    from adhocracy_core.utils import get_iresource
    from adhocracy_core.sheets.workflow import IWorkflowAssignment
    catalogs = find_service(root, 'catalogs')
    resources = _search_for_interfaces(catalogs, IWorkflowAssignment)
    for resource in resources:
        iresource = get_iresource(resource)
        meta = registry.content.resources_meta[iresource]
        default_workflow_name = meta.default_workflow
        sheet = registry.content.get_sheet(resource, IWorkflowAssignment)
        workflow_name = sheet.get()['workflow']
        if not workflow_name and default_workflow_name:
            logger.info('Set default workflow {0} for {1}'.format(
                default_workflow_name, resource))
            sheet._store_data({'workflow': meta.default_workflow},
                              initialize_workflow=False)


@log_migration
def add_local_roles_for_workflow_state(root,
                                       registry):  # pragma: no cover
    """Add local role of the current workflow state for all processes."""
    from adhocracy_core.authorization import add_local_roles
    from adhocracy_core.resources.process import IProcess
    catalogs = find_service(root, 'catalogs')
    resources = _search_for_interfaces(catalogs, IProcess)
    count = len(resources)
    for index, resource in enumerate(resources):
        workflow = registry.content.get_workflow(resource)
        state_name = workflow.state_of(resource)
        local_roles = workflow._states[state_name].local_roles
        logger.info('Update workflow local roles for resource {0} - {1} of {2}'
                    .format(resource, index + 1, count))
        if local_roles:
            add_local_roles(resource, local_roles, registry=registry)


@log_migration
def rename_default_group(root, registry):  # pragma: no cover
    """Rename default user group."""
    from adhocracy_core.authorization import add_local_roles
    from adhocracy_core.authorization import get_local_roles
    from adhocracy_core.authorization import set_local_roles
    from adhocracy_core.resources.process import IProcess
    from adhocracy_core.resources.pool import Pool
    from adhocracy_core.interfaces import DEFAULT_USER_GROUP_NAME
    from adhocracy_core.sheets.principal import IPermissions
    catalogs = find_service(root, 'catalogs')
    resources = _search_for_interfaces(catalogs, IProcess)
    old_default_group_name = 'authenticated'
    old_default_group_principal = 'group:' + old_default_group_name
    new_default_group_name = DEFAULT_USER_GROUP_NAME
    new_default_group_principal = 'group:' + DEFAULT_USER_GROUP_NAME
    for resource in resources:
        local_roles = get_local_roles(resource)
        if old_default_group_principal in local_roles:
            logger.info('Rename default group in local roles'
                        ' of {0}'.format(resource))
            old_roles = local_roles.pop(old_default_group_principal)
            set_local_roles(resource, local_roles)
            add_local_roles({new_default_group_principal: old_roles})
    groups = root['principals']['groups']
    users = [u for u in root['principals']['users'].values()
             if IPermissions.providedBy(u)]
    old_default_group = groups[old_default_group_name]
    users_with_default_group = []
    for user in users:
        user_groups = registry.content.get_sheet_field(user,
                                                       IPermissions,
                                                       'groups')
        if old_default_group in user_groups:
            users_with_default_group.append(user)
    if old_default_group_name in groups:
        logger.info('Rename default group '
                    'to {}'.format(new_default_group_name))
        folder = super(Pool, groups)   # rename not working with Pool subclass
        old = folder.remove(old_default_group_name, folder, registry=registry)
        folder.add(new_default_group_name,
                   old,
                   moving=folder,
                   registry=registry)
    new_default_group = groups[new_default_group_name]
    for user in users_with_default_group:
        logger.info('Update default group name of user {}'.format(user))
        permission_sheet = registry.content.get_sheet(user, IPermissions)
        permissions = permission_sheet.get()
        user_groups = permissions['groups']
        user_groups.append(new_default_group)
        permissions['groups'] = user_groups
        permission_sheet.set(permissions)


def migrate_auditlogentries_to_activities(root, registry):  # pragma: no cover
    """Replace AuditlogenEntries with Activities entries."""
    from pytz import UTC
    from adhocracy_core.interfaces import SerializedActivity
    from adhocracy_core.interfaces import ActivityType
    from adhocracy_core.interfaces import AuditlogEntry
    from adhocracy_core.interfaces import AuditlogAction
    from adhocracy_core.auditing import get_auditlog
    auditlog = get_auditlog(root)
    old_entries = [(key, value) for key, value in auditlog.items()]
    auditlog.clear()
    mapping = {AuditlogAction.concealed: ActivityType.remove,
               AuditlogAction.invisible: ActivityType.remove,
               AuditlogAction.revealed: ActivityType.update,
               AuditlogAction.created: ActivityType.add,
               AuditlogAction.modified: ActivityType.update,
               (AuditlogAction.concealed,): ActivityType.remove,
               (AuditlogAction.invisible,): ActivityType.remove,
               (AuditlogAction.revealed,): ActivityType.update,
               (AuditlogAction.created,): ActivityType.add,
               (AuditlogAction.modified,): ActivityType.update,
               }
    for key, value in old_entries:
        if not isinstance(value, AuditlogEntry):
            break
        new_value_kwargs = {'type': mapping.get(value.name),
                            'object_path': value.resource_path,
                            'subject_path': value.user_path or '',
                            'sheet_data': value.sheet_data or [],
                            }
        new_key = key.replace(tzinfo=UTC)
        auditlog[new_key] = SerializedActivity()._replace(**new_value_kwargs)


@log_migration
def add_notification_sheet_to_user(root, registry):  # pragma: no cover
    """Add notification sheet to user."""
    migrate_new_sheet(root, IUser, INotification)


@log_migration
def add_followable_sheet_to_process(root, registry):  # pragma: no cover
    """Add followable sheet to process."""
    migrate_new_sheet(root, IProcess, IFollowable)


@log_migration
<<<<<<< HEAD
def remove_comment_count_data(root, registry):  # pragma: no cover
    """Remove comment_count data in ICommentable sheet."""
    from adhocracy_core.sheets.comment import ICommentable
    catalogs = find_service(root, 'catalogs')
    commentables = _search_for_interfaces(catalogs, ICommentable)
    for commentable in commentables:
        sheet = registry.content.get_sheet(commentable, ICommentable)
        sheet.delete_field_values['comment_count']


@log_migration
def reindex_comments(root, registry):  # pragma: no cover
    """Update comments index."""
    from adhocracy_core.sheets.comment import ICommentable
    catalogs = find_service(root, 'catalogs')
    resources = _search_for_interfaces(catalogs, ICommentable)
    for resource in resources:
        catalogs.reindex_index(resource, 'comments')


@log_migration
=======
def add_localroles_sheet_to_pools(root, registry):  # pragma: no cover
    """Add localroles sheet to user."""
    from adhocracy_core.sheets.localroles import ILocalRoles
    migrate_new_sheet(root, IPool, ILocalRoles)


>>>>>>> 40e8a5a3
def includeme(config):  # pragma: no cover
    """Register evolution utilities and add evolution steps."""
    config.add_directive('add_evolution_step', add_evolution_step)
    config.scan('substanced.evolution.subscribers')
    config.add_evolution_step(upgrade_catalogs)
    config.add_evolution_step(evolve1_add_title_sheet_to_pools)
    config.add_evolution_step(add_kiezkassen_permissions)
    config.add_evolution_step(make_users_badgeable)
    config.add_evolution_step(change_pools_autonaming_scheme)
    config.add_evolution_step(hide_password_resets)
    config.add_evolution_step(lower_case_users_emails)
    config.add_evolution_step(remove_name_sheet_from_items)
    config.add_evolution_step(add_workflow_assignment_sheet_to_pools_simples)
    config.add_evolution_step(make_proposals_badgeable)
    config.add_evolution_step(move_sheet_annotation_data_to_attributes)
    config.add_evolution_step(migrate_rate_sheet_to_attribute_storage)
    config.add_evolution_step(move_autoname_last_counters_to_attributes)
    config.add_evolution_step(remove_empty_first_versions)
    config.add_evolution_step(make_proposalversions_polarizable)
    config.add_evolution_step(add_icanpolarize_sheet_to_comments)
    config.add_evolution_step(add_image_reference_to_users)
    config.add_evolution_step(update_asset_download_children)
    config.add_evolution_step(recreate_all_image_size_downloads)
    config.add_evolution_step(reindex_interfaces_catalog_for_root)
    config.add_evolution_step(remove_tag_resources)
    config.add_evolution_step(add_description_sheet_to_organisations)
    config.add_evolution_step(add_description_sheet_to_processes)
    config.add_evolution_step(add_image_reference_to_organisations)
    config.add_evolution_step(set_comment_count)
    config.add_evolution_step(remove_duplicated_group_ids)
    config.add_evolution_step(add_image_reference_to_proposals)
    config.add_evolution_step(reset_comment_count)
    config.add_evolution_step(remove_is_service_attribute)
    config.add_evolution_step(add_canbadge_sheet_to_users)
    config.add_evolution_step(enable_order_for_organisation)
    config.add_evolution_step(allow_create_asset_for_users)
    config.add_evolution_step(update_workflow_state_acl_for_all_resources)
    config.add_evolution_step(add_controversiality_index)
    config.add_evolution_step(add_description_sheet_to_user)
    config.add_evolution_step(set_default_workflow)
    config.add_evolution_step(add_local_roles_for_workflow_state)
    config.add_evolution_step(rename_default_group)
    config.add_evolution_step(remove_token_storage)
    config.add_evolution_step(migrate_auditlogentries_to_activities)
    config.add_evolution_step(add_notification_sheet_to_user)
    config.add_evolution_step(add_followable_sheet_to_process)
<<<<<<< HEAD
    config.add_evolution_step(remove_comment_count_data)
    config.add_evolution_step(reindex_comments)
=======
    config.add_evolution_step(add_localroles_sheet_to_pools)
>>>>>>> 40e8a5a3
<|MERGE_RESOLUTION|>--- conflicted
+++ resolved
@@ -834,7 +834,6 @@
 
 
 @log_migration
-<<<<<<< HEAD
 def remove_comment_count_data(root, registry):  # pragma: no cover
     """Remove comment_count data in ICommentable sheet."""
     from adhocracy_core.sheets.comment import ICommentable
@@ -856,14 +855,12 @@
 
 
 @log_migration
-=======
 def add_localroles_sheet_to_pools(root, registry):  # pragma: no cover
     """Add localroles sheet to user."""
     from adhocracy_core.sheets.localroles import ILocalRoles
     migrate_new_sheet(root, IPool, ILocalRoles)
 
 
->>>>>>> 40e8a5a3
 def includeme(config):  # pragma: no cover
     """Register evolution utilities and add evolution steps."""
     config.add_directive('add_evolution_step', add_evolution_step)
@@ -910,9 +907,6 @@
     config.add_evolution_step(migrate_auditlogentries_to_activities)
     config.add_evolution_step(add_notification_sheet_to_user)
     config.add_evolution_step(add_followable_sheet_to_process)
-<<<<<<< HEAD
+    config.add_evolution_step(add_localroles_sheet_to_pools)
     config.add_evolution_step(remove_comment_count_data)
-    config.add_evolution_step(reindex_comments)
-=======
-    config.add_evolution_step(add_localroles_sheet_to_pools)
->>>>>>> 40e8a5a3
+    config.add_evolution_step(reindex_comments)