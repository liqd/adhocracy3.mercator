"""Scripts to migrate legacy objects in existing databases."""
import logging
from functools import wraps
from pyramid.registry import Registry
from pyramid.threadlocal import get_current_registry
from zope.interface.interfaces import IInterface
from zope.interface import alsoProvides
from zope.interface import noLongerProvides
from zope.interface import directlyProvides
from substanced.evolution import add_evolution_step
from substanced.util import find_service
from substanced.interfaces import IFolder
from adhocracy_core.utils import get_sheet
from adhocracy_core.interfaces import IResource
from adhocracy_core.interfaces import search_query
from adhocracy_core.interfaces import ResourceMetadata
from adhocracy_core.sheets.pool import IPool
from adhocracy_core.sheets.title import ITitle
from adhocracy_core.sheets.badge import IHasBadgesPool
from adhocracy_core.sheets.badge import IBadgeable
from adhocracy_core.sheets.principal import IUserExtended
from adhocracy_core.resources.pool import IBasicPool
from adhocracy_core.resources.asset import IPoolWithAssets
from adhocracy_core.resources.badge import add_badges_service
from adhocracy_core.resources.badge import add_badge_assignments_service
from adhocracy_core.resources.principal import IUser
from adhocracy_core.catalog import ICatalogsService


logger = logging.getLogger(__name__)


def migrate_new_sheet(context: IPool,
                      iresource: IInterface,
                      isheet: IInterface,
                      isheet_old: IInterface=None,
                      remove_isheet_old=False,
                      fields_mapping: [(str, str)]=[]):
    """Add new `isheet` to `iresource` resources and migrate field values.

    :param context: Pool to search for `iresource` resources
    :param iresource: resource type to migrate
    :param isheet: new sheet interface to add
    :param isheet_old: old sheet interface to migrate,
        must not be None if `fields_mapping` or `remove_isheet_old` is set.
    :param remove_isheet_old: remove old sheet interface
    :param fields_mapping: list of (field name, old field name) to
                           migrate field values.
    """
    registry = get_current_registry(context)
    catalogs = find_service(context, 'catalogs')
    interfaces = isheet_old and (isheet_old, iresource) or iresource
    query = search_query._replace(interfaces=interfaces)
    resources = catalogs.search(query).elements
    count = len(resources)
    logger.info('Migrating {0} {1} to new sheet {2}'.format(count, iresource,
                                                            isheet))
    for index, resource in enumerate(resources):
        logger.info('Migrating {0} of {1}: {2}'.format(index + 1, count,
                                                       resource))
        logger.info('Add {0}  sheet'.format(isheet))
        alsoProvides(resource, isheet)
        if fields_mapping:
            _migrate_field_values(registry, resource, isheet, isheet_old,
                                  fields_mapping)
        if remove_isheet_old:
            logger.info('Remove {0} sheet'.format(isheet_old))
            noLongerProvides(resource, isheet_old)


def migrate_new_iresource(context: IResource,
                          old_iresource: IInterface,
                          new_iresource: IInterface):
    """Migrate resources with `old_iresource` interface to `new_iresource`."""
    meta = _get_resource_meta(context, new_iresource)
    catalogs = find_service(context, 'catalogs')
    resources = _search_for_interfaces(catalogs, old_iresource)
    for resource in resources:
        logger.info('Migrate iresource of {0}'.format(resource))
        noLongerProvides(resource, old_iresource)
        directlyProvides(resource, new_iresource)
        for sheet in meta.basic_sheets + meta.extended_sheets:
            alsoProvides(resource, sheet)
        catalogs.reindex_index(resource, 'interfaces')


def _get_resource_meta(context: IResource,
                       iresource: IInterface) -> ResourceMetadata:
    registry = get_current_registry(context)
    meta = registry.content.resources_meta[iresource]
    return meta


def _search_for_interfaces(catalogs: ICatalogsService,
                           interfaces: (IInterface)) -> [IResource]:
    query = search_query._replace(interfaces=interfaces)
    resources = catalogs.search(query).elements
    return resources


def log_migration(func):
    """Decorator for the migration scripts.

    The decorator logs the call to the evolve script.
    """
    logger = logging.getLogger(func.__module__)

    @wraps(func)
    def logger_decorator(*args, **kwargs):
        logger.info('Running evolve step: ' + func.__doc__)
        func(*args, **kwargs)
        logger.info('Finished evolve step: ' + func.__doc__)

    return logger_decorator


def _migrate_field_values(registry: Registry, resource: IResource,
                          isheet: IInterface, isheet_old: IInterface,
                          fields_mapping=[(str, str)]):
    sheet = get_sheet(resource, isheet, registry=registry)
    old_sheet = get_sheet(resource, isheet_old, registry=registry)
    appstruct = {}
    for field, old_field in fields_mapping:
        logger.info('Migrate value for field {0}'.format(field))
        appstruct[field] = old_sheet.get()[old_field]
        old_sheet.delete_field_values([old_field])
    sheet.set(appstruct)


def _get_autonaming_prefixes(registry: Registry) -> [str]:
    """Return all autonaming_prefixes defined in the resources metadata."""
    meta = registry.content.resources_meta.values()
    prefixes = [m.autonaming_prefix for m in meta if m.use_autonaming]
    return list(set(prefixes))


@log_migration
def evolve1_add_title_sheet_to_pools(root: IPool):  # pragma: no cover
    """Add title sheet to basic pools and asset pools."""
    migrate_new_sheet(root, IBasicPool, ITitle)
    migrate_new_sheet(root, IPoolWithAssets, ITitle)


def add_kiezkassen_permissions(root):  # pragma: no cover
    """(disabled) Add permission to use the kiezkassen process."""


@log_migration
def upgrade_catalogs(root):  # pragma: no cover
    """Upgrade catalogs."""
    registry = get_current_registry()
    old_catalogs = root['catalogs']

    old_catalogs.move('system', root, 'old_system_catalog')
    old_catalogs.move('adhocracy', root, 'old_adhocracy_catalog')

    del root['catalogs']

    registry.content.create(ICatalogsService.__identifier__, parent=root)

    catalogs = root['catalogs']
    del catalogs['system']
    del catalogs['adhocracy']
    root.move('old_system_catalog', catalogs, 'system')
    root.move('old_adhocracy_catalog', catalogs, 'adhocracy')


@log_migration
def make_users_badgeable(root):  # pragma: no cover
    """Add badge services and make user badgeable."""
    registry = get_current_registry(root)
    principals = find_service(root, 'principals')
    if not IHasBadgesPool.providedBy(principals):
        logger.info('Add badges service to {0}'.format(principals))
        add_badges_service(principals, registry, {})
        alsoProvides(principals, IHasBadgesPool)
    users = find_service(root, 'principals', 'users')
    assignments = find_service(users, 'badge_assignments')
    if assignments is None:
        logger.info('Add badge assignments service to {0}'.format(users))
        add_badge_assignments_service(users, registry, {})
    migrate_new_sheet(root, IUser, IBadgeable)


@log_migration
def change_pools_autonaming_scheme(root):  # pragma: no cover
    """Change pool autonaming scheme."""
    registry = get_current_registry(root)
    prefixes = _get_autonaming_prefixes(registry)
    catalogs = find_service(root, 'catalogs')
    pools = _search_for_interfaces(catalogs, (IPool, IFolder))
    count = len(pools)
    for index, pool in enumerate(pools):
        logger.info('Migrating {0} of {1}: {2}'.format(index + 1, count, pool))
        if hasattr(pool, '_autoname_last'):
            pool._autoname_lasts = {prefix: pool._autoname_last
                                    for prefix in prefixes}
            del pool._autoname_last


@log_migration
def hide_password_resets(root):  # pragma: no cover
    """Add hide all password reset objects."""
    from adhocracy_core.resources.principal import hide
    from adhocracy_core.resources.principal import deny_view_permission
    registry = get_current_registry(root)
    resets = find_service(root, 'principals', 'resets')
    hidden = getattr(resets, 'hidden', False)
    if not hidden:
        logger.info('Deny view permission for {0}'.format(resets))
        deny_view_permission(resets, registry, {})

        logger.info('Hide {0}'.format(resets))
        hide(resets, registry, {})


@log_migration
<<<<<<< HEAD
def lower_case_users_emails(root):  # pragma: no cover
    """Lower case users email."""
    users = find_service(root, 'principals', 'users')
    for user in users.values():
        if not IUserExtended.providedBy(user):
            return
        sheet = get_sheet(user, IUserExtended)
        sheet.set({'email': user.email.lower()})
        # force update. Not working otherwise even if the sheet is set?!
        user._p_changed = True
=======
def remove_name_sheet_from_items(root):  # pragma: no cover
    """Remove name sheet from items and items subtypes."""
    from adhocracy_core.sheets.name import IName
    from adhocracy_core.interfaces import IItem
    catalogs = find_service(root, 'catalogs')
    resources = _search_for_interfaces(catalogs, (IItem))
    count = len(resources)
    for index, resource in enumerate(resources):
        logger.info('Migrating {0} of {1}: {2}'.format(index + 1, count,
                                                       resource))
        logger.info('Remove {0} sheet'.format(IName))
        noLongerProvides(resource, IName)
>>>>>>> f1960e52


def includeme(config):  # pragma: no cover
    """Register evolution utilities and add evolution steps."""
    config.add_directive('add_evolution_step', add_evolution_step)
    config.scan('substanced.evolution.subscribers')
    config.add_evolution_step(upgrade_catalogs)
    config.add_evolution_step(evolve1_add_title_sheet_to_pools)
    config.add_evolution_step(add_kiezkassen_permissions)
    config.add_evolution_step(make_users_badgeable)
    config.add_evolution_step(change_pools_autonaming_scheme)
    config.add_evolution_step(hide_password_resets)
<<<<<<< HEAD
    config.add_evolution_step(lower_case_users_emails)
=======
    config.add_evolution_step(remove_name_sheet_from_items)
>>>>>>> f1960e52
<|MERGE_RESOLUTION|>--- conflicted
+++ resolved
@@ -215,7 +215,6 @@
 
 
 @log_migration
-<<<<<<< HEAD
 def lower_case_users_emails(root):  # pragma: no cover
     """Lower case users email."""
     users = find_service(root, 'principals', 'users')
@@ -226,7 +225,9 @@
         sheet.set({'email': user.email.lower()})
         # force update. Not working otherwise even if the sheet is set?!
         user._p_changed = True
-=======
+
+
+@log_migration
 def remove_name_sheet_from_items(root):  # pragma: no cover
     """Remove name sheet from items and items subtypes."""
     from adhocracy_core.sheets.name import IName
@@ -239,7 +240,6 @@
                                                        resource))
         logger.info('Remove {0} sheet'.format(IName))
         noLongerProvides(resource, IName)
->>>>>>> f1960e52
 
 
 def includeme(config):  # pragma: no cover
@@ -252,8 +252,5 @@
     config.add_evolution_step(make_users_badgeable)
     config.add_evolution_step(change_pools_autonaming_scheme)
     config.add_evolution_step(hide_password_resets)
-<<<<<<< HEAD
     config.add_evolution_step(lower_case_users_emails)
-=======
-    config.add_evolution_step(remove_name_sheet_from_items)
->>>>>>> f1960e52
+    config.add_evolution_step(remove_name_sheet_from_items)