--- conflicted
+++ resolved
@@ -34,12 +34,8 @@
     :body: the response body as a JSOn object (dict)
     """
 
-<<<<<<< HEAD
     def __init__(self, code: int, title: str, body: dict={}):
-=======
-    def __init__(self, code: int, body: dict={}):
         """Initialize self."""
->>>>>>> 65890c1a
         self.code = code
         self.body = body
         self.title = title
