--- conflicted
+++ resolved
@@ -299,14 +299,10 @@
         from adhocracy_core.rest.schemas import OPTIONSResourceResponseSchema
         inst = self.make_one(context, request)
         response = inst.options()
-<<<<<<< HEAD
-        wanted = OPTIONResourceResponseSchema().bind().serialize()
-=======
-        wanted = OPTIONSResourceResponseSchema().serialize()
+        wanted = OPTIONSResourceResponseSchema().bind().serialize()
         wanted['POST']['response_body']['content_type'] = ''
         wanted['PUT']['response_body']['content_type'] = ''
         wanted['POST']['response_body']['content_type'] = ''
->>>>>>> 96708075
         assert wanted == response
 
     def test_options_valid_with_sheets_and_addables(self, request, context):
