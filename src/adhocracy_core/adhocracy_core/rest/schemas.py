"""Cornice colander schemas und validators to validate request data."""
<<<<<<< HEAD
from pyramid.request import Request
=======
from hypatia.interfaces import IIndexSort
>>>>>>> a476f115
from pyramid.util import DottedNameResolver
from substanced.util import find_catalog
import colander

from adhocracy_core.interfaces import IResource
from adhocracy_core.schema import AbsolutePath
from adhocracy_core.schema import AdhocracySchemaNode
from adhocracy_core.schema import Email
from adhocracy_core.schema import ContentType
from adhocracy_core.schema import DateTime
from adhocracy_core.schema import Interface
from adhocracy_core.schema import Password
from adhocracy_core.schema import Resource
from adhocracy_core.schema import Resources
from adhocracy_core.schema import Reference
from adhocracy_core.schema import References
from adhocracy_core.schema import ResourcePathSchema
from adhocracy_core.schema import ResourcePathAndContentSchema
from adhocracy_core.schema import SingleLine
from adhocracy_core.schema import Text
from adhocracy_core.schema import URL
from adhocracy_core.utils import raise_colander_style_error


resolver = DottedNameResolver()


class ResourceResponseSchema(ResourcePathSchema):

    """Data structure for responses of Resource requests."""


class ItemResponseSchema(ResourceResponseSchema):

    """Data structure for responses of IItem requests."""

    first_version_path = Resource()


class GETResourceResponseSchema(ResourcePathAndContentSchema):

    """Data structure for Resource GET requests."""


class GETItemResponseSchema(ResourcePathAndContentSchema):

    """Data structure for responses of IItem requests."""

    first_version_path = Resource()


def add_put_data_subschemas(node: colander.MappingSchema, kw: dict):
    """Add the resource sheet colander schemas that are 'editable'."""
    context = kw.get('context', None)
    request = kw.get('request', None)
    sheets = request.registry.content.get_sheets_edit(context, request)
    data = request.json_body.get('data', {})
    for sheet in sheets:
        name = sheet.meta.isheet.__identifier__
        if name not in data:
            continue
        subschema = sheet.meta.schema_class(name=name)
        node.add(subschema.bind(**kw))


class BlockExplanationResponseSchema(colander.Schema):

    """Data structure explaining a 410 Gone response."""

    reason = SingleLine()
    modified_by = Reference()
    modification_date = DateTime()


class PUTResourceRequestSchema(colander.Schema):

    """Data structure for Resource PUT requests.

    The subschemas for the Resource Sheets
    """

    data = colander.SchemaNode(colander.Mapping(unknown='raise'),
                               after_bind=add_put_data_subschemas,
                               default={})


def add_post_data_subschemas(node: colander.MappingSchema, kw: dict):
    """Add the resource sheet colander schemas that are 'creatable'."""
    context = kw['context']
    request = kw['request']
    content_type = _get_resource_type_based_on_request_type(request)
    try:
        iresource = ContentType().deserialize(content_type)
    except colander.Invalid:
        return  # the content type is validated later, so we just ignore errors
    registry = request.registry.content
    creates = registry.get_sheets_create(context, request, iresource)
    for sheet in creates:
        name = sheet.meta.isheet.__identifier__
        is_mandatory = sheet.meta.create_mandatory
        missing = colander.required if is_mandatory else colander.drop
        schema = sheet.meta.schema_class(name=name, missing=missing)
        node.add(schema.bind(**kw))


def _get_resource_type_based_on_request_type(request: Request):
    if request.content_type == 'application/json':
        return request.json_body.get('content_type')
    elif request.content_type == 'multipart/form-data':
        return request.POST['content_type']
    else:
        raise RuntimeError('Unsupported request content_type: {}'.format(
            request.content_type))


@colander.deferred
def deferred_validate_post_content_type(node, kw):
    """Validate the addable content type for post requests."""
    context = kw['context']
    request = kw['request']
    addables = request.registry.content.get_resources_meta_addable(context,
                                                                   request)
    addable_iresources = [r.iresource for r in addables]
    return colander.OneOf(addable_iresources)


class POSTResourceRequestSchema(PUTResourceRequestSchema):

    """Data structure for Resource POST requests."""

    content_type = ContentType(validator=deferred_validate_post_content_type,
                               missing=colander.required)

    data = colander.SchemaNode(colander.Mapping(unknown='raise'),
                               after_bind=add_post_data_subschemas,
                               default={})


class AbsolutePaths(colander.SequenceSchema):

    """List of resource paths."""

    path = AbsolutePath()


class POSTItemRequestSchema(POSTResourceRequestSchema):

    """Data structure for Item and ItemVersion POST requests."""

    root_versions = Resources(missing=[])


class POSTResourceRequestSchemaList(colander.List):

    """Overview of POST request/response data structure."""

    request_body = POSTResourceRequestSchema()


class GETLocationMapping(colander.Schema):

    """Overview of GET request/response data structure."""

    request_querystring = colander.SchemaNode(colander.Mapping(), default={})
    request_body = colander.SchemaNode(colander.Mapping(), default={})
    response_body = GETResourceResponseSchema()


class PUTLocationMapping(colander.Schema):

    """Overview of PUT request/response data structure."""

    request_body = PUTResourceRequestSchema()
    response_body = ResourceResponseSchema()


class POSTLocationMapping(colander.Schema):

    """Overview of POST request/response data structure."""

    request_body = colander.SchemaNode(POSTResourceRequestSchemaList(),
                                       default=[])
    response_body = ResourceResponseSchema()


class POSTLoginUsernameRequestSchema(colander.Schema):

    """Schema for login requests via username and password."""

    name = colander.SchemaNode(colander.String(),
                               missing=colander.required)
    password = Password(missing=colander.required)


class POSTActivateAccountViewRequestSchema(colander.Schema):

    """Schema for account activation."""

    path = colander.SchemaNode(colander.String(),
                               missing=colander.required,
                               validator=colander.Regex('^/activate/'))


class POSTLoginEmailRequestSchema(colander.Schema):

    """Schema for login requests via email and password."""

    email = Email(missing=colander.required)
    password = Password(missing=colander.required)


class POSTReportAbuseViewRequestSchema(colander.Schema):

    """Schema for abuse reports."""

    url = URL(missing=colander.required)
    remark = Text(missing='')


class BatchHTTPMethod(colander.SchemaNode):

    """An HTTP method in a batch request."""

    schema_type = colander.String
    validator = colander.OneOf(['GET', 'POST', 'PUT', 'OPTIONS'])
    missing = colander.required


class BatchRequestPath(AdhocracySchemaNode):

    """A path in a batch request.

    Either a resource url or a preliminary resource path (a relative path
    preceded by '@') or an absolute path.

    Example values: '@item/v1', 'http://a.org/adhocracy/item/v1', '/item/v1/'
    """

    schema_type = colander.String
    default = ''
    missing = colander.required
    absolutpath = AbsolutePath.relative_regex
    preliminarypath = '[a-zA-Z0-9\_\-\.\/]+'
    validator = colander.All(colander.Regex('^' + colander.URL_REGEX + '|'
                                            + absolutpath + '|@'
                                            + preliminarypath + '$'),
                             colander.Length(min=1, max=200))


class POSTBatchRequestItem(colander.Schema):

    """A single item in a batch request, encoding a single request."""

    method = BatchHTTPMethod()
    path = BatchRequestPath()
    body = colander.SchemaNode(colander.Mapping(unknown='preserve'),
                               missing={})
    result_path = BatchRequestPath(missing='')
    result_first_version_path = BatchRequestPath(missing='')


class POSTBatchRequestSchema(colander.SequenceSchema):

    """Schema for batch requests (list of POSTBatchRequestItem's)."""

    items = POSTBatchRequestItem()


class PoolElementsForm(colander.SchemaNode):

    """The form of the elements attribute returned by the pool sheet."""

    schema_type = colander.String
    validator = colander.OneOf(['paths', 'content', 'omit'])
    missing = 'paths'


class PoolQueryDepth(colander.SchemaNode):

    """The nesting depth of descendants in a pool response.

    Either a positive number or the string 'all' to return descendants of
    arbitrary depth.
    """

    schema_type = colander.String
    validator = colander.Regex(r'^\d+|all$')
    missing = '1'


@colander.deferred
def deferred_validate_aggregateby(node: colander.MappingSchema, kw):
    """Validate if `value` is an catalog index with `unique_values`."""
    # FIXME In the future we may have indexes where aggregateby doesn't make
    # sense, e.g. username or email. We should have a blacklist to prohibit
    # calling aggregateby on such indexes.
    context = kw['context']
    indexes = _get_indexes(context)
    valid_indexes = [x.__name__ for x in indexes
                     if 'unique_values' in x.__dir__()]
    return colander.OneOf(valid_indexes)


@colander.deferred
def deferred_validate_sort(node: colander.MappingSchema, kw: dict):
    """Validate if value is an index name that support sorting."""
    context = kw['context']
    indexes = _get_indexes(context)
    # Check that the index has the IIndexSort interfaces or at least a sort
    # method
    valid_indexes = [x.__name__ for x in indexes
                     if IIndexSort.providedBy(x)
                     or 'sort' in x.__dir__()]
    return colander.OneOf(valid_indexes)


def _get_indexes(context) -> list:
    indexes = []
    system = find_catalog(context, 'system') or {}
    indexes.extend(system.values())
    adhocracy = find_catalog(context, 'adhocracy') or {}
    indexes.extend(adhocracy.values())
    return indexes


class GETPoolRequestSchema(colander.MappingSchema):

    """GET parameters accepted for pool queries."""

    def __init__(self, *args, **kwargs):
        super().__init__(*args, **kwargs)
        # Raise if unknown to tell client the query parameters are wrong.
        self.typ.unknown = 'raise'

    # FIXME For now we don't have a way to specify GET parameters that can
    # be repeated, e.g. 'sheet=Blah&sheet=Blub'. The querystring is converted
    # by Cornice into a MultiDict (http://docs.pylonsproject.org/projects
    # /pyramid/en/master/api/interfaces.html#pyramid.interfaces.IMultiDict),
    # which by default will only return the LAST value if a key is specified
    # several times. One possible workaround is to allow specifying multiple
    # values as a comma-separated list instead of repeated key=value pairs,
    # e.g. 'sheet=Blah,Blub'. This would require a custom Multiple SchemaNode
    # that wraps a SchemaType, e.g.
    # sheet = Multiple(Interface(), missing=None, sep=',')
    # Elements in this schema were multiple values should be allowed:
    # sheet, aggregateby, tag.

    content_type = ContentType(missing=colander.drop)
    sheet = colander.SchemaNode(Interface(), missing=colander.drop)
    depth = PoolQueryDepth(missing=colander.drop)
    elements = PoolElementsForm(missing=colander.drop)
    count = colander.SchemaNode(colander.Boolean(), missing=colander.drop)
    sort = colander.SchemaNode(colander.String(), missing=colander.drop,
                               validator=deferred_validate_sort)
    aggregateby = colander.SchemaNode(colander.String(), missing=colander.drop,
                                      validator=deferred_validate_aggregateby)


def add_get_pool_request_extra_fields(cstruct: dict,
                                      schema: GETPoolRequestSchema,
                                      context: IResource,
                                      registry) -> GETPoolRequestSchema:
    """Validate arbitrary fields in GETPoolRequestSchema data."""
    extra_fields = _get_unknown_fields(cstruct, schema)
    if not extra_fields:
        return schema
    schema_extra = schema.clone()
    for name in extra_fields:
        if _maybe_reference_filter_node(name, registry):
            _add_reference_filter_node(name, schema_extra)
        elif _maybe_arbitrary_filter_node(name, context):
            _add_arbitrary_filter_node(name, schema_extra)
    return schema_extra


def _get_unknown_fields(cstruct, schema):
    unknown_fields = [key for key in cstruct if key not in schema]
    return unknown_fields


def _maybe_reference_filter_node(name, registry):
    """
    Check whether a name refers to a reference node in a sheet.

    Raises an error if `name` contains a colon but is not a reference node.
    """
    if ':' not in name:
        return False
    resolve = registry.content.resolve_isheet_field_from_dotted_string
    try:
        isheet, field, node = resolve(name)
    except ValueError:
        raise_colander_style_error(None, name, 'No such sheet or field')
    if isinstance(node, (Reference, References)):
        return True
    else:
        raise_colander_style_error(None, name, 'Not a reference node')


def _add_reference_filter_node(name, schema):
    node = Resource(name=name).bind(**schema.bindings)
    schema.add(node)


def _maybe_arbitrary_filter_node(name: str, context: IResource) -> bool:
    catalog = find_catalog(context, 'adhocracy')
    if not catalog:
        return False
    if name in catalog and not name.startswith('private_'):
        return True
    else:
        raise_colander_style_error(None, name, 'No such catalog')


def _add_arbitrary_filter_node(name, schema):
    node = SingleLine(name=name).bind(**schema.bindings)
    schema.add(node)


options_resource_response_data_dict =\
    {'GET': {'request_body': {},
             'request_querystring': {},
             'response_body': {'content_type': '',
                               'data': {},
                               'path': ''}},
     'HEAD': {},
     'OPTIONS': {},
     'POST': {'request_body': [],
              'response_body': {'content_type': '',
                                'path': ''}},
     'PUT': {'request_body': {'content_type': '',
                              'data': {}},
             'response_body': {'content_type': '',
                               'path': ''}}}<|MERGE_RESOLUTION|>--- conflicted
+++ resolved
@@ -1,9 +1,6 @@
 """Cornice colander schemas und validators to validate request data."""
-<<<<<<< HEAD
+from hypatia.interfaces import IIndexSort
 from pyramid.request import Request
-=======
-from hypatia.interfaces import IIndexSort
->>>>>>> a476f115
 from pyramid.util import DottedNameResolver
 from substanced.util import find_catalog
 import colander
