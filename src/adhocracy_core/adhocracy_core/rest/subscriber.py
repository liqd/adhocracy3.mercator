"""Subscriber to modify the http response object."""
from pyramid.interfaces import IRequest
from pyramid.events import NewResponse


def add_cors_headers(event):
<<<<<<< HEAD
    """Add CORS headers to response."""
=======
    """Add CORS headers to response for api requests."""
    if not _is_api_request(event.request):
        return
>>>>>>> 1b7a0f85
    origin = event.request.headers.get('Origin', '*')
    event.response.headers.update({
        'Access-Control-Allow-Origin': origin,
        'Access-Control-Allow-Headers': 'Origin, Content-Type, Accept, '
                                        'X-User-Path, X-User-Token',
        'Access-Control-Allow-Credentials': 'true',
        'Access-Control-Allow-Methods': 'POST,GET,DELETE,PUT,OPTIONS',
    })


def _is_api_request(request: IRequest) -> bool:
    # assuming api requests have no route
    route_name = getattr(request.matched_route, 'name', None)
    return route_name is None


def includeme(config):
    """Register response subscriber."""
    config.add_subscriber(add_cors_headers, NewResponse)<|MERGE_RESOLUTION|>--- conflicted
+++ resolved
@@ -4,13 +4,9 @@
 
 
 def add_cors_headers(event):
-<<<<<<< HEAD
-    """Add CORS headers to response."""
-=======
     """Add CORS headers to response for api requests."""
     if not _is_api_request(event.request):
         return
->>>>>>> 1b7a0f85
     origin = event.request.headers.get('Origin', '*')
     event.response.headers.update({
         'Access-Control-Allow-Origin': origin,
