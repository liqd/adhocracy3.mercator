--- conflicted
+++ resolved
@@ -1,20 +1,11 @@
 """Subscriber to modify the http response object."""
 from pyramid.interfaces import IRequest
-<<<<<<< HEAD
-=======
 from pyramid.interfaces import IResponse
->>>>>>> 4c5995e4
 from pyramid.events import NewResponse
 
 
 def add_cors_headers(event):
     """Add CORS headers to response for api requests."""
-<<<<<<< HEAD
-    if not _is_api_request(event.request):
-        return
-    origin = event.request.headers.get('Origin', '*')
-    event.response.headers.update({
-=======
     if _is_api_request(event.request):
         _set_cors_header(event.request, event.response)
     else:
@@ -24,7 +15,6 @@
 def _set_cors_header(request: IRequest, response: IResponse):
     origin = request.headers.get('Origin', '*')
     response.headers.update({
->>>>>>> 4c5995e4
         'Access-Control-Allow-Origin': origin,
         'Access-Control-Allow-Headers': 'Origin, Content-Type, Accept, '
                                         'X-User-Path, X-User-Token',
@@ -33,13 +23,10 @@
     })
 
 
-<<<<<<< HEAD
-=======
 def _set_frame_options_header(response: IResponse):
     response.headers.update({'X-Frame-Options': 'DENY'})
 
 
->>>>>>> 4c5995e4
 def _is_api_request(request: IRequest) -> bool:
     # assuming api requests have no route
     route_name = getattr(request.matched_route, 'name', None)
