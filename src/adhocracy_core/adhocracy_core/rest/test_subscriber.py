from pyramid import testing
from pytest import fixture
from pytest import mark


@fixture
def mock_route(mocker):
    from pyramid.interfaces import IRoute
    return mocker.Mock(spec=IRoute)


<<<<<<< HEAD
def test_add_cors_headers_ignore_if_no_api_request(request_, mock_route):
=======
def test_add_cors_headers_set_x_frame_options_if_no_api_request(request_,
                                                                mock_route):
>>>>>>> 4c5995e4
    from .subscriber import add_cors_headers
    mock_route.name = 'route_name'
    request_.matched_route = mock_route
    response = testing.DummyResource(headers={})
    event = testing.DummyResource(response=response,
                                  request=request_)
    add_cors_headers(event)
<<<<<<< HEAD
    assert response.headers == {}
=======
    assert response.headers == {'X-Frame-Options': 'DENY'}
>>>>>>> 4c5995e4


def test_add_cors_headers(request_):
    from .subscriber import add_cors_headers
    response = testing.DummyResource(headers={})
    event = testing.DummyResource(response=response,
                                  request=request_)
    add_cors_headers(event)
    assert response.headers == \
        {'Access-Control-Allow-Origin': '*',
         'Access-Control-Allow-Headers': 'Origin, Content-Type, Accept,'
                                         ' X-User-Path, X-User-Token',
         'Access-Control-Allow-Credentials': 'true',
         'Access-Control-Allow-Methods': 'POST,GET,DELETE,PUT,OPTIONS'}


def test_add_cors_headers_use_request_origin_as_allow_origin(request_):
    from .subscriber import add_cors_headers
    response = testing.DummyResource(headers={})
    request_.headers = {'Origin': 'http://x.org'}
    event = testing.DummyResource(response=response,
                                  request=request_)
    add_cors_headers(event)
    assert response.headers['Access-Control-Allow-Origin'] == 'http://x.org'


@fixture()
def integration(config):
    config.include('adhocracy_core.rest.subscriber')


@mark.usefixtures('integration')
class TestIntegrationIncludeme:

    def test_register_subscriber(self, registry):
        from .subscriber import add_cors_headers
        handlers = [x.handler.__name__ for x in registry.registeredHandlers()]
        assert add_cors_headers.__name__ in handlers
<|MERGE_RESOLUTION|>--- conflicted
+++ resolved
@@ -9,12 +9,8 @@
     return mocker.Mock(spec=IRoute)
 
 
-<<<<<<< HEAD
-def test_add_cors_headers_ignore_if_no_api_request(request_, mock_route):
-=======
 def test_add_cors_headers_set_x_frame_options_if_no_api_request(request_,
                                                                 mock_route):
->>>>>>> 4c5995e4
     from .subscriber import add_cors_headers
     mock_route.name = 'route_name'
     request_.matched_route = mock_route
@@ -22,11 +18,7 @@
     event = testing.DummyResource(response=response,
                                   request=request_)
     add_cors_headers(event)
-<<<<<<< HEAD
-    assert response.headers == {}
-=======
     assert response.headers == {'X-Frame-Options': 'DENY'}
->>>>>>> 4c5995e4
 
 
 def test_add_cors_headers(request_):
