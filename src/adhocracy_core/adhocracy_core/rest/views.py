--- conflicted
+++ resolved
@@ -150,6 +150,14 @@
         raise HTTPBadRequest()
 
 
+def _get_workflow(context: IResource, request: Request):
+    if request.method == 'POST':
+        return
+    get_workflow = request.registry.content.get_workflow
+    workflow = get_workflow(context)
+    return workflow
+
+
 def _extract_json_body(request: Request) -> object:
     json_body = {}
     if request.body == '':
@@ -163,19 +171,7 @@
     return json_body
 
 
-<<<<<<< HEAD
-def _get_workflow(context: IResource, request: Request):
-    if request.method == 'POST':
-        return
-    get_workflow = request.registry.content.get_workflow
-    workflow = get_workflow(context)
-    return workflow
-
-
-def validate_user_headers(headers: dict, request: Request):
-=======
 def validate_user_headers(request: Request):
->>>>>>> 1ebffa02
     """
     Validate the user headers.
 
