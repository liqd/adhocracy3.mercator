--- conflicted
+++ resolved
@@ -275,11 +275,7 @@
         sheets_edit = self.registry.resource_sheets(self.context, self.request,
                                                     onlyeditable=True)
 
-<<<<<<< HEAD
-        cstruct_singleton = OPTIONResourceResponseSchema().bind().serialize()
-=======
-        cstruct_singleton = OPTIONSResourceResponseSchema().serialize()
->>>>>>> 96708075
+        cstruct_singleton = OPTIONSResourceResponseSchema().bind().serialize()
         cstruct = deepcopy(cstruct_singleton)
         for sheet in sheets_edit:
             cstruct['PUT']['request_body']['data'][sheet] = {}
