--- conflicted
+++ resolved
@@ -3,12 +3,6 @@
 from copy import deepcopy
 from logging import getLogger
 
-<<<<<<< HEAD
-from colander import Invalid
-=======
-from colander import SchemaNode
-from colander import SequenceSchema
->>>>>>> 69fc7e8e
 from substanced.util import find_service
 from substanced.stats import statsd_timer
 from pyramid.interfaces import IRequest
@@ -53,14 +47,7 @@
 from adhocracy_core.rest.schemas import GETItemResponseSchema
 from adhocracy_core.rest.schemas import GETResourceResponseSchema
 from adhocracy_core.rest.schemas import options_resource_response_data_dict
-<<<<<<< HEAD
-from adhocracy_core.rest.schemas import add_arbitrary_filter_nodes
-from adhocracy_core.interfaces import error_entry
 from adhocracy_core.schema import SchemaNode
-from adhocracy_core.schema import MappingSchema
-from adhocracy_core.schema import SequenceSchema
-=======
->>>>>>> 69fc7e8e
 from adhocracy_core.schema import AbsolutePath
 from adhocracy_core.schema import References
 from adhocracy_core.sheets.badge import get_assignable_badges
@@ -84,188 +71,11 @@
 logger = getLogger(__name__)
 
 
-<<<<<<< HEAD
-def respond_if_blocked(context, request):
-    """
-    Set 410 Gone and construct response if resource is deleted or hidden.
-
-    Otherwise or it request method is 'options' or 'put' return None
-    """
-    if request.method not in ['HEAD', 'GET', 'POST']:
-        return
-    block_reason = get_reason_if_blocked(context)
-    if block_reason is not None:
-        raise HTTPGone(detail=block_reason)
-
-
-def validate_request_data(context: ILocation, request: Request,
-                          schema=MappingSchema(), extra_validators=[]):
-    """Validate request data.
-
-    :param context: passed to validator functions
-    :param request: passed to validator functions
-    :param schema: Schema to validate. Data to validate is extracted from the
-                   request.body. For schema nodes with attribute `location` ==
-                   `querystring` the data is extracted from the query string.
-                   The validated data (dict or list) is stored in the
-                   `request.validated` attribute.
-                   The `None` value is allowed to disable schema validation.
-    :raises HTTPBadRequest: HTTP 400 for bad request data.
-    """
-    body = {}
-    if request.content_type == 'multipart/form-data':
-        body = unflatten_multipart_request(request)
-    if request.content_type == 'application/json':
-        body = _extract_json_body(request)
-    validate_user_headers(request)
-    qs = _extract_querystring(request)
-    validate_body_or_querystring(body, qs, schema, context, request)
-    if request.errors:
-        request.validated = {}
-        raise HTTPBadRequest()
-
-
-def _extract_json_body(request: Request) -> object:
-    json_body = {}
-    if request.body == '':
-        request.body = '{}'
-    try:
-        json_body = request.json_body
-    except (ValueError, TypeError) as err:
-        error = error_entry('body', None,
-                            'Invalid JSON request body'.format(err))
-        request.errors.append(error)
-    return json_body
-
-
-def _extract_querystring(request: Request) -> dict:
-    parameters = {}
-    for key, value_encoded in request.GET.items():
-        import json
-        try:
-            value = json.loads(value_encoded)
-        except (ValueError, TypeError):
-            value = value_encoded
-        parameters[key] = value
-    return parameters
-
-
-def validate_user_headers(request: Request):
-    """
-    Validate the user headers.
-
-    If the request has a 'X-User-Path' and/or 'X-User-Token' header, we
-    ensure that the session takes belongs to the user and is not expired.
-    """
-    headers = request.headers
-    # TODO broken SRP, adhocracy_core.authentication is responsible instead
-    if 'X-User-Path' in headers or 'X-User-Token' in headers:
-        if get_user(request) is None:
-            error = error_entry('header', 'X-User-Token', 'Invalid user token')
-            request.errors.append(error)
-
-
-def validate_body_or_querystring(body, qs: dict, schema: MappingSchema,
-                                 context: IResource, request: Request):
-    """Validate the querystring if this is a GET request, the body otherwise.
-
-    This allows using just a single schema for all kinds of requests.
-    """
-    if isinstance(schema, GETPoolRequestSchema):
-        try:
-            schema = add_arbitrary_filter_nodes(qs,
-                                                schema,
-                                                context,
-                                                request.registry)
-        except Invalid as err:  # pragma: no cover
-            _add_colander_invalid_error_to_request(err, request,
-                                                   location='querystring')
-    if request.method.upper() == 'GET':
-        _validate_schema(qs, schema, request,
-                         location='querystring')
-    else:
-        _validate_schema(body, schema, request, location='body')
-
-
-def _validate_schema(cstruct: object, schema: MappingSchema, request: Request,
-                     location='body'):
-    """Validate that the :term:`cstruct` data is conform to the given schema.
-
-    :param request: request with list like `errors` attribute to append errors
-                    and the dictionary attribute `validated` to add validated
-                    data.
-    :param location: filter schema nodes depending on the `location` attribute.
-                     The default value is `body`.
-    """
-    if isinstance(schema, colander.SequenceSchema):
-        _validate_list_schema(schema, cstruct, request, location)
-    elif isinstance(schema, colander.MappingSchema):
-        _validate_dict_schema(schema, cstruct, request, location)
-    else:
-        error = 'Validation for schema {} is unsupported.'.format(str(schema))
-        raise(Exception(error))
-
-
-def _validate_list_schema(schema: SequenceSchema, cstruct: list,
-                          request: Request, location='body'):
-    if location != 'body':  # for now we only support location == body
-        return
-    child_cstructs = schema.cstruct_children(cstruct)
-    try:
-        request.validated = schema.deserialize(child_cstructs)
-    except Invalid as err:
-        _add_colander_invalid_error_to_request(err, request, location)
-
-
-def _validate_dict_schema(schema: MappingSchema, cstruct: dict,
-                          request: Request, location='body'):
-    validated = {}
-    try:
-        validated = schema.deserialize(cstruct)
-    except Invalid as err:
-        for child in err.children:
-            _add_colander_invalid_error_to_request(child, request, location)
-        if not err.children:
-            _add_colander_invalid_error_to_request(err, request, location)
-    request.validated.update(validated)
-
-
-def _add_colander_invalid_error_to_request(error: Invalid, request: Request,
-                                           location: str):
-    for name, msg in error.asdict().items():
-        request.errors.append(error_entry(location, name, msg))
-
-
-class RESTView:
-    """Class stub with request data validation support.
-
-    Subclasses must implement the wanted request methods
-    and configure the pyramid view::
-
-        @view_defaults(
-            renderer='json',
-            context=IResource,
-        )
-        class MySubClass(RESTView):
-            validation_GET = MyColanderSchema
-
-            @view_config(request_method='GET')
-            def get(self):
-            ...
-    """
-
-    schema_OPTIONS = None
-    schema_HEAD = None
-    schema_GET = None
-    schema_PUT = None
-    schema_POST = None
-=======
 @view_defaults(
     context=IResource,
 )
 class ResourceRESTView:
     """Default view for Resources, implements get and options."""
->>>>>>> 69fc7e8e
 
     def __init__(self, context, request):
         """Initialize self."""
