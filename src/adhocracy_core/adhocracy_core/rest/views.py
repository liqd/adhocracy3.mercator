--- conflicted
+++ resolved
@@ -735,18 +735,8 @@
     renderer='json',
     context=IAssetDownload,
 )
-<<<<<<< HEAD
 class AssetDownloadRESTView(ResourceRESTView):
-
     """View for downloading assets as binary blobs."""
-=======
-class AssetDownloadRESTView(SimpleRESTView):
-    """
-    View for downloading assets as binary blobs.
-
-    Allows GET, but no POST or PUT.
-    """
->>>>>>> 45eef59f
 
     @view_config(request_method='GET',
                  permission='view')
