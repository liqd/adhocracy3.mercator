--- conflicted
+++ resolved
@@ -103,23 +103,15 @@
         service = inst.find_service('service')
         assert service is inst['service']
 
-<<<<<<< HEAD
-    def test_remove_removes_subresource(self, registry, context):
-=======
-    def test_delete_removes_subresource(self, registry, context, mocker):
->>>>>>> 382689f8
+    def test_remove_removes_subresource(self, registry, context, mocker):
         inst = self._makeOne()
         mocker.patch('adhocracy_core.resources.pool.find_graph')
         inst['child'] = context
         inst.remove('child', registry=registry)
         assert 'child' not in inst
 
-<<<<<<< HEAD
-    def test_remove_sends_deleted_event(self, config, registry, context):
-=======
-    def test_delete_sends_deleted_event(self, config, registry, context,
+    def test_remove_sends_deleted_event(self, config, registry, context,
                                         mocker):
->>>>>>> 382689f8
         from adhocracy_core.testing import create_event_listener
         from adhocracy_core.events import IResourceWillBeDeleted
         deleted_listener = create_event_listener(config, IResourceWillBeDeleted)
