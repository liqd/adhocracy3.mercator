--- conflicted
+++ resolved
@@ -70,27 +70,18 @@
         version_0 = self.make_one(registry, item)
         assert IItemVersion.providedBy(version_0)
 
-<<<<<<< HEAD
-    def test_create_new_version(self, registry, config, item):
+    def test_create_first_and_send_version_added_event(self, config,
+                                                       registry, item):
         events = create_event_listener(config, IItemVersionNewVersionAdded)
-        creator = self.make_one(registry, item)
-
         version_0 = self.make_one(registry, item)
-        version_1 = self.make_one(registry, item,
-                                  follows=[version_0], creator=creator)
-=======
-    def test_create_first_and_send_version_added_event(self, config, context):
-        events = create_event_listener(config, IItemVersionNewVersionAdded)
-        version_0 = self.make_one(config, context)
         assert events[0].object == None
         assert events[0].new_version == version_0
->>>>>>> bc6a12e7
 
-    def test_create_followoing_and_send_version_added_event(self, config,
-                                                            context):
-        version_0 = self.make_one(config, context)
+    def test_create_following_and_send_version_added_event(self, config,
+                                                           registry, item):
+        version_0 = self.make_one(registry, item)
         events = create_event_listener(config, IItemVersionNewVersionAdded)
-        version_1 = self.make_one(config, context, follows=[version_0])
+        version_1 = self.make_one(registry, item, follows=[version_0])
         assert events[0].object == version_0
         assert events[0].new_version == version_1
 
@@ -123,7 +114,7 @@
         add_resource_type_to_registry(metadata, config)
         referenced_v0 = self.make_one(registry, item)
         referenced_v0.v0 = 1
-        appstructs={IDocument.__identifier__: {'elements': [referenced_v0]}}
+        appstructs = {IDocument.__identifier__: {'elements': [referenced_v0]}}
         referenceing_v0 = self.make_one(registry, other_item,
                                         appstructs=appstructs)
         referenceing_v0.vr0 = 1
