--- conflicted
+++ resolved
@@ -170,20 +170,10 @@
         return UserLocatorAdapter(context, request)
 
     @fixture
-<<<<<<< HEAD
     def context(self, pool, service):
         from copy import deepcopy
         pool['principals'] = service
         pool['principals']['users'] = deepcopy(service)
-=======
-    def context(self, pool):
-        from substanced.interfaces import IService
-        from substanced.interfaces import IFolder
-        pool['principals'] = testing.DummyResource(
-            __is_service__=True, __provides__=(IFolder, IService))
-        pool['principals']['users'] = testing.DummyResource(
-            __is_service__=True, __provides__=(IFolder, IService))
->>>>>>> f36302b3
         return pool
 
     def test_create(self):
@@ -292,13 +282,9 @@
 class TestGroupLocatorAdapter:
 
     @fixture
-    def context(self, pool):
-        from substanced.interfaces import IService
-        from substanced.interfaces import IFolder
-        pool['principals'] = testing.DummyResource(
-            __is_service__=True, __provides__=(IFolder, IService))
-        pool['principals']['groups'] = testing.DummyResource(
-            __is_service=True, __provides__=(IFolder, IService))
+    def context(self, pool, service):
+        pool['principals'] = service 
+        pool['principals']['groups'] = service.clone()
         return pool
 
     @fixture
