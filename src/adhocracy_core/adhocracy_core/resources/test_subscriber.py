--- conflicted
+++ resolved
@@ -488,7 +488,6 @@
         assert mock_messenger.send_registration_mail.called is False
 
 
-<<<<<<< HEAD
 class TestUpdateDownload:
 
     def call_fut(self, event):
@@ -523,8 +522,6 @@
     config.include('adhocracy_core.resources.subscriber')
 
 
-=======
->>>>>>> 829c8be8
 @mark.usefixtures('integration')
 def test_register_subscriber(registry):
     from adhocracy_core.resources import subscriber
