from unittest.mock import call
from unittest.mock import Mock

from pytest import mark
from pytest import raises
from pytest import fixture

from pyramid import testing

from adhocracy_core.interfaces import ISheet
from adhocracy_core.interfaces import ISheetReferenceAutoUpdateMarker
from adhocracy_core.testing import add_and_register_sheet


class IDummySheetAutoUpdate(ISheet, ISheetReferenceAutoUpdateMarker):
    pass


class IDummySheetNoAutoUpdate(ISheet):
    pass


def _create_new_version_event_with_isheet(context, isheet, registry, creator=None):
    from adhocracy_core.interfaces import ISheetReferencedItemHasNewVersion
    return testing.DummyResource(__provides__=
                                 ISheetReferencedItemHasNewVersion,
                                 object=context,
                                 isheet=isheet,
                                 isheet_field='elements',
                                 old_version=testing.DummyResource(),
                                 new_version=testing.DummyResource(),
                                 registry=registry,
                                 creator=creator,
                                 root_versions=[])

@fixture
def item(itemversion):
    from adhocracy_core.interfaces import IItem
    item = testing.DummyResource(__provides__=IItem)
    item['version1'] = itemversion
    return item


@fixture
def mock_tag_sheet(item, mock_sheet, registry):
    from copy import deepcopy
    from adhocracy_core.testing import add_and_register_sheet
    from adhocracy_core.sheets.tags import ITag
    item['LAST'] = testing.DummyResource()
    mock_copy = deepcopy(mock_sheet)
    mock_copy.meta = mock_copy.meta._replace(isheet=ITag)
    add_and_register_sheet(item['LAST'], mock_copy, registry)
    return mock_copy


@fixture
def itemversion():
    """Return dummy resource with IItemVersion interfaces."""
    from adhocracy_core.interfaces import IItemVersion
    version = testing.DummyResource(__provides__=IItemVersion)
    return version


@fixture
def event(changelog, context):
    registry = testing.DummyResource()
    registry._transaction_changelog = changelog
    event = testing.DummyResource(object=context, registry=registry)
    return event


class TestResourceCreatedAndAddedSubscriber:

    def _call_fut(self, event):
        from adhocracy_core.resources.subscriber import resource_created_and_added_subscriber
        return resource_created_and_added_subscriber(event)

    def test_call(self, event, changelog):
        self._call_fut(event)
        assert changelog['/'].created is True


class TestItemVersionCreated:

    def _call_fut(self, event):
        from adhocracy_core.resources.subscriber import itemversion_created_subscriber
        return itemversion_created_subscriber(event)

    def test_call_with_version_has_no_follows(self, event, changelog):
        event.new_version = None
        self._call_fut(event)
        assert changelog['/'].followed_by is None

    def test_call_with_version_has_follows(self, event, changelog):
        event.new_version = testing.DummyResource()
        self._call_fut(event)
        assert changelog['/'].followed_by is event.new_version


class TestResourceModifiedSubscriber:

    def _call_fut(self, event):
        from adhocracy_core.resources.subscriber import resource_modified_subscriber
        return resource_modified_subscriber(event)

    def test_call(self, event, changelog):
        self._call_fut(event)
        assert changelog['/'].modified is True


def test_create_transaction_changelog():
    from adhocracy_core.interfaces import ChangelogMetadata
    from adhocracy_core.resources.subscriber import create_transaction_changelog
    changelog = create_transaction_changelog()
    changelog_metadata = changelog['/resource/path']
    assert isinstance(changelog_metadata, ChangelogMetadata)


def test_clear_transaction_changelog_exists(registry, changelog):
    from adhocracy_core.resources.subscriber import clear_transaction_changelog_after_commit_hook
    registry._transaction_changelog = changelog
    changelog['/'] = object()
    clear_transaction_changelog_after_commit_hook(True, registry)
    assert len(registry._transaction_changelog) == 0


def test_clear_transaction_changelog_does_not_exists(registry):
    from adhocracy_core.resources.subscriber import clear_transaction_changelog_after_commit_hook
    assert clear_transaction_changelog_after_commit_hook(True, registry) is None


def test_default_changelog_metadata():
    from adhocracy_core.resources.subscriber import changelog_metadata
    assert changelog_metadata.modified is False
    assert changelog_metadata.created is False
    assert changelog_metadata.followed_by is None
    assert changelog_metadata.resource is None


class TestReferenceHasNewVersionSubscriberUnitTest:

    @fixture
    def registry(
            self, config, registry, mock_resource_registry, changelog):
        registry.content = mock_resource_registry
        registry._transaction_changelog = changelog
        return registry

    def _make_one(self, *args):
        from adhocracy_core.resources.subscriber import reference_has_new_version_subscriber
        return reference_has_new_version_subscriber(*args)

    def _create_new_version_event_for_autoupdate_sheet(
            self, context, registry, mock_sheet):
        from copy import deepcopy
        from adhocracy_core.sheets.versions import IVersionable
        event = _create_new_version_event_with_isheet(context, IDummySheetAutoUpdate, registry)
        sheet_autoupdate = deepcopy(mock_sheet)
        sheet_autoupdate.meta = mock_sheet.meta._replace(isheet=IDummySheetAutoUpdate)
        sheet_autoupdate.get.return_value = {'elements': [event.old_version],
                                             'element': event.old_version}
        add_and_register_sheet(context, sheet_autoupdate, registry)
        add_and_register_sheet(event.new_version, sheet_autoupdate, registry)
        sheet_versionable = deepcopy(mock_sheet)
        sheet_versionable.meta = mock_sheet.meta._replace(isheet=IVersionable)
        sheet_versionable.get.return_value = {'follows': []}
        add_and_register_sheet(context, sheet_versionable, registry)
        registry.content.get_sheets_all.return_value = [sheet_autoupdate,
                                                        sheet_versionable]
        return event

    def test_call_versionable_with_autoupdate_sheet_once(
            self, itemversion, registry, mock_sheet):
        from adhocracy_core.sheets.versions import IVersionable
        event = self._create_new_version_event_for_autoupdate_sheet(itemversion, registry, mock_sheet)
        event.creator = object()

        self._make_one(event)

        factory = registry.content.create
        assert factory.call_count == 1
        parent = factory.call_args[1]['parent']
        assert parent is itemversion.__parent__
        appstructs = factory.call_args[1]['appstructs']
        assert appstructs[event.isheet.__identifier__]['elements'] == [event.new_version]
        assert appstructs[IVersionable.__identifier__] == {'follows': [itemversion]}
        creator = factory.call_args[1]['creator']
        assert creator == event.creator

    def test_call_versionable_with_autoupdate_sheet_once_fork(
            self, itemversion, registry, mock_sheet, mock_tag_sheet):
        from adhocracy_core.exceptions import AutoUpdateNoForkAllowedError
        forked_item_version = testing.DummyResource()
        mock_tag_sheet.get.return_value = {'elements': [forked_item_version]}
        event = self._create_new_version_event_for_autoupdate_sheet(itemversion, registry, mock_sheet)
        with raises(AutoUpdateNoForkAllowedError) as err:
            self._make_one(event)
        assert err.value.resource is itemversion
        assert err.value.event is event

    def test_call_versionable_with_autoupdate_sheet_with_single_reference(
            self, itemversion, registry, mock_sheet):
        event = self._create_new_version_event_for_autoupdate_sheet(itemversion, registry, mock_sheet)
        event.creator = object()
        event.isheet_field = 'element'

        self._make_one(event)

        factory = registry.content.create
        assert factory.call_count == 1

    def test_call_versionable_with_autoupdate_sheet_twice(
            self, itemversion, registry, mock_sheet, changelog):
        event = self._create_new_version_event_for_autoupdate_sheet(itemversion, registry, mock_sheet)
        self._make_one(event)

        event_second = self._create_new_version_event_for_autoupdate_sheet(itemversion, registry, mock_sheet)
        changelog['/'] = changelog['/']._replace(followed_by=event_second.new_version)
        registry._transaction_changelog = changelog
        self._make_one(event_second)

        factory = registry.content.create
        assert factory.call_count == 1

    def test_call_versionable_with_autoupdate_sheet_twice_with_batchmode(
            self, itemversion, registry, mock_sheet, mock_tag_sheet, changelog):
        from adhocracy_core.utils import set_batchmode
        set_batchmode(registry)
        event = self._create_new_version_event_for_autoupdate_sheet(itemversion, registry, mock_sheet)
        mock_tag_sheet.get.return_value = {'elements': [itemversion]}
        self._make_one(event)

        event_second = self._create_new_version_event_for_autoupdate_sheet(itemversion, registry, mock_sheet)
        changelog['/'] = changelog['/']._replace(last_version=event_second.new_version)
        registry._transaction_changelog = changelog
        self._make_one(event_second)

        factory = registry.content.create
        assert factory.call_count == 1

    def test_call_versionable_with_autoupdate_sheet_twice_without_transaction_changelog(
            self, itemversion, registry, mock_sheet):
        event = self._create_new_version_event_for_autoupdate_sheet(itemversion, registry, mock_sheet)
        self._make_one(event)

        event_second = self._create_new_version_event_for_autoupdate_sheet(itemversion, registry, mock_sheet)
        self._make_one(event_second)

        factory = registry.content.create
        assert factory.call_count == 2

    def test_call_versionable_with_autoupdate_sheet_resource_was_just_created(
            self, itemversion, registry, mock_sheet, changelog):
        event = self._create_new_version_event_for_autoupdate_sheet(itemversion, registry, mock_sheet)
        event.creator = object()
        changelog['/'] = changelog['/']._replace(created=True)
        registry._transaction_changelog = changelog

        self._make_one(event)

        factory = registry.content.create
        assert factory.call_count == 0

    def test_call_versionable_with_autoupdate_sheet_and_root_versions_and_not_is_insubtree(
            self, itemversion, mock_graph, registry, mock_sheet):
        mock_graph.is_in_subtree.return_value = False
        itemversion.__parent__=testing.DummyResource()
        itemversion.__graph__ = mock_graph
        event = self._create_new_version_event_for_autoupdate_sheet(itemversion, registry, mock_sheet)
        event.root_versions = [itemversion]

        self._make_one(event)

        assert not registry.content.create.called

    def test_call_versionable_with_autoupdate_sheet_but_readonly(
            self, itemversion, registry, mock_sheet):
        isheet = IDummySheetAutoUpdate
        event = _create_new_version_event_with_isheet(itemversion, isheet, registry)
        mock_sheet.meta = mock_sheet.meta._replace(editable=False,
                                                   creatable=False,
                                                   isheet=isheet)
        add_and_register_sheet(itemversion, mock_sheet, registry)

        self._make_one(event)

        assert not registry.content.create.called

    def test_call_versionable_with_autoupdate_sheet_and_other_sheet_readonly(self, itemversion, registry, mock_sheet):
        event = self._create_new_version_event_for_autoupdate_sheet(itemversion, registry, mock_sheet)
        isheet_readonly = IDummySheetNoAutoUpdate
        mock_sheet.meta = mock_sheet.meta._replace(editable=False,
                                                   creatable=False,
                                                   isheet=isheet_readonly)
        add_and_register_sheet(itemversion, mock_sheet, registry)

        self._make_one(event)

        assert registry.content.create.called
        assert isheet_readonly.__identifier__ not in registry.content.create.call_args[1]['appstructs']

    def test_call_versionable_without_autoupdate_sheet(self, itemversion, registry, mock_sheet):
        isheet = IDummySheetNoAutoUpdate
        event = _create_new_version_event_with_isheet(itemversion, isheet, registry)
        mock_sheet.meta = mock_sheet.meta._replace(editable=False,
                                                   creatable=False,
                                                   isheet=isheet)
        add_and_register_sheet(itemversion, mock_sheet, registry)

        self._make_one(event)

        assert not registry.content.create.called

    def test_call_nonversionable_with_autoupdate_sheet(
            self, context, registry, mock_sheet):
        isheet = IDummySheetAutoUpdate
        event = _create_new_version_event_with_isheet(context, isheet, registry)
        mock_sheet.meta = mock_sheet.meta._replace(isheet=isheet)
        mock_sheet.get.return_value = {'elements': [event.old_version]}
        add_and_register_sheet(context, mock_sheet, registry)

        self._make_one(event)

        assert mock_sheet.set.call_args[0][0] == {'elements': [event.new_version]}

    def test_call_nonversionable_with_autoupdate_readonly(
            self, context, registry, mock_sheet):
        isheet = IDummySheetAutoUpdate
        event = _create_new_version_event_with_isheet(context, isheet, registry)
        mock_sheet.meta = mock_sheet.meta._replace(editable=False,
                                                   creatable=False,
                                                   isheet=isheet)
        mock_sheet.get.return_value = {'elements': [event.old_version]}
        add_and_register_sheet(context, mock_sheet, registry)

        self._make_one(event)

        assert mock_sheet.set.called is False


class TestTagCreatedAndAddedOrModifiedSubscriber:

    @fixture
    def catalog(self):
        from substanced.interfaces import IService
        from substanced.interfaces import IFolder
        catalog = testing.DummyResource(
            __provides__=(IFolder, IService), __is_service__=True)
        catalog['adhocracy'] = testing.DummyResource(
            __provides__=(IFolder, IService), __is_service__=True)
        catalog['adhocracy'].reindex_resource = Mock()
        return catalog

    @fixture
    def context(self, pool, catalog):
        pool['catalogs'] = catalog
        return pool

    def call_fut(self, event):
        from adhocracy_core.resources.subscriber import\
            tag_created_and_added_or_modified_subscriber
        return tag_created_and_added_or_modified_subscriber(event)

    def test_with_removed_and_added_elements(self, context, catalog):
        registry = testing.DummyResource()
        added_tagged = testing.DummyResource()
        removed_tagged = testing.DummyResource()
        old = {'elements': [removed_tagged]}
        new = {'elements': [added_tagged]}
        event = testing.DummyResource(object=context,
                                      isheet=ISheet,
                                      registry=registry,
                                      old_appstruct=old,
                                      new_appstruct=new)
        self.call_fut(event)
        catalog['adhocracy'].reindex_resource.call_count == 2


class TestRateBackreferenceModifiedSubscriber:

    @fixture
    def catalog(self):
        from substanced.interfaces import IService
        from substanced.interfaces import IFolder
        catalog = testing.DummyResource(
            __provides__=(IFolder, IService), __is_service__=True)
        catalog['adhocracy'] = testing.DummyResource(
            __provides__=(IFolder, IService), __is_service__=True)
        catalog['adhocracy'].reindex_resource = Mock()
        return catalog

    @fixture
    def context(self, pool, catalog):
        pool['catalogs'] = catalog
        return pool

    def call_fut(self, event):
        from .subscriber import rate_backreference_modified_subscriber
        return rate_backreference_modified_subscriber(event)

    def test_index(self, context, catalog):
        event = testing.DummyResource(object=context)
        self.call_fut(event)
        catalog['adhocracy'].reindex_resource.call_count == 1


class TestAddDefaultGroupToUserSubscriber:

    @fixture
    def principals(self, pool, service):
        pool['principals'] = service
        pool['principals']['groups'] = service.clone()
        group = testing.DummyResource()
        pool['principals']['groups']['authenticated'] = group
        pool['principals']['users'] = service.clone()
        user = testing.DummyResource()
        pool['principals']['users']['000000'] = user
        return pool['principals']

    def call_fut(self, event):
        from adhocracy_core.resources.subscriber import\
            user_created_and_added_subscriber
        return user_created_and_added_subscriber(event)

    def test_default_group_exists(
            self, registry, principals, event, mock_sheet):
        from adhocracy_core.sheets.principal import IPermissions
        default_group = principals['groups']['authenticated']
        user = principals['users']['000000']
        event.object = user
        mock_sheet.meta = mock_sheet.meta._replace(isheet=IPermissions)
        add_and_register_sheet(event.object, mock_sheet, registry)
        mock_sheet.get.return_value = {'groups': []}
        self.call_fut(event)
        assert mock_sheet.set.call_args[0] == ({'groups': [default_group]},)


    def test_default_group_not_exists(
            self, registry, principals, event, mock_sheet):
        from adhocracy_core.sheets.principal import IPermissions
        del principals['groups']['authenticated']
        user = principals['users']['000000']
        event.object = user
        mock_sheet.meta = mock_sheet.meta._replace(isheet=IPermissions)
        add_and_register_sheet(event.object, mock_sheet, registry)
        mock_sheet.get.return_value = {'groups': []}
        self.call_fut(event)
        assert mock_sheet.set.called is False


class TestMetadataModifiedSubscriber:

    @fixture
    def mock_reindex(self, monkeypatch):
        from adhocracy_core.resources import subscriber
        mock_reindex = Mock(spec=subscriber._reindex_resource_and_descendants)
        monkeypatch.setattr(subscriber,
                            '_reindex_resource_and_descendants',
                            mock_reindex)
        return mock_reindex

<<<<<<< HEAD
    def test_newly_hidden(self, context, registry_with_changelog, request,
                          mock_reindex):
=======
    def test_newly_hidden(self, context, mock_reindex):
>>>>>>> a8e6ee43
        from adhocracy_core.events import ResourceSheetModified
        from adhocracy_core.interfaces import VisibilityChange
        from adhocracy_core.resources.subscriber import metadata_modified_subscriber
        from adhocracy_core.sheets.metadata import IMetadata
        old_appstruct = {'deleted': False, 'hidden': False}
        new_appstruct = {'deleted': False, 'hidden': True}
        event = ResourceSheetModified(object=context,
                                      isheet=IMetadata,
<<<<<<< HEAD
                                      registry=registry_with_changelog,
=======
                                      registry=None,
>>>>>>> a8e6ee43
                                      old_appstruct=old_appstruct,
                                      new_appstruct=new_appstruct,
                                      request=None)
        metadata_modified_subscriber(event)
        assert mock_reindex.called
        assert (registry_with_changelog._transaction_changelog['/'].visibility
                is VisibilityChange.concealed)

<<<<<<< HEAD
    def test_newly_undeleted(self, context, registry_with_changelog, request,
                             mock_reindex):
=======
    def test_newly_undeleted(self, context, mock_reindex):
>>>>>>> a8e6ee43
        from adhocracy_core.events import ResourceSheetModified
        from adhocracy_core.interfaces import VisibilityChange
        from adhocracy_core.resources.subscriber import metadata_modified_subscriber
        from adhocracy_core.sheets.metadata import IMetadata
        old_appstruct = {'deleted': True, 'hidden': False}
        new_appstruct = {'deleted': False, 'hidden': False}
        event = ResourceSheetModified(object=context,
                                      isheet=IMetadata,
<<<<<<< HEAD
                                      registry=registry_with_changelog,
=======
                                      registry=None,
>>>>>>> a8e6ee43
                                      old_appstruct=old_appstruct,
                                      new_appstruct=new_appstruct,
                                      request=None)
        metadata_modified_subscriber(event)
        assert mock_reindex.called
        assert (registry_with_changelog._transaction_changelog['/'].visibility
                is VisibilityChange.revealed)

<<<<<<< HEAD
    def test_no_change_invisible(self, context, registry_with_changelog,
                                 request, mock_reindex):
=======
    def test_no_change(self, context, mock_reindex):
>>>>>>> a8e6ee43
        from adhocracy_core.events import ResourceSheetModified
        from adhocracy_core.interfaces import VisibilityChange
        from adhocracy_core.resources.subscriber import metadata_modified_subscriber
        from adhocracy_core.sheets.metadata import IMetadata
        old_appstruct = {'deleted': False, 'hidden': True}
        new_appstruct = {'deleted': False, 'hidden': True}
<<<<<<< HEAD
        request.has_permission = Mock(return_value=True)
        event = ResourceSheetModified(object=context,
                                      isheet=IMetadata,
                                      registry=registry_with_changelog,
                                      old_appstruct=old_appstruct,
                                      new_appstruct=new_appstruct,
                                      request=request)
        metadata_modified_subscriber(event)
        assert context.deleted is False
        assert context.hidden is True
        assert not mock_reindex.called
        assert (registry_with_changelog._transaction_changelog['/'].visibility
                is VisibilityChange.invisible)

    def test_no_change_visible(self, context, registry_with_changelog, request,
                               mock_reindex):
        from adhocracy_core.events import ResourceSheetModified
        from adhocracy_core.interfaces import VisibilityChange
        from adhocracy_core.resources.subscriber import metadata_modified_subscriber
        from adhocracy_core.sheets.metadata import IMetadata
        old_appstruct = {'deleted': False, 'hidden': False}
        new_appstruct = {'deleted': False, 'hidden': False}
        request.has_permission = Mock(return_value=True)
        event = ResourceSheetModified(object=context,
                                      isheet=IMetadata,
                                      registry=registry_with_changelog,
                                      old_appstruct=old_appstruct,
                                      new_appstruct=new_appstruct,
                                      request=request)
        metadata_modified_subscriber(event)
        assert context.deleted is False
        assert context.hidden is False
        assert not mock_reindex.called
        assert (registry_with_changelog._transaction_changelog['/'].visibility
                is VisibilityChange.visible)

    def test_hiding_requires_permission(self, context, registry_with_changelog,
                                        request, mock_reindex):
        from adhocracy_core.events import ResourceSheetModified
        from adhocracy_core.resources.subscriber import metadata_modified_subscriber
        from adhocracy_core.sheets.metadata import IMetadata
        import colander
        old_appstruct = {'deleted': False, 'hidden': False}
        new_appstruct = {'deleted': False, 'hidden': True}
        request.has_permission = Mock(return_value=False)
        context.deleted = None
        context.hidden = None
        event = ResourceSheetModified(object=context,
                                      isheet=IMetadata,
                                      registry=registry_with_changelog,
                                      old_appstruct=old_appstruct,
                                      new_appstruct=new_appstruct,
                                      request=request)
        with raises(colander.Invalid):
            metadata_modified_subscriber(event)
        assert context.deleted is None
        assert context.hidden is None
        assert not mock_reindex.called

    def test_deletion_doesnt_require_permission(self, context, registry_with_changelog,
                                               request, mock_reindex):
        from adhocracy_core.events import ResourceSheetModified
        from adhocracy_core.interfaces import VisibilityChange
        from adhocracy_core.resources.subscriber import metadata_modified_subscriber
        from adhocracy_core.sheets.metadata import IMetadata
        old_appstruct = {'deleted': False, 'hidden': False}
        new_appstruct = {'deleted': True, 'hidden': False}
        request.has_permission = Mock(return_value=False)
        context.deleted = None
        context.hidden = None
        event = ResourceSheetModified(object=context,
                                      isheet=IMetadata,
                                      registry=registry_with_changelog,
                                      old_appstruct=old_appstruct,
                                      new_appstruct=new_appstruct,
                                      request=request)
        metadata_modified_subscriber(event)
        assert context.deleted is True
        assert context.hidden is False
        assert mock_reindex.called
        assert (registry_with_changelog._transaction_changelog['/'].visibility
                is VisibilityChange.concealed)

    def test_no_hiding_without_request(self, context, registry, mock_reindex):
        from adhocracy_core.events import ResourceSheetModified
        from adhocracy_core.resources.subscriber import metadata_modified_subscriber
        from adhocracy_core.sheets.metadata import IMetadata
        old_appstruct = {'deleted': False, 'hidden': False}
        new_appstruct = {'deleted': False, 'hidden': True}
        context.deleted = None
        context.hidden = None
        event = ResourceSheetModified(object=context,
                                      isheet=IMetadata,
                                      registry=registry,
=======
        event = ResourceSheetModified(object=context,
                                      isheet=IMetadata,
                                      registry=None,
>>>>>>> a8e6ee43
                                      old_appstruct=old_appstruct,
                                      new_appstruct=new_appstruct,
                                      request=None)
        metadata_modified_subscriber(event)
        assert not mock_reindex.called



class TestReindexResourceAndDescendants:

    @fixture
    def mock_reindex_resource(self, monkeypatch, pool_graph_catalog):
        from substanced.util import find_catalog
        adhocracy_catalog = find_catalog(pool_graph_catalog, 'adhocracy')
        mock_reindex_resource = Mock(spec=adhocracy_catalog.reindex_resource)
        monkeypatch.setattr(adhocracy_catalog,
                            'reindex_resource',
                            mock_reindex_resource)
        return mock_reindex_resource

    def test_resource_reindexed(self, config, context, pool_graph_catalog,
                                mock_reindex_resource):
        from adhocracy_core.resources.subscriber import _reindex_resource_and_descendants
        config.include('adhocracy_core.catalog')
        pool_graph_catalog['res'] = context
        _reindex_resource_and_descendants(context)
        mock_reindex_resource.assert_called_with(context)
        assert mock_reindex_resource.call_count == 1

    def test_child_reindexed(self, config, pool, pool_graph_catalog,
                                mock_reindex_resource):
        from adhocracy_core.interfaces import IResource
        from adhocracy_core.resources.subscriber import _reindex_resource_and_descendants
        config.include('adhocracy_core.catalog')
        child = testing.DummyResource(__provides__=IResource)
        pool['child'] = child
        pool_graph_catalog['res'] = pool
        _reindex_resource_and_descendants(pool)
        assert mock_reindex_resource.call_count == 2
        assert call(child) in mock_reindex_resource.call_args_list

    def test_grandchild_reindexed(self, config, pool, pool_graph_catalog,
                                  mock_reindex_resource):
        from substanced.interfaces import IFolder
        from adhocracy_core.interfaces import IPool
        from adhocracy_core.interfaces import IResource
        from adhocracy_core.resources.subscriber import _reindex_resource_and_descendants
        from adhocracy_core.testing import DummyPool
        config.include('adhocracy_core.catalog')
        grandchild = testing.DummyResource(__provides__=IResource)
        childpool = DummyPool(__provides__=(IPool, IFolder))
        childpool['grandchild'] = grandchild
        pool['childpool'] = childpool
        pool_graph_catalog['res'] = pool
        _reindex_resource_and_descendants(pool)
        assert mock_reindex_resource.call_count == 3
        assert call(grandchild) in mock_reindex_resource.call_args_list


@fixture()
def integration(config):
    config.include('adhocracy_core.events')
    config.include('adhocracy_core.resources.subscriber')


@mark.usefixtures('integration')
def test_add_transaction_changelog(registry):
    assert hasattr(registry, '_transaction_changelog')


@mark.usefixtures('integration')
def test_register_subscriber(registry):
    from adhocracy_core.resources import subscriber
    handlers = [x.handler.__name__ for x in registry.registeredHandlers()]
    assert subscriber.resource_created_and_added_subscriber.__name__ in handlers
    assert subscriber.itemversion_created_subscriber.__name__ in handlers
    assert subscriber.resource_modified_subscriber.__name__ in handlers
    assert subscriber.reference_has_new_version_subscriber.__name__ in handlers
    assert subscriber.tag_created_and_added_or_modified_subscriber.__name__ in handlers
    assert subscriber.user_created_and_added_subscriber.__name__ in handlers
    assert subscriber.rate_backreference_modified_subscriber.__name__ in handlers<|MERGE_RESOLUTION|>--- conflicted
+++ resolved
@@ -140,8 +140,7 @@
 class TestReferenceHasNewVersionSubscriberUnitTest:
 
     @fixture
-    def registry(
-            self, config, registry, mock_resource_registry, changelog):
+    def registry(self, registry, mock_resource_registry, changelog):
         registry.content = mock_resource_registry
         registry._transaction_changelog = changelog
         return registry
@@ -434,7 +433,6 @@
         self.call_fut(event)
         assert mock_sheet.set.call_args[0] == ({'groups': [default_group]},)
 
-
     def test_default_group_not_exists(
             self, registry, principals, event, mock_sheet):
         from adhocracy_core.sheets.principal import IPermissions
@@ -459,12 +457,8 @@
                             mock_reindex)
         return mock_reindex
 
-<<<<<<< HEAD
-    def test_newly_hidden(self, context, registry_with_changelog, request,
+    def test_newly_hidden(self, context, registry_with_changelog,
                           mock_reindex):
-=======
-    def test_newly_hidden(self, context, mock_reindex):
->>>>>>> a8e6ee43
         from adhocracy_core.events import ResourceSheetModified
         from adhocracy_core.interfaces import VisibilityChange
         from adhocracy_core.resources.subscriber import metadata_modified_subscriber
@@ -473,11 +467,7 @@
         new_appstruct = {'deleted': False, 'hidden': True}
         event = ResourceSheetModified(object=context,
                                       isheet=IMetadata,
-<<<<<<< HEAD
                                       registry=registry_with_changelog,
-=======
-                                      registry=None,
->>>>>>> a8e6ee43
                                       old_appstruct=old_appstruct,
                                       new_appstruct=new_appstruct,
                                       request=None)
@@ -486,12 +476,8 @@
         assert (registry_with_changelog._transaction_changelog['/'].visibility
                 is VisibilityChange.concealed)
 
-<<<<<<< HEAD
-    def test_newly_undeleted(self, context, registry_with_changelog, request,
+    def test_newly_undeleted(self, context, registry_with_changelog,
                              mock_reindex):
-=======
-    def test_newly_undeleted(self, context, mock_reindex):
->>>>>>> a8e6ee43
         from adhocracy_core.events import ResourceSheetModified
         from adhocracy_core.interfaces import VisibilityChange
         from adhocracy_core.resources.subscriber import metadata_modified_subscriber
@@ -500,11 +486,7 @@
         new_appstruct = {'deleted': False, 'hidden': False}
         event = ResourceSheetModified(object=context,
                                       isheet=IMetadata,
-<<<<<<< HEAD
                                       registry=registry_with_changelog,
-=======
-                                      registry=None,
->>>>>>> a8e6ee43
                                       old_appstruct=old_appstruct,
                                       new_appstruct=new_appstruct,
                                       request=None)
@@ -513,29 +495,21 @@
         assert (registry_with_changelog._transaction_changelog['/'].visibility
                 is VisibilityChange.revealed)
 
-<<<<<<< HEAD
     def test_no_change_invisible(self, context, registry_with_changelog,
-                                 request, mock_reindex):
-=======
-    def test_no_change(self, context, mock_reindex):
->>>>>>> a8e6ee43
+                                 mock_reindex):
         from adhocracy_core.events import ResourceSheetModified
         from adhocracy_core.interfaces import VisibilityChange
         from adhocracy_core.resources.subscriber import metadata_modified_subscriber
         from adhocracy_core.sheets.metadata import IMetadata
         old_appstruct = {'deleted': False, 'hidden': True}
         new_appstruct = {'deleted': False, 'hidden': True}
-<<<<<<< HEAD
-        request.has_permission = Mock(return_value=True)
         event = ResourceSheetModified(object=context,
                                       isheet=IMetadata,
                                       registry=registry_with_changelog,
                                       old_appstruct=old_appstruct,
                                       new_appstruct=new_appstruct,
-                                      request=request)
+                                      request=None)
         metadata_modified_subscriber(event)
-        assert context.deleted is False
-        assert context.hidden is True
         assert not mock_reindex.called
         assert (registry_with_changelog._transaction_changelog['/'].visibility
                 is VisibilityChange.invisible)
@@ -556,81 +530,9 @@
                                       new_appstruct=new_appstruct,
                                       request=request)
         metadata_modified_subscriber(event)
-        assert context.deleted is False
-        assert context.hidden is False
         assert not mock_reindex.called
         assert (registry_with_changelog._transaction_changelog['/'].visibility
                 is VisibilityChange.visible)
-
-    def test_hiding_requires_permission(self, context, registry_with_changelog,
-                                        request, mock_reindex):
-        from adhocracy_core.events import ResourceSheetModified
-        from adhocracy_core.resources.subscriber import metadata_modified_subscriber
-        from adhocracy_core.sheets.metadata import IMetadata
-        import colander
-        old_appstruct = {'deleted': False, 'hidden': False}
-        new_appstruct = {'deleted': False, 'hidden': True}
-        request.has_permission = Mock(return_value=False)
-        context.deleted = None
-        context.hidden = None
-        event = ResourceSheetModified(object=context,
-                                      isheet=IMetadata,
-                                      registry=registry_with_changelog,
-                                      old_appstruct=old_appstruct,
-                                      new_appstruct=new_appstruct,
-                                      request=request)
-        with raises(colander.Invalid):
-            metadata_modified_subscriber(event)
-        assert context.deleted is None
-        assert context.hidden is None
-        assert not mock_reindex.called
-
-    def test_deletion_doesnt_require_permission(self, context, registry_with_changelog,
-                                               request, mock_reindex):
-        from adhocracy_core.events import ResourceSheetModified
-        from adhocracy_core.interfaces import VisibilityChange
-        from adhocracy_core.resources.subscriber import metadata_modified_subscriber
-        from adhocracy_core.sheets.metadata import IMetadata
-        old_appstruct = {'deleted': False, 'hidden': False}
-        new_appstruct = {'deleted': True, 'hidden': False}
-        request.has_permission = Mock(return_value=False)
-        context.deleted = None
-        context.hidden = None
-        event = ResourceSheetModified(object=context,
-                                      isheet=IMetadata,
-                                      registry=registry_with_changelog,
-                                      old_appstruct=old_appstruct,
-                                      new_appstruct=new_appstruct,
-                                      request=request)
-        metadata_modified_subscriber(event)
-        assert context.deleted is True
-        assert context.hidden is False
-        assert mock_reindex.called
-        assert (registry_with_changelog._transaction_changelog['/'].visibility
-                is VisibilityChange.concealed)
-
-    def test_no_hiding_without_request(self, context, registry, mock_reindex):
-        from adhocracy_core.events import ResourceSheetModified
-        from adhocracy_core.resources.subscriber import metadata_modified_subscriber
-        from adhocracy_core.sheets.metadata import IMetadata
-        old_appstruct = {'deleted': False, 'hidden': False}
-        new_appstruct = {'deleted': False, 'hidden': True}
-        context.deleted = None
-        context.hidden = None
-        event = ResourceSheetModified(object=context,
-                                      isheet=IMetadata,
-                                      registry=registry,
-=======
-        event = ResourceSheetModified(object=context,
-                                      isheet=IMetadata,
-                                      registry=None,
->>>>>>> a8e6ee43
-                                      old_appstruct=old_appstruct,
-                                      new_appstruct=new_appstruct,
-                                      request=None)
-        metadata_modified_subscriber(event)
-        assert not mock_reindex.called
-
 
 
 class TestReindexResourceAndDescendants:
