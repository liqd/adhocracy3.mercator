"""Resources for managing assets."""

from substanced.file import File
from pyramid.registry import Registry
from pyramid.response import FileResponse
from pyramid.traversal import find_interface
from zope.deprecation import deprecated

from adhocracy_core.exceptions import RuntimeConfigurationError
from adhocracy_core.interfaces import IPool
from adhocracy_core.interfaces import IResource
from adhocracy_core.interfaces import IServicePool
from adhocracy_core.interfaces import ISimple
from adhocracy_core.resources import add_resource_type_to_registry
from adhocracy_core.resources.base import Base
from adhocracy_core.resources.pool import pool_meta
from adhocracy_core.resources.service import service_meta
from adhocracy_core.resources import resource_meta
from adhocracy_core.sheets.asset import IAssetData
from adhocracy_core.sheets.asset import IAssetMetadata
from adhocracy_core.utils import get_matching_isheet
from adhocracy_core.utils import get_sheet
from adhocracy_core.utils import get_sheet_field
import adhocracy_core.sheets.metadata
import adhocracy_core.sheets.asset
import adhocracy_core.sheets.title


<<<<<<< HEAD
class IAssetDownload(IResource):

=======
class IAssetDownload(ISimple):
>>>>>>> 45eef59f
    """Downloadable binary file for Assets."""


class AssetDownload(Base):

    """Allow downloading the first asset file in the term:`lineage`."""

    def get_response(self, registry: Registry=None) -> FileResponse:
        """Return response with binary content of the asset data."""
        file = self._get_asset_file_in_lineage(registry)
        return file.get_response()

    def _get_asset_file_in_lineage(self, registry) -> File:
        asset = find_interface(self, IAssetData)
        if asset is None:
            msg = 'No IAssetData in lineage of {}'.format(self)
            raise RuntimeConfigurationError(details=msg)
        return get_sheet_field(asset, IAssetData, 'data', registry)


asset_download_meta = resource_meta._replace(
    content_name='AssetDownload',
    iresource=IAssetDownload,
    use_autonaming=True,
    content_class=AssetDownload,
    permission_create='create_asset_download'
)


class IAsset(ISimple):
    """A generic asset (binary file)."""


<<<<<<< HEAD
def add_metadata(context: IAsset, registry: Registry, **kwargs):
    """Store asset file metadata and add `raw` download to `context`."""
    file = get_sheet_field(context, IAssetData, 'data', registry=registry)
    meta_isheet = get_matching_isheet(context, IAssetMetadata)
    meta_sheet = get_sheet(context, meta_isheet, registry=registry)
    meta_appstruct = {
        'size': file.size,
        'filename': file.title,
    }
    meta_sheet.set(meta_appstruct, omit_readonly=False)
=======
def validate_and_complete_asset(context: IAsset,
                                registry: Registry,
                                options: dict={}):
    """Complete the initialization of an asset and ensure that it's valid."""
    data_sheet = get_sheet(context, IAssetData, registry=registry)
    data_appstruct = data_sheet.get()
    metadata_isheet = get_matching_isheet(context, IAssetMetadata)
    metadata_sheet = get_sheet(context, metadata_isheet, registry=registry)
    metadata_appstruct = metadata_sheet.get()
    file = data_appstruct['data']
    if not file:
        return  # to facilitate testing
    _validate_mime_type(file, metadata_appstruct, metadata_sheet)
    _store_size_and_filename_as_metadata(file,
                                         metadata_appstruct,
                                         metadata_sheet,
                                         registry=registry)
    _add_downloads_as_children(context, metadata_sheet, registry)


def _validate_mime_type(file: File,
                        metadata_appstruct: dict,
                        metadata_sheet: IAssetMetadata):
    detected_mime_type = file.mimetype
    claimed_mime_type = metadata_appstruct['mime_type']
    if detected_mime_type != claimed_mime_type:
        _raise_mime_type_error(
            metadata_sheet,
            'Claimed MIME type is {} but file content seems to be {}'.format(
                claimed_mime_type, detected_mime_type))
    mime_type_validator = metadata_sheet.meta.mime_type_validator
    if mime_type_validator is None:
        _raise_mime_type_error(
            metadata_sheet,
            'Sheet is abstract and does\'t allow storing data')
    if not mime_type_validator(detected_mime_type):
        _raise_mime_type_error(
            metadata_sheet,
            'Invalid MIME type for this sheet: {}'.format(detected_mime_type))


def _raise_mime_type_error(metadata_sheet: IAssetMetadata, msg: str):
    raise_colander_style_error(metadata_sheet.meta.isheet,
                               'mime_type',
                               msg)


def _store_size_and_filename_as_metadata(file: File,
                                         metadata_appstruct: dict,
                                         metadata_sheet: IAssetMetadata,
                                         registry: Registry):
    metadata_appstruct['size'] = file.size
    metadata_appstruct['filename'] = file.title
    metadata_sheet.set(metadata_appstruct,
                       omit_readonly=False)


def _add_downloads_as_children(context: IAsset,
                               metadata_sheet: IAssetMetadata,
                               registry: Registry):
    """
    Add raw and possible resized download objects as children of an asset.

    If a child with the same name already exists, it will be deleted and
    replaced.
    """
    _create_asset_download(context=context, name='raw', registry=registry)
    if metadata_sheet.meta.image_sizes:  # pragma: no branch
        for name, dimensions in metadata_sheet.meta.image_sizes.items():
            _create_asset_download(context=context, name=name,
                                   registry=registry, dimensions=dimensions)


def _create_asset_download(context: IAsset, name: str, registry: Registry,
                           dimensions: Dimensions=None) -> dict:
    file_download = AssetFileDownload(dimensions)
    if name in context:
        del context[name]
    appstructs = {IName.__identifier__: {'name': name},
                  IAssetData.__identifier__: {'data': file_download}}
    registry.content.create(IAssetDownload.__identifier__,
                            parent=context,
                            appstructs=appstructs,
                            registry=registry)
>>>>>>> 45eef59f


asset_meta = pool_meta._replace(
    content_name='Asset',
    iresource=IAsset,
    basic_sheets=(
        adhocracy_core.sheets.metadata.IMetadata,
        adhocracy_core.sheets.asset.IAssetData,
        adhocracy_core.sheets.title.ITitle,
    ),
    extended_sheets=(
        # all subtypes need to provide an IAssetMetadata sheet
        adhocracy_core.sheets.asset.IAssetMetadata,
    ),
    use_autonaming=True,
    permission_create='create_asset',
    after_creation=(add_metadata,),
)


class IAssetsService(IServicePool):
    """The 'assets' ServicePool."""


assets_service_meta = service_meta._replace(
    iresource=IAssetsService,
    content_name='assets',
    element_types=(IAsset,),
)


class IPoolWithAssets(IPool):
    """A pool with an auto-created asset service pool."""


deprecated('IPoolWithAssets', 'Backward compatible code, use process instead')


def add_assets_service(context: IPool, registry: Registry, options: dict):
    """Add `assets` service to context."""
    registry.content.create(IAssetsService.__identifier__, parent=context,
                            registry=registry)


pool_with_assets_meta = pool_meta._replace(
    iresource=IPoolWithAssets,
    after_creation=(add_assets_service,),
    is_implicit_addable=True,
)._add(basic_sheets=(adhocracy_core.sheets.asset.IHasAssetPool,))


def includeme(config):
    """Add resource type to registry."""
    add_resource_type_to_registry(asset_download_meta, config)
    add_resource_type_to_registry(asset_meta, config)
    add_resource_type_to_registry(assets_service_meta, config)
    add_resource_type_to_registry(pool_with_assets_meta, config)<|MERGE_RESOLUTION|>--- conflicted
+++ resolved
@@ -26,12 +26,7 @@
 import adhocracy_core.sheets.title
 
 
-<<<<<<< HEAD
 class IAssetDownload(IResource):
-
-=======
-class IAssetDownload(ISimple):
->>>>>>> 45eef59f
     """Downloadable binary file for Assets."""
 
 
@@ -65,7 +60,6 @@
     """A generic asset (binary file)."""
 
 
-<<<<<<< HEAD
 def add_metadata(context: IAsset, registry: Registry, **kwargs):
     """Store asset file metadata and add `raw` download to `context`."""
     file = get_sheet_field(context, IAssetData, 'data', registry=registry)
@@ -76,92 +70,6 @@
         'filename': file.title,
     }
     meta_sheet.set(meta_appstruct, omit_readonly=False)
-=======
-def validate_and_complete_asset(context: IAsset,
-                                registry: Registry,
-                                options: dict={}):
-    """Complete the initialization of an asset and ensure that it's valid."""
-    data_sheet = get_sheet(context, IAssetData, registry=registry)
-    data_appstruct = data_sheet.get()
-    metadata_isheet = get_matching_isheet(context, IAssetMetadata)
-    metadata_sheet = get_sheet(context, metadata_isheet, registry=registry)
-    metadata_appstruct = metadata_sheet.get()
-    file = data_appstruct['data']
-    if not file:
-        return  # to facilitate testing
-    _validate_mime_type(file, metadata_appstruct, metadata_sheet)
-    _store_size_and_filename_as_metadata(file,
-                                         metadata_appstruct,
-                                         metadata_sheet,
-                                         registry=registry)
-    _add_downloads_as_children(context, metadata_sheet, registry)
-
-
-def _validate_mime_type(file: File,
-                        metadata_appstruct: dict,
-                        metadata_sheet: IAssetMetadata):
-    detected_mime_type = file.mimetype
-    claimed_mime_type = metadata_appstruct['mime_type']
-    if detected_mime_type != claimed_mime_type:
-        _raise_mime_type_error(
-            metadata_sheet,
-            'Claimed MIME type is {} but file content seems to be {}'.format(
-                claimed_mime_type, detected_mime_type))
-    mime_type_validator = metadata_sheet.meta.mime_type_validator
-    if mime_type_validator is None:
-        _raise_mime_type_error(
-            metadata_sheet,
-            'Sheet is abstract and does\'t allow storing data')
-    if not mime_type_validator(detected_mime_type):
-        _raise_mime_type_error(
-            metadata_sheet,
-            'Invalid MIME type for this sheet: {}'.format(detected_mime_type))
-
-
-def _raise_mime_type_error(metadata_sheet: IAssetMetadata, msg: str):
-    raise_colander_style_error(metadata_sheet.meta.isheet,
-                               'mime_type',
-                               msg)
-
-
-def _store_size_and_filename_as_metadata(file: File,
-                                         metadata_appstruct: dict,
-                                         metadata_sheet: IAssetMetadata,
-                                         registry: Registry):
-    metadata_appstruct['size'] = file.size
-    metadata_appstruct['filename'] = file.title
-    metadata_sheet.set(metadata_appstruct,
-                       omit_readonly=False)
-
-
-def _add_downloads_as_children(context: IAsset,
-                               metadata_sheet: IAssetMetadata,
-                               registry: Registry):
-    """
-    Add raw and possible resized download objects as children of an asset.
-
-    If a child with the same name already exists, it will be deleted and
-    replaced.
-    """
-    _create_asset_download(context=context, name='raw', registry=registry)
-    if metadata_sheet.meta.image_sizes:  # pragma: no branch
-        for name, dimensions in metadata_sheet.meta.image_sizes.items():
-            _create_asset_download(context=context, name=name,
-                                   registry=registry, dimensions=dimensions)
-
-
-def _create_asset_download(context: IAsset, name: str, registry: Registry,
-                           dimensions: Dimensions=None) -> dict:
-    file_download = AssetFileDownload(dimensions)
-    if name in context:
-        del context[name]
-    appstructs = {IName.__identifier__: {'name': name},
-                  IAssetData.__identifier__: {'data': file_download}}
-    registry.content.create(IAssetDownload.__identifier__,
-                            parent=context,
-                            appstructs=appstructs,
-                            registry=registry)
->>>>>>> 45eef59f
 
 
 asset_meta = pool_meta._replace(
