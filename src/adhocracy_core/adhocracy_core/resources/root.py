"""The Resource used by the the pyramid root factory."""
from pyramid.registry import Registry
from pyramid.security import Allow
from pyramid.security import ALL_PERMISSIONS
from substanced.interfaces import IRoot
from substanced.objectmap import ObjectMap
from substanced.util import set_acl
from substanced.util import find_service

from adhocracy_core.interfaces import IPool
from adhocracy_core.resources import add_resource_type_to_registry
from adhocracy_core.resources.pool import pool_metadata
from adhocracy_core.resources.pool import IBasicPool
from adhocracy_core.resources.principal import IPrincipalsService
from adhocracy_core.resources.principal import IUser
from adhocracy_core.resources.principal import IGroup
import adhocracy_core.sheets.principal
import adhocracy_core.sheets.name


root_acl = [(Allow, 'system.Everyone', 'view'),  # default permission
            (Allow, 'system.Everyone', 'add_user'),
            (Allow, 'system.Everyone', 'create_sheet_password'),
            (Allow, 'system.Everyone', 'create_sheet_userbasic'),
            (Allow, 'role:annotator', 'view'),
<<<<<<< HEAD
            (Allow, 'role:annotator', 'add_resource'),  # default permission
            (Allow, 'role:annotator', 'create_sheet'),  # default permission
=======
            (Allow, 'role:annotator', 'add_resource'),
            (Allow, 'role:annotator', 'create_sheet'),
            (Allow, 'role:annotator', 'add_asset'),
>>>>>>> a08bfefd
            (Allow, 'role:annotator', 'add_comment'),
            (Allow, 'role:annotator', 'add_rate'),
            (Allow, 'role:contributor', 'view'),
            (Allow, 'role:contributor', 'add_resource'),
            (Allow, 'role:contributor', 'create_sheet'),
            (Allow, 'role:contributor', 'add_proposal'),
            (Allow, 'role:contributor', 'add_section'),
            (Allow, 'role:contributor', 'add_paragraph'),
            (Allow, 'role:contributor', 'add_externalresource'),
            (Allow, 'role:creator', 'add_commentversion'),
            (Allow, 'role:creator', 'add_rateversion'),
            (Allow, 'role:creator', 'add_proposalversion'),
            (Allow, 'role:creator', 'add_sectionversion'),
            (Allow, 'role:creator', 'add_paragraphversion'),
            (Allow, 'role:manager', 'hide_resource'),
            (Allow, 'role:admin', 'view'),
            (Allow, 'role:admin', 'add_resource'),
            (Allow, 'role:admin', 'create_sheet'),
            (Allow, 'role:admin', 'add_group'),
            (Allow, 'role:admin', 'add_pool'),
            (Allow, 'role:admin', 'edit_group'),
            (Allow, 'role:admin', 'edit_sheet'),  # default permission
            (Allow, 'role:admin', 'manage_principals'),
            (Allow, 'role:god', ALL_PERMISSIONS),
            ]
# FIXME every sheet/resource should have the posibility to add the needed ACEs


class IRootPool(IPool, IRoot):

    """The appplication root object."""


def create_initial_content_for_app_root(context: IPool, registry: Registry,
                                        options: dict):
    """Add the platform object, Catalog, principals services to the context."""
    _add_objectmap_to_app_root(context)
    _add_graph(context, registry)
    _add_catalog_service(context, registry)
    _add_principals_service(context, registry)
    _add_acl_to_app_root(context, registry)
    _add_default_group(context, registry)
    _add_initial_user_and_group(context, registry)
    _add_platform(context, registry)
    # FIXME: Move mercator platform creation to mercator package
    _add_platform(context, registry, 'mercator')


def _add_objectmap_to_app_root(root):
    root.__objectmap__ = ObjectMap(root)
    root.__objectmap__.add(root, ('',))


def _add_graph(context, registry):
    graph = registry.content.create('Graph', context)
    context.__graph__ = graph


def _add_catalog_service(context, registry):
    catalogs = registry.content.create('Catalogs')
    context.add_service('catalogs', catalogs, registry=registry)
    catalogs.add_catalog('system')
    catalogs.add_catalog('adhocracy')


def _add_principals_service(context, registry):
    registry.content.create(IPrincipalsService.__identifier__,
                            parent=context,
                            registry=registry)


def _add_acl_to_app_root(context, registry):
    set_acl(context, root_acl, registry=registry)


def _add_platform(context, registry, platform_id=None):
    if platform_id is None:
        platform_id = registry.settings.get('adhocracy.platform_id',
                                            'adhocracy')
    appstructs = {'adhocracy_core.sheets.name.IName': {'name': platform_id}}
    registry.content.create(IBasicPool.__identifier__, context,
                            appstructs=appstructs, registry=registry)


def _add_default_group(context, registry):
    if not registry.settings.get('adhocracy.add_default_group',
                                 True):  # pragma: no cover
        return
    # FIXME: the 'app' fixture  in adhocracy.testing does not work with setting
    # a default group. So we allow to disable here.
    group_name = 'authenticated'
    group_roles = ['reader', 'annotator', 'contributor']
    # FIXME these rules only makes sense for mercator
    # FIXME groups should be created with an evolve script
    groups = find_service(context, 'principals', 'groups')
    appstructs = {adhocracy_core.sheets.principal.IGroup.__identifier__:
                  {'roles': group_roles},
                  adhocracy_core.sheets.name.IName.__identifier__:
                  {'name': group_name},
                  }
    registry.content.create(IGroup.__identifier__, groups,
                            appstructs=appstructs,
                            registry=registry)


def _add_initial_user_and_group(context, registry):

    user_name = registry.settings.get('adhocracy.initial_login', 'god')
    user_password = registry.settings.get('adhocracy.initial_password',
                                          'password')
    user_email = registry.settings.get('adhocracy.initial_email',
                                       'sysadmin@test.de')
    group_name = registry.settings.get('adhocracy.initial_group_name', 'gods')
    group_roles = ['god']
    groups = find_service(context, 'principals', 'groups')
    appstructs = {adhocracy_core.sheets.principal.IGroup.__identifier__:
                  {'roles': group_roles},
                  adhocracy_core.sheets.name.IName.__identifier__:
                  {'name': group_name},
                  }
    group = registry.content.create(IGroup.__identifier__, groups,
                                    appstructs=appstructs,
                                    registry=registry)
    users = find_service(context, 'principals', 'users')
    password_sheet = adhocracy_core.sheets.principal.IPasswordAuthentication
    appstruct = {adhocracy_core.sheets.principal.IUserBasic.__identifier__:
                 {'name': user_name,
                  'email': user_email},
                 adhocracy_core.sheets.principal.IPermissions.__identifier__:
                 {'groups': [group]},
                 password_sheet.__identifier__:
                 {'password': user_password},
                 }
    user = registry.content.create(IUser.__identifier__, users, appstruct,
                                   run_after_creation=False,
                                   registry=registry)

    user.active = True


root_metadata = pool_metadata._replace(
    iresource=IRootPool,
    after_creation=[create_initial_content_for_app_root] +
    pool_metadata.after_creation,
)


def includeme(config):
    """Add resource types to registry."""
    add_resource_type_to_registry(root_metadata, config)<|MERGE_RESOLUTION|>--- conflicted
+++ resolved
@@ -23,14 +23,9 @@
             (Allow, 'system.Everyone', 'create_sheet_password'),
             (Allow, 'system.Everyone', 'create_sheet_userbasic'),
             (Allow, 'role:annotator', 'view'),
-<<<<<<< HEAD
             (Allow, 'role:annotator', 'add_resource'),  # default permission
             (Allow, 'role:annotator', 'create_sheet'),  # default permission
-=======
-            (Allow, 'role:annotator', 'add_resource'),
-            (Allow, 'role:annotator', 'create_sheet'),
             (Allow, 'role:annotator', 'add_asset'),
->>>>>>> a08bfefd
             (Allow, 'role:annotator', 'add_comment'),
             (Allow, 'role:annotator', 'add_rate'),
             (Allow, 'role:contributor', 'view'),
