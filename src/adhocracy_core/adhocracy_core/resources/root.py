"""Root type to create initial object hierarchy and set global Permissions."""
from pyramid.registry import Registry
from pyramid.security import Allow
from substanced.interfaces import IRoot
from substanced.objectmap import ObjectMap
from substanced.util import set_acl
from substanced.util import find_service

from adhocracy_core.interfaces import IPool
from adhocracy_core.resources import add_resource_type_to_registry
from adhocracy_core.resources.organisation import IOrganisation
from adhocracy_core.resources.pool import pool_meta
from adhocracy_core.resources.organisation import IOrganisation
from adhocracy_core.resources.process import IProcess
from adhocracy_core.resources.principal import IPrincipalsService
from adhocracy_core.resources.principal import IUser
from adhocracy_core.resources.principal import IGroup
from adhocracy_core.resources.process import IProcess
from adhocracy_core.authorization import acm_to_acl
from adhocracy_core.authorization import set_god_all_permissions
from adhocracy_core.schema import ACM
from adhocracy_core.resources.geo import add_locations_service
from adhocracy_core.catalog import ICatalogsService
import adhocracy_core.sheets.principal
import adhocracy_core.sheets.name


# Access Control Matrix. Permissions are mapped to a role.
# Every role should only have the permission for the specific actions it is
# meant to enable.
root_acm = ACM().deserialize(
    {'principals':                                   ['anonymous', 'participant', 'moderator',  'creator', 'initiator', 'admin'],  # noqa
     'permissions': [  # general
                     ['view',                          Allow,       Allow,         Allow,        Allow,     Allow,       Allow],  # noqa
                     ['create',                        None,        Allow,         Allow,        None,      Allow,       Allow],  # noqa
                     ['edit',                          None,        None,          None,         Allow,     None,        Allow],  # noqa
                     ['edit_some',                     None,        Allow,         Allow,        Allow,     Allow,       Allow],  # noqa
                     ['delete',                        None,        None,          Allow,        Allow,     None,        Allow],  # noqa
                     ['hide',                          None,        None,          Allow,        None,      Allow,       Allow],  # noqa
                     ['do_transition',                 None,        None,          None,         None,      Allow,       Allow],  # noqa
                     ['message_to_user',               None,        Allow,         Allow,        None,      Allow,       Allow],  # noqa
                     # structure resources
                     ['create_pool',                   None,        None,          None,         None,      None,        Allow],  # noqa
                     ['create_organisation',           None,        None,          None,         None,      None,        Allow],  # noqa
                     ['create_process',                None,        None,          None,         None,      Allow,       Allow],  # noqa
                     # simple content resources
                     ['create_asset',                  None,        Allow,         None,         None,      None,        Allow],  # noqa
                     ['create_external',               None,        Allow,         None,         None,      None,        Allow],  # noqa
                     ['create_badge_data',             None,        None,          Allow,        None,      Allow,       Allow],  # noqa
                     ['create_badge',                  None,        None,          Allow,        None,      Allow,       Allow],  # noqa
                     ['create_badge_assignment',       None,        None,          Allow,        None,      Allow,       Allow],  # noqa
                     # versioned content resources
                     ['create_proposal',               None,        None,          None,         None,      None,        Allow],  # noqa
                     ['edit_proposal',                 None,        None,          None,         None,      None,        Allow],  # noqa
                     ['create_comment',                None,        None,          None,         None,      None,        Allow],  # noqa
                     ['edit_comment',                  None,        None,          None,         None,      None,        None],  # noqa
                     ['create_rate',                   None,        None,          None,         None,      None,        None],  # noqa
                     ['edit_rate',                     None,        None,          None,         None,      None,        None],  # noqa
                     # user, groups, permissions
                     ['create_user',                   Allow,       None,          None,         None,      None,        Allow],  # noqa
                     ['edit_userextended',             None,        None,          None,         Allow,     None,        Allow],  # noqa
                     ['view_userextended',             None,        None,          None,         Allow,     None,        Allow],  # noqa
                     ['create_edit_sheet_permissions', None,        None,          None,         None,      None,        Allow],  # noqa
                     ['create_group',                  None,        None,          None,         None,      None,        Allow],  # noqa
                     ]})

# fixme: remove edit_xx_permission


class IRootPool(IOrganisation, IRoot):

    """The application root object."""


def create_initial_content_for_app_root(context: IPool, registry: Registry,
                                        options: dict):
    """Add the Catalog, principals services to the context."""
    _add_objectmap_to_app_root(context)
    _add_graph(context, registry)
    _add_catalog_service(context, registry)
    _add_principals_service(context, registry)
    _add_acl_to_app_root(context, registry)
    _add_default_group(context, registry)
    _add_initial_user_and_group(context, registry)
    add_locations_service(context, registry, {})


def _add_objectmap_to_app_root(root):
    root.__objectmap__ = ObjectMap(root)
    root.__objectmap__.add(root, ('',))


def _add_graph(context, registry):
    graph = registry.content.create('Graph', context)
    context.__graph__ = graph


def _add_catalog_service(context, registry):
    registry.content.create(ICatalogsService.__identifier__, parent=context)


def _add_principals_service(context, registry):
    registry.content.create(IPrincipalsService.__identifier__,
                            parent=context,
                            registry=registry)


def _add_acl_to_app_root(context, registry):
    acl = acm_to_acl(root_acm, registry)
    set_acl(context, acl, registry=registry)
    set_god_all_permissions(context, registry)


<<<<<<< HEAD
def add_example_process(context: IPool, registry: Registry, options: dict):
    """Add example organisation and process."""
    appstructs = {adhocracy_core.sheets.name.IName.__identifier__:
                  {'name': 'adhocracy'}}
    registry.content.create(IOrganisation.__identifier__,
                            parent=context,
                            appstructs=appstructs)
    appstructs = {adhocracy_core.sheets.name.IName.__identifier__:
                  {'name': 'process'}}
    registry.content.create(IProcess.__identifier__,
                            parent=context['adhocracy'],
                            appstructs=appstructs)
=======
def add_platform(context, registry, platform_id=None,
                 resource_type: IResource=IBasicPool):
    """Register the platform in the content registry."""
    if platform_id is None:
        platform_id = registry.settings.get('adhocracy.platform_id',
                                            'adhocracy')
    appstructs = {'adhocracy_core.sheets.name.IName': {'name': platform_id}}
    registry.content.create(resource_type.__identifier__, context,
                            appstructs=appstructs, registry=registry)


def _add_adhocracy_platform(context: IPool, registry: Registry,
                            options: dict):
    add_platform(context, registry, resource_type=IProcess)
>>>>>>> e85f2604


def _add_default_group(context, registry):
    if not registry.settings.get('adhocracy.add_default_group',
                                 True):  # pragma: no cover
        return
    # the 'app' fixture in adhocracy_core.testing does not work with
    # setting a default group. So we allow to disable here.
    group_name = 'authenticated'
    group_roles = ['participant']
    groups = find_service(context, 'principals', 'groups')
    appstructs = {adhocracy_core.sheets.principal.IGroup.__identifier__:
                  {'roles': group_roles},
                  adhocracy_core.sheets.name.IName.__identifier__:
                  {'name': group_name},
                  }
    registry.content.create(IGroup.__identifier__, groups,
                            appstructs=appstructs,
                            registry=registry)


def _add_initial_user_and_group(context, registry):

    user_name = registry.settings.get('adhocracy.initial_login', 'god')
    user_password = registry.settings.get('adhocracy.initial_password',
                                          'password')
    user_email = registry.settings.get('adhocracy.initial_email',
                                       'sysadmin@test.de')
    group_name = registry.settings.get('adhocracy.initial_group_name', 'gods')
    group_roles = ['god']
    groups = find_service(context, 'principals', 'groups')
    appstructs = {adhocracy_core.sheets.principal.IGroup.__identifier__:
                  {'roles': group_roles},
                  adhocracy_core.sheets.name.IName.__identifier__:
                  {'name': group_name},
                  }
    group = registry.content.create(IGroup.__identifier__, groups,
                                    appstructs=appstructs,
                                    registry=registry)
    users = find_service(context, 'principals', 'users')
    password_sheet = adhocracy_core.sheets.principal.IPasswordAuthentication
    appstruct = {adhocracy_core.sheets.principal.IUserBasic.__identifier__:
                 {'name': user_name},
                 adhocracy_core.sheets.principal.IUserExtended.__identifier__:
                 {'email': user_email},
                 adhocracy_core.sheets.principal.IPermissions.__identifier__:
                 {'groups': [group]},
                 password_sheet.__identifier__:
                 {'password': user_password},
                 }
    user = registry.content.create(IUser.__identifier__, users, appstruct,
                                   run_after_creation=False,
                                   registry=registry)

    user.activate()


root_meta = pool_meta._replace(
    iresource=IRootPool,
    after_creation=[create_initial_content_for_app_root,
                    add_example_process]
)


def includeme(config):
    """Add resource types to registry."""
    add_resource_type_to_registry(root_meta, config)<|MERGE_RESOLUTION|>--- conflicted
+++ resolved
@@ -9,9 +9,7 @@
 from adhocracy_core.interfaces import IPool
 from adhocracy_core.resources import add_resource_type_to_registry
 from adhocracy_core.resources.organisation import IOrganisation
-from adhocracy_core.resources.pool import pool_meta
-from adhocracy_core.resources.organisation import IOrganisation
-from adhocracy_core.resources.process import IProcess
+from adhocracy_core.resources.organisation import organisation_meta
 from adhocracy_core.resources.principal import IPrincipalsService
 from adhocracy_core.resources.principal import IUser
 from adhocracy_core.resources.principal import IGroup
@@ -64,8 +62,6 @@
                      ['create_group',                  None,        None,          None,         None,      None,        Allow],  # noqa
                      ]})
 
-# fixme: remove edit_xx_permission
-
 
 class IRootPool(IOrganisation, IRoot):
 
@@ -111,35 +107,13 @@
     set_god_all_permissions(context, registry)
 
 
-<<<<<<< HEAD
 def add_example_process(context: IPool, registry: Registry, options: dict):
     """Add example organisation and process."""
     appstructs = {adhocracy_core.sheets.name.IName.__identifier__:
                   {'name': 'adhocracy'}}
-    registry.content.create(IOrganisation.__identifier__,
+    registry.content.create(IProcess.__identifier__,
                             parent=context,
                             appstructs=appstructs)
-    appstructs = {adhocracy_core.sheets.name.IName.__identifier__:
-                  {'name': 'process'}}
-    registry.content.create(IProcess.__identifier__,
-                            parent=context['adhocracy'],
-                            appstructs=appstructs)
-=======
-def add_platform(context, registry, platform_id=None,
-                 resource_type: IResource=IBasicPool):
-    """Register the platform in the content registry."""
-    if platform_id is None:
-        platform_id = registry.settings.get('adhocracy.platform_id',
-                                            'adhocracy')
-    appstructs = {'adhocracy_core.sheets.name.IName': {'name': platform_id}}
-    registry.content.create(resource_type.__identifier__, context,
-                            appstructs=appstructs, registry=registry)
-
-
-def _add_adhocracy_platform(context: IPool, registry: Registry,
-                            options: dict):
-    add_platform(context, registry, resource_type=IProcess)
->>>>>>> e85f2604
 
 
 def _add_default_group(context, registry):
@@ -197,10 +171,11 @@
     user.activate()
 
 
-root_meta = pool_meta._replace(
+root_meta = organisation_meta._replace(
     iresource=IRootPool,
     after_creation=[create_initial_content_for_app_root,
-                    add_example_process]
+                    add_example_process],
+    is_implicit_addable=False,
 )
 
 
