--- conflicted
+++ resolved
@@ -14,12 +14,9 @@
 from adhocracy_core.resources.principal import IPrincipalsService
 from adhocracy_core.resources.principal import IUser
 from adhocracy_core.resources.principal import IGroup
-<<<<<<< HEAD
 from adhocracy_core.authorization import acm_to_acl
 from adhocracy_core.schema import ACM
-=======
 from adhocracy_core.resources.geo import add_locations_service
->>>>>>> 677797c6
 import adhocracy_core.sheets.principal
 import adhocracy_core.sheets.name
 
@@ -27,7 +24,6 @@
 # Access Control Matrix. Permissions are mapped to a role.
 # Every role should only have the permission for the specific actions it is
 # meant to enable.
-<<<<<<< HEAD
 root_acm = ACM().deserialize(
     {'principals':                                   ['Everyone', 'annotator', 'contributor', 'creator', 'manager', 'admin', 'god'],  # noqa
      'permissions': [['add_asset',                     None,       Allow,       None,          None,      None,      None,    Allow],  # noqa
@@ -61,71 +57,6 @@
                      ['view_sensitive',                None,       None,        None,          None,      None,      Allow,   Allow],  # noqa
                      ['view_userextended',             None,       None,        None,          Allow,     None,      Allow,   Allow],  # noqa
                      ]})
-=======
-root_acl = [(Allow, 'system.Everyone', 'view'),  # get request default,
-                                                 # view sheet default,
-                                                 # view resource default
-            (Allow, 'system.Everyone', 'add_user'),
-            (Allow, 'system.Everyone', 'create_sheet_password'),
-            (Allow, 'system.Everyone', 'create_sheet_userbasic'),
-            # Annotator role
-            (Allow, 'role:annotator', 'view'),
-            (Allow, 'role:annotator', 'add_resource'),  # post request default,
-                                                        # create resource def.
-            (Allow, 'role:annotator', 'create_sheet'),  # create sheet default
-            (Allow, 'role:annotator', 'add_asset'),
-            (Allow, 'role:annotator', 'add_comment'),
-            (Allow, 'role:annotator', 'add_rate'),
-            # Contributor role
-            (Allow, 'role:contributor', 'view'),
-            (Allow, 'role:contributor', 'add_resource'),
-            (Allow, 'role:contributor', 'create_sheet'),
-            (Allow, 'role:contributor', 'add_proposal'),
-            (Allow, 'role:contributor', 'add_section'),
-            (Allow, 'role:contributor', 'add_paragraph'),
-            (Allow, 'role:contributor', 'add_externalresource'),
-            (Allow, 'role:contributor', 'message_to_user'),
-            (Allow, 'role:contributor', 'add_kiezkassen_proposal'),
-            # Creator role
-            (Allow, 'role:creator', 'add_commentversion'),
-            (Allow, 'role:creator', 'add_rateversion'),
-            (Allow, 'role:creator', 'add_proposalversion'),
-            (Allow, 'role:creator', 'add_sectionversion'),
-            (Allow, 'role:creator', 'add_paragraphversion'),
-            # TODO reuse edit instead of custom add_xx_version permission?
-            (Allow, 'role:creator', 'edit_some_sheets'),  # put request default
-            (Allow, 'role:creator', 'edit_metadata'),
-            (Allow, 'role:creator', 'view_userextended'),
-            (Allow, 'role:creator', 'edit_userextended'),
-            (Allow, 'role:creator', 'add_mercator_proposal_version'),
-            (Allow, 'role:creator', 'add_kiezkassen_proposal_version'),
-            # Manager role
-            (Allow, 'role:manager', 'view'),
-            (Allow, 'role:manager', 'hide_resource'),
-            (Allow, 'role:manager', 'edit_some_sheets'),
-            (Allow, 'role:manager', 'edit_metadata'),
-
-            # Admin role
-            (Allow, 'role:admin', 'view'),
-            (Allow, 'role:admin', 'view_sensitive'),  # sensitive info that
-                                                      # only admins should see
-            (Allow, 'role:admin', 'add_resource'),
-            (Allow, 'role:admin', 'create_sheet'),
-            (Allow, 'role:admin', 'add_group'),
-            (Allow, 'role:admin', 'add_pool'),
-            (Allow, 'role:admin', 'add_process'),
-            (Allow, 'role:admin', 'add_kiezkassen_process'),
-            (Allow, 'role:admin', 'edit_group'),
-            (Allow, 'role:admin', 'edit_some_sheets'),
-            (Allow, 'role:admin', 'edit_sheet'),  # edit sheets default
-            (Allow, 'role:admin', 'manage_principals'),
-            (Allow, 'role:admin', 'view_userextended'),
-            (Allow, 'role:admin', 'edit_userextended'),
-            # God role
-            (Allow, 'role:god', ALL_PERMISSIONS),
-            ]
-# TODO? every sheet/resource should have the posibility to add the needed ACEs
->>>>>>> 677797c6
 
 
 class IRootPool(IPool, IRoot):
@@ -143,13 +74,7 @@
     _add_acl_to_app_root(context, registry)
     _add_default_group(context, registry)
     _add_initial_user_and_group(context, registry)
-<<<<<<< HEAD
-=======
-    _add_platform(context, registry)
     add_locations_service(context, registry, {})
-    # TODO: Move mercator platform creation to mercator package
-    _add_platform(context, registry, 'mercator', resource_type=IPoolWithAssets)
->>>>>>> 677797c6
 
 
 def _add_objectmap_to_app_root(root):
