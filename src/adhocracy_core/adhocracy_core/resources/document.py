"""Proposal resource type."""
from adhocracy_core.interfaces import IItemVersion
from adhocracy_core.interfaces import ITag
from adhocracy_core.interfaces import IItem
from adhocracy_core.resources.badge import add_badge_assignments_service
from adhocracy_core.resources.comment import add_commentsservice
from adhocracy_core.resources.itemversion import itemversion_meta
from adhocracy_core.resources.item import item_meta
from adhocracy_core.resources.paragraph import IParagraph
from adhocracy_core.resources.rate import add_ratesservice
from adhocracy_core.resources import add_resource_type_to_registry

import adhocracy_core.sheets.comment
import adhocracy_core.sheets.badge
import adhocracy_core.sheets.document
import adhocracy_core.sheets.image
import adhocracy_core.sheets.workflow


class IDocumentVersion(IItemVersion):

    """Versionable item with Document propertysheet."""


document_version_meta = itemversion_meta._replace(
    iresource=IDocumentVersion,
    extended_sheets=(adhocracy_core.sheets.document.IDocument,
                     adhocracy_core.sheets.comment.ICommentable,
                     adhocracy_core.sheets.badge.IBadgeable,
                     adhocracy_core.sheets.rate.IRateable,
                     adhocracy_core.sheets.image.IImageReference,
                     adhocracy_core.sheets.title.ITitle,
                     ),
    permission_create='edit_proposal',
)


class IDocument(IItem):

    """All versions of a Proposal."""


document_meta = item_meta._replace(
    iresource=IDocument,
    element_types=(ITag,
                   IParagraph,
                   IDocumentVersion,
                   ),
    item_type=IDocumentVersion,
    permission_create='create_proposal',
    is_implicit_addable=True,
<<<<<<< HEAD
)._add(after_creation=(
    add_commentsservice,
    add_ratesservice,
    add_badge_assignments_service,
))
=======
    autonaming_prefix='document_',
)
>>>>>>> f1960e52


def includeme(config):
    """Add resource type to registry."""
    add_resource_type_to_registry(document_version_meta, config)
    add_resource_type_to_registry(document_meta, config)<|MERGE_RESOLUTION|>--- conflicted
+++ resolved
@@ -49,16 +49,12 @@
     item_type=IDocumentVersion,
     permission_create='create_proposal',
     is_implicit_addable=True,
-<<<<<<< HEAD
+    autonaming_prefix='document_',
 )._add(after_creation=(
     add_commentsservice,
     add_ratesservice,
     add_badge_assignments_service,
 ))
-=======
-    autonaming_prefix='document_',
-)
->>>>>>> f1960e52
 
 
 def includeme(config):
