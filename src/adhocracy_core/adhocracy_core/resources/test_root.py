--- conflicted
+++ resolved
@@ -38,7 +38,6 @@
     config.include('adhocracy_core.resources.pool')
     config.include('adhocracy_core.resources.principal')
     config.include('adhocracy_core.resources.subscriber')
-<<<<<<< HEAD
     config.include('adhocracy_core.resources.comment')
     config.include('adhocracy_core.resources.rate')
     config.include('adhocracy_core.resources.item')
@@ -47,9 +46,7 @@
     config.include('adhocracy_core.resources.sample_section')
     config.include('adhocracy_core.resources.external_resource')
     config.include('adhocracy_core.rest')
-=======
     config.include('adhocracy_core.resources.geo')
->>>>>>> 677797c6
     config.include('adhocracy_core.sheets')
     config.include('adhocracy_core.messaging')
     # TODO remove the following include once permissions in root_acm
