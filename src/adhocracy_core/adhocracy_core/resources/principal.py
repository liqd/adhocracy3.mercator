--- conflicted
+++ resolved
@@ -4,16 +4,10 @@
 from os import urandom
 
 from pyramid.registry import Registry
-<<<<<<< HEAD
 from pyramid.traversal import find_resource
 from pyramid.request import Request
+from substanced.util import find_service
 from zope.interface import Interface
-from substanced.util import find_service
-=======
-from substanced.util import find_service
-from substanced.interfaces import IUserLocator
-from zope.interface import Interface
->>>>>>> 62d30a92
 from zope.interface import implementer
 
 from adhocracy_core.interfaces import IPool
@@ -93,10 +87,6 @@
     password = ''
     email = ''
     name = ''
-<<<<<<< HEAD
-    groupids = []
-    # fixme? let __init__ create the attributes
-=======
     active = False
     activation_path = None
 
@@ -124,19 +114,14 @@
 def _generate_activation_path() -> str:
     random_bytes = urandom(18)
     return '/activate/' + b64encode(random_bytes, altchars=b'-_').decode()
->>>>>>> 62d30a92
 
 
 user_metadata = pool_metadata._replace(
     iresource=IUser,
     content_class=User,
-<<<<<<< HEAD
+    after_creation=[send_registration_mail] + pool_metadata.after_creation,
     basic_sheets=[adhocracy_core.sheets.principal.IUserBasic,
                   adhocracy_core.sheets.principal.IPermissions,
-=======
-    after_creation=[send_registration_mail] + pool_metadata.after_creation,
-    basic_sheets=[adhocracy_core.sheets.user.IUserBasic,
->>>>>>> 62d30a92
                   adhocracy_core.sheets.metadata.IMetadata,
                   adhocracy_core.sheets.pool.IPool,
                   ],
@@ -229,7 +214,13 @@
             if user.email == email:
                 return user
 
-<<<<<<< HEAD
+    def get_user_by_activation_path(self, activation_path: str) -> IUser:
+        """Find user per activation path or return None."""
+        users = find_service(self.context, 'principals', 'users')
+        for user in users.values():
+            if user.activation_path == activation_path:
+                return user
+
     def get_groupids(self, userid: str) -> list:
         """Get :term:`groupid`s for _term:`userid` or return None."""
         user = self.get_user_by_userid(userid)
@@ -294,18 +285,6 @@
         groups_roleids.extend(group_roleids)
     groups_and_roles = set(groupids + roleids + groups_roleids)
     return sorted(list(groups_and_roles))
-=======
-    def get_user_by_activation_path(self, activation_path: str) -> IUser:
-        """Find user per activation path or return None."""
-        users = find_service(self.context, 'principals', 'users')
-        for user in users.values():
-            if user.activation_path == activation_path:
-                return user
-
-    def get_groupids(self, user_id: int):
-        """Get user groups for `user_id` (zodb oid)."""
-        raise NotImplementedError
->>>>>>> 62d30a92
 
 
 def includeme(config):
