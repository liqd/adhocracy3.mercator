--- conflicted
+++ resolved
@@ -14,26 +14,13 @@
   - [create_organisation,            ~,         ~,             ~,            ~,         ~,       ~,         A] # create organisation
   - [create_process,                 ~,         ~,             ~,            ~,         ~,       A,         A] # create process
   # create process content
-<<<<<<< HEAD
   - [create_asset,                   ~,         ~,             A,            ~,         ~,       ~,         A] # create asset (image/file upload)
   - [create_external,                ~,         ~,             A,            ~,         ~,       ~,         A] # create external (store external URL)
   - [create_proposal,                ~,         ~,             ~,            ~,         ~,       ~,         A] # create proposal
-  - [edit_proposal,                  ~,         ~,             ~,            ~,         ~,       ~,         A] # create proposal version (edit for versionable proposals)
   - [create_document,                ~,         ~,             ~,            ~,         ~,       ~,         A] # create document
-  - [edit_document,                  ~,         ~,             ~,            ~,         ~,       ~,         A] # create document version (edit for versionable documents)
   - [create_comment,                 ~,         ~,             ~,            ~,         ~,       ~,         A] # create comment
-  - [edit_comment,                   ~,         ~,             ~,            ~,         ~,       ~,         ~] # create comment version (edit for comments)
   - [create_rate,                    ~,         ~,             ~,            ~,         ~,       ~,         ~] # create rate
   - [edit_rate,                      ~,         ~,             ~,            ~,         ~,       ~,         ~] # create rate version (edit for rates)
-=======
-  - [create_asset,                   ~,         ~,         ~,             A,            ~,         ~,       ~,         A] # create asset (image/file upload)
-  - [create_external,                ~,         ~,         ~,             A,            ~,         ~,       ~,         A] # create external (store external URL)
-  - [create_proposal,                ~,         ~,         ~,             ~,            ~,         ~,       ~,         A] # create proposal
-  - [create_document,                ~,         ~,         ~,             ~,            ~,         ~,       ~,         A] # create document
-  - [create_comment,                 ~,         ~,         ~,             ~,            ~,         ~,       ~,         A] # create comment
-  - [create_rate,                    ~,         ~,         ~,             ~,            ~,         ~,       ~,         ~] # create rate
-  - [edit_rate,                      ~,         ~,         ~,             ~,            ~,         ~,       ~,         ~] # create rate version (edit for rates)
->>>>>>> 8f9f9872
   # badges
   - [create_badge,                   ~,         ~,             ~,            A,         ~,       A,         A] # create badge
   - [create_badge_assignment,        ~,         ~,             ~,            A,         ~,       A,         A] # create badge assingment
