principals:                         [everyone, authenticated, participant, moderator, creator, initiator, admin]
permissions:
  # general
  - [view,                           A,         ~,             ~,            ~,         ~,       ~,         ~] # default permission view resource sheets/field;  view a resource or show it in listings
  - [create,                         ~,         A,             ~,            ~,         ~,       ~,         ~] # default permission to create resource sheets/fields; general guard to create resources (POST requests)
  - [edit,                           ~,         ~,             ~,            ~,         A,       ~,         A] # default permission to edit resourche sheets/fields
  - [edit_some,                      ~,         A,             ~,            ~,         ~,       ~,         ~] # General guard permission to edit non versionable resources (do put requests)
  - [delete,                         ~,         ~,             ~,            A,         A,       ~,         A] # delete resources
  - [hide,                           ~,         ~,             ~,            ~,         ~,       ~,         A] # mark resources as "hidden" because there are legal problems.
  - [do_transition,                  ~,         ~,             ~,            ~,         ~,       A,         A] # default permission to do transition to next workflow state (phase)
  - [edit_workflow,                  ~,         ~,             ~,            ~,         ~,       A,         A] # assign workfow to resource
  - [message_to_user,                ~,         A,             ~,            ~,         ~,       ~,         ~] # send message to user
  - [report_abuse,                   A,         ~,             ~,            ~,         ~,       ~,         ~] # report abuse, resources that should be hidden
  # create structure
  - [create_organisation,            ~,         ~,             ~,            ~,         ~,       ~,         A] # create organisation
  - [create_process,                 ~,         ~,             ~,            ~,         ~,       A,         A] # create process
  # create process content
  - [create_asset,                   ~,         ~,             ~,            ~,         ~,       ~,         A] # create asset (image/file upload)
  - [create_external,                ~,         ~,             A,            ~,         ~,       ~,         A] # create external (store external URL)
  - [create_proposal,                ~,         ~,             ~,            ~,         ~,       ~,         A] # create proposal
  - [create_document,                ~,         ~,             ~,            ~,         ~,       ~,         A] # create document
  - [create_comment,                 ~,         ~,             ~,            ~,         ~,       ~,         A] # create comment
  - [create_rate,                    ~,         ~,             ~,            ~,         ~,       ~,         ~] # create rate
  - [edit_rate,                      ~,         ~,             ~,            ~,         ~,       ~,         ~] # create rate version (edit for rates)
  # badges
  - [create_badge,                   ~,         ~,             ~,            A,         ~,       A,         A] # create badge
  - [create_badge_assignment,        ~,         ~,             ~,            ~,         ~,       ~,         A] # create badge assingment
  - [create_badge_group,             ~,         ~,             ~,            A,         ~,       A,         A] # create badge group
  - [assign_badge,                   ~,         ~,             ~,            A,         ~,       A,         A] # assign a specific badge with a badge assignment resource
  # user, groups, permissions
  - [create_user,                    A,         ~,             ~,            ~,         ~,       ~,         A] # create user (register)
  - [edit_userextended,              ~,         ~,             ~,            ~,         A,       ~,         A] # edit user extended sheet/fields (email/login name)
  - [view_userextended,              ~,         ~,             ~,            ~,         A,       ~,         A] # view user extended sheet/fields
  - [edit_notification,              ~,         ~,             ~,            ~,         A,       ~,         A] # edit user notification sheet/fields
  - [create_edit_sheet_permissions,  ~,         ~,             ~,            ~,         ~,       ~,         A] # default permission to do transition to next workflow state (phase)
  - [manage_sheet_local_roles,       ~,         ~,             ~,            ~,         ~,       ~,         A] # read, edit localroles sheet
  - [create_group,                   ~,         ~,             ~,            ~,         ~,       ~,         A] # create user group
<<<<<<< HEAD
  - [manage_anonymized,              ~,         ~,             ~,            ~,         ~,       ~,         A] # create, edit, delete resource anonymized
                                                                                                               # create add depends on the parent AllowAddAnonymized sheet
=======
  - [activate_user,                  ~,         ~,             ~,            ~,         ~,       ~,         A] # activate user, trigger activation mail
>>>>>>> e1fd1913
  # admin interface (sdi)
  - [sdi.view,                        ~,         ~,             ~,            ~,         ~,       ~,         A] # view the admin interface
  - [sdi.view-contents,               ~,         ~,             ~,            ~,         ~,       ~,         A] # view contents tab
  - [sdi.manage-contents,             ~,         ~,             ~,            ~,         ~,       ~,         A] # delete/copy/rename resources in contents tab
  - [sdi.add-content,                 ~,         ~,             ~,            ~,         ~,       ~,         A] # add resources
  - [sdi.manage-sheets,               ~,         ~,             ~,            ~,         ~,       ~,         A] # view/edit sheets tab
  - [sdi.manage-database,             ~,         ~,             ~,            ~,         ~,       ~,         A] # view/edit database tab
  - [sdi.manage-catalog,              ~,         ~,             ~,            ~,         ~,       ~,         A] # view/edit catalogs/index tab<|MERGE_RESOLUTION|>--- conflicted
+++ resolved
@@ -35,12 +35,9 @@
   - [create_edit_sheet_permissions,  ~,         ~,             ~,            ~,         ~,       ~,         A] # default permission to do transition to next workflow state (phase)
   - [manage_sheet_local_roles,       ~,         ~,             ~,            ~,         ~,       ~,         A] # read, edit localroles sheet
   - [create_group,                   ~,         ~,             ~,            ~,         ~,       ~,         A] # create user group
-<<<<<<< HEAD
+  - [activate_user,                  ~,         ~,             ~,            ~,         ~,       ~,         A] # activate user, trigger activation mail
   - [manage_anonymized,              ~,         ~,             ~,            ~,         ~,       ~,         A] # create, edit, delete resource anonymized
                                                                                                                # create add depends on the parent AllowAddAnonymized sheet
-=======
-  - [activate_user,                  ~,         ~,             ~,            ~,         ~,       ~,         A] # activate user, trigger activation mail
->>>>>>> e1fd1913
   # admin interface (sdi)
   - [sdi.view,                        ~,         ~,             ~,            ~,         ~,       ~,         A] # view the admin interface
   - [sdi.view-contents,               ~,         ~,             ~,            ~,         ~,       ~,         A] # view contents tab
