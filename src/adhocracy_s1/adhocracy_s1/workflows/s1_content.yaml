initial_state: proposed
states:
  proposed: {}
  voteable: {}
  selected:
    acm:
      principals:               [everyone, participant, moderator, creator, initiator, admin]
      permissions:
<<<<<<< HEAD
        - [edit_proposal,        ~,        ~,           ~,         D,       ~,         ~]
        - [create_rate,          ~,        D,           ~,         D,       ~,         ~]
        - [edit_rate,            ~,        ~,           ~,         D,       ~,         ~]
        - [create_comment,       ~,        D,           D,         ~,       D,         ~]
        - [edit_comment,         ~,        ~,           ~,         D,       ~,         ~]
=======
        - [edit,                 ~,         ~,           ~,         D,       ~,         ~]
        - [create_rate,          ~,         D,           ~,         D,       ~,         ~]
        - [edit_rate,            ~,         ~,           ~,         D,       ~,         ~]
        - [create_comment,       ~,         D,           D,         ~,       D,         ~]
        - [edit,                 ~,         ~,           ~,         D,       ~,         ~]
>>>>>>> 8f9f9872
  rejected:
    acm:
      principals:               [everyone, participant, moderator, creator, initiator, admin]
      permissions:
<<<<<<< HEAD
        - [edit_proposal,        ~,        ~,           ~,         D,       ~,         ~]
        - [create_rate,          ~,        D,           ~,         D,       ~,         ~]
        - [edit_rate,            ~,        ~,           ~,         D,       ~,         ~]
        - [create_comment,       ~,        D,           D,         ~,       D,         ~]
        - [edit_comment,         ~,        ~,           ~,         D,       ~,         ~]
=======
        - [edit,                 ~,         ~,           ~,         D,       ~,         ~]
        - [create_rate,          ~,         D,           ~,         D,       ~,         ~]
        - [edit_rate,            ~,         ~,           ~,         D,       ~,         ~]
        - [create_comment,       ~,         D,           D,         ~,       D,         ~]
        - [edit,                 ~,         ~,           ~,         D,       ~,         ~]
>>>>>>> 8f9f9872
transitions:
  to_voteable:
    from_state: proposed
    to_state: voteable
  to_selected:
    from_state: voteable
    to_state: selected
  to_rejected:
    from_state: voteable
    to_state: rejected<|MERGE_RESOLUTION|>--- conflicted
+++ resolved
@@ -6,36 +6,18 @@
     acm:
       principals:               [everyone, participant, moderator, creator, initiator, admin]
       permissions:
-<<<<<<< HEAD
-        - [edit_proposal,        ~,        ~,           ~,         D,       ~,         ~]
-        - [create_rate,          ~,        D,           ~,         D,       ~,         ~]
-        - [edit_rate,            ~,        ~,           ~,         D,       ~,         ~]
-        - [create_comment,       ~,        D,           D,         ~,       D,         ~]
-        - [edit_comment,         ~,        ~,           ~,         D,       ~,         ~]
-=======
         - [edit,                 ~,         ~,           ~,         D,       ~,         ~]
         - [create_rate,          ~,         D,           ~,         D,       ~,         ~]
         - [edit_rate,            ~,         ~,           ~,         D,       ~,         ~]
         - [create_comment,       ~,         D,           D,         ~,       D,         ~]
-        - [edit,                 ~,         ~,           ~,         D,       ~,         ~]
->>>>>>> 8f9f9872
   rejected:
     acm:
       principals:               [everyone, participant, moderator, creator, initiator, admin]
       permissions:
-<<<<<<< HEAD
-        - [edit_proposal,        ~,        ~,           ~,         D,       ~,         ~]
-        - [create_rate,          ~,        D,           ~,         D,       ~,         ~]
-        - [edit_rate,            ~,        ~,           ~,         D,       ~,         ~]
-        - [create_comment,       ~,        D,           D,         ~,       D,         ~]
-        - [edit_comment,         ~,        ~,           ~,         D,       ~,         ~]
-=======
         - [edit,                 ~,         ~,           ~,         D,       ~,         ~]
         - [create_rate,          ~,         D,           ~,         D,       ~,         ~]
         - [edit_rate,            ~,         ~,           ~,         D,       ~,         ~]
         - [create_comment,       ~,         D,           D,         ~,       D,         ~]
-        - [edit,                 ~,         ~,           ~,         D,       ~,         ~]
->>>>>>> 8f9f9872
 transitions:
   to_voteable:
     from_state: proposed
