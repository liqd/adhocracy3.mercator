initial_state: propose
states:
  propose:
    title: Participate
    acm:
      principals:               [everyone, participant, moderator, creator, initiator, admin]
      permissions:
<<<<<<< HEAD
        - [create_proposal,      ~,        A,           ~,         ~,       A,         ~]
        - [edit_proposal,        ~,        ~,           ~,         A,       ~,         ~]
        - [create_comment,       ~,        A,           A,         ~,       A,         ~]
        - [edit_comment,         ~,        ~,           ~,         A,       ~,         ~]
        - [create_rate,          ~,        A,           ~,         ~,       ~,         ~]
        - [edit_rate,            ~,        ~,           ~,         A,       ~,         ~]
=======
        - [create_proposal,      ~,         A,           ~,         ~,       A,         ~]
        - [create_comment,       ~,         A,           A,         ~,       A,         ~]
        - [create_rate,          ~,         A,           ~,         ~,       ~,         ~]
        - [edit_rate,            ~,         ~,           ~,         A,       ~,         ~]
>>>>>>> 8f9f9872
  select:
    title: Evaluate
    acm:
      principals:               [everyone, participant, moderator, creator, initiator, admin]
      permissions:
<<<<<<< HEAD
        - [create_proposal,      ~,        A,           ~,         ~,       A,         ~]
        - [edit_proposal,        ~,        ~,           ~,         A,       ~,         ~]
        - [create_rate,          ~,        A,           ~,         ~,       ~,         ~]
        - [edit_rate,            ~,        ~,           ~,         A,       ~,         ~]
        - [create_comment,       ~,        A,           A,         ~,       A,         ~]
        - [edit_comment,         ~,        ~,           ~,         A,       ~,         ~]
=======
        - [create_proposal,      ~,         A,           ~,         ~,       A,         ~]
        - [create_rate,          ~,         A,           ~,         ~,       ~,         ~]
        - [edit_rate,            ~,         ~,           ~,         A,       ~,         ~]
        - [create_comment,       ~,         A,           A,         ~,       A,         ~]
>>>>>>> 8f9f9872
  result:
    title: Result
    acm:
      principals:               [everyone, participant, moderator, creator, initiator, admin]
      permissions:
<<<<<<< HEAD
        - [create_proposal,      ~,        A,           ~,         ~,       A,         ~]
        - [edit_proposal,        ~,        ~,           ~,         A,       ~,         ~]
        - [create_comment,       ~,        A,           A,         ~,       A,         ~]
        - [edit_comment,         ~,        ~,           ~,         A,       ~,         ~]
        - [create_rate,          ~,        A,           ~,         ~,       ~,         ~]
        - [edit_rate,            ~,        ~,           ~,         A,       ~,         ~]
=======
        - [create_proposal,      ~,         A,           ~,         ~,       A,         ~]
        - [create_comment,       ~,         A,           A,         ~,       A,         ~]
        - [create_rate,          ~,         A,           ~,         ~,       ~,         ~]
        - [edit_rate,            ~,         ~,           ~,         A,       ~,         ~]
>>>>>>> 8f9f9872
transitions:
  to_select:
    from_state: propose
    to_state: select
    callback: adhocracy_s1.workflows.s1.do_transition_to_voteable
  to_result:
    from_state: select
    to_state: result
    callback: adhocracy_s1.workflows.s1.do_transition_to_result
  to_propose:
    from_state: result
    to_state: propose
    callback: adhocracy_s1.workflows.s1.do_transition_to_propose<|MERGE_RESOLUTION|>--- conflicted
+++ resolved
@@ -5,55 +5,28 @@
     acm:
       principals:               [everyone, participant, moderator, creator, initiator, admin]
       permissions:
-<<<<<<< HEAD
-        - [create_proposal,      ~,        A,           ~,         ~,       A,         ~]
-        - [edit_proposal,        ~,        ~,           ~,         A,       ~,         ~]
-        - [create_comment,       ~,        A,           A,         ~,       A,         ~]
-        - [edit_comment,         ~,        ~,           ~,         A,       ~,         ~]
-        - [create_rate,          ~,        A,           ~,         ~,       ~,         ~]
-        - [edit_rate,            ~,        ~,           ~,         A,       ~,         ~]
-=======
         - [create_proposal,      ~,         A,           ~,         ~,       A,         ~]
         - [create_comment,       ~,         A,           A,         ~,       A,         ~]
         - [create_rate,          ~,         A,           ~,         ~,       ~,         ~]
         - [edit_rate,            ~,         ~,           ~,         A,       ~,         ~]
->>>>>>> 8f9f9872
   select:
     title: Evaluate
     acm:
       principals:               [everyone, participant, moderator, creator, initiator, admin]
       permissions:
-<<<<<<< HEAD
-        - [create_proposal,      ~,        A,           ~,         ~,       A,         ~]
-        - [edit_proposal,        ~,        ~,           ~,         A,       ~,         ~]
-        - [create_rate,          ~,        A,           ~,         ~,       ~,         ~]
-        - [edit_rate,            ~,        ~,           ~,         A,       ~,         ~]
-        - [create_comment,       ~,        A,           A,         ~,       A,         ~]
-        - [edit_comment,         ~,        ~,           ~,         A,       ~,         ~]
-=======
         - [create_proposal,      ~,         A,           ~,         ~,       A,         ~]
         - [create_rate,          ~,         A,           ~,         ~,       ~,         ~]
         - [edit_rate,            ~,         ~,           ~,         A,       ~,         ~]
         - [create_comment,       ~,         A,           A,         ~,       A,         ~]
->>>>>>> 8f9f9872
   result:
     title: Result
     acm:
       principals:               [everyone, participant, moderator, creator, initiator, admin]
       permissions:
-<<<<<<< HEAD
-        - [create_proposal,      ~,        A,           ~,         ~,       A,         ~]
-        - [edit_proposal,        ~,        ~,           ~,         A,       ~,         ~]
-        - [create_comment,       ~,        A,           A,         ~,       A,         ~]
-        - [edit_comment,         ~,        ~,           ~,         A,       ~,         ~]
-        - [create_rate,          ~,        A,           ~,         ~,       ~,         ~]
-        - [edit_rate,            ~,        ~,           ~,         A,       ~,         ~]
-=======
         - [create_proposal,      ~,         A,           ~,         ~,       A,         ~]
         - [create_comment,       ~,         A,           A,         ~,       A,         ~]
         - [create_rate,          ~,         A,           ~,         ~,       ~,         ~]
         - [edit_rate,            ~,         ~,           ~,         A,       ~,         ~]
->>>>>>> 8f9f9872
 transitions:
   to_select:
     from_state: propose
