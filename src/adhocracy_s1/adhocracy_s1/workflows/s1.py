"""Agenda s1 workflow."""

from datetime import datetime
from pytz import UTC
from pyramid.request import Request
from substanced.util import find_service
from adhocracy_core.exceptions import RuntimeConfigurationError
from adhocracy_core.interfaces import IPool
from adhocracy_core.interfaces import search_query
from adhocracy_core.sheets.rate import IRateable
from adhocracy_core.sheets.versions import IVersionable
from adhocracy_core.sheets.workflow import IWorkflowAssignment
<<<<<<< HEAD
from adhocracy_core.workflows import add_workflow
=======
from adhocracy_core.utils import get_sheet
>>>>>>> 732d0f78


def do_transition_to_propose(context: IPool, request: Request, **kwargs):
    """Do various tasks to complete transition to propose state."""
    _remove_state_data(context, 'result', 'start_date', request)


def do_transition_to_voteable(context: IPool, request: Request, **kwargs):
    """Do transition from state proposed to voteable for all children."""
    for child in context.values():
        _do_transition(child, request, from_state='proposed',
                       to_state='voteable')


def do_transition_to_result(context: IPool, request: Request, **kwargs):
    """Do various tasks to complete transition to result state."""
    decision_date = datetime.utcnow().replace(tzinfo=UTC)
    _store_state_data(context, 'result', request, start_date=decision_date)
    _change_children_to_rejected_or_selected(context, request,
                                             start_date=decision_date)


def _change_children_to_rejected_or_selected(context: IPool, request: Request,
                                             start_date: datetime=None):
    """Do transition from state proposed to rejected/selected for all children.

    The most rated child does transition to state selected, the other to
    rejected.
    Save decision_date in state assignment data.
    """
    rated_children = _get_children_sort_by_rates(context)
    for pos, child in enumerate(rated_children):
        if pos == 0:
            _do_transition(child, request, from_state='voteable',
                           to_state='selected', start_date=start_date)
        else:
            _do_transition(child, request, from_state='voteable',
                           to_state='rejected', start_date=start_date)


def _store_state_data(context: IWorkflowAssignment, state_name: str,
                      request: Request,
                      **kwargs):
    sheet = request.registry.content.get_sheet(context, IWorkflowAssignment,
                                               request=request)
    state_data = sheet.get()['state_data']
    datas = [x for x in state_data if x['name'] == state_name]
    if datas == []:
        data = {'name': state_name}
        state_data.append(data)
    else:
        data = datas[0]
    data.update(**kwargs)
    sheet.set({'state_data': state_data})


def _remove_state_data(context: IWorkflowAssignment, state_name: str,
                       key: str, request: Request):
    sheet = request.registry.content.get_sheet(context, IWorkflowAssignment,
                                               request=request)
    state_data = sheet.get()['state_data']
    datas = [x for x in state_data if x['name'] == state_name]
    if datas == []:
        return
    data = datas[0]
    if key in data:
        del data[key]
    sheet.set({'state_data': state_data})


def _get_children_sort_by_rates(context) -> []:
    catalog = find_service(context, 'catalogs')
    if catalog is None:
        return []  # ease testing
    result = catalog.search(search_query._replace(root=context,
                                                  depth=2,
                                                  only_visible=True,
                                                  interfaces=(IRateable,
                                                              IVersionable),
                                                  sort_by='rates',
                                                  reverse=True,
                                                  indexes={'tag': 'LAST',
                                                           'workflow_state':
                                                               'voteable'},

                                                  ))
    return (r.__parent__ for r in result.elements)


def _do_transition(context, request: Request, from_state: str, to_state: str,
                   start_date: datetime=None):
    try:
<<<<<<< HEAD
        sheet = request.registry.content.get_sheet(
            context,
            IWorkflowAssignment,
            request=request)
=======
        sheet = request.registry.content.get_sheet(context,
                                                   IWorkflowAssignment)
>>>>>>> 732d0f78
    except RuntimeConfigurationError:
        pass  # we ignore context without IWorklowAssignment sheet
    else:
        current_state = sheet.get()['workflow_state']
        if current_state == from_state:
            sheet.set({'workflow_state': to_state})
            if start_date is not None:
                _store_state_data(context, to_state, request,
                                  start_date=start_date)


def includeme(config):
    """Add workflow."""
    config.add_workflow('adhocracy_s1.workflows:s1.yaml', 's1')
    config.add_workflow('adhocracy_s1.workflows:s1_content.yaml', 's1_content')<|MERGE_RESOLUTION|>--- conflicted
+++ resolved
@@ -10,11 +10,6 @@
 from adhocracy_core.sheets.rate import IRateable
 from adhocracy_core.sheets.versions import IVersionable
 from adhocracy_core.sheets.workflow import IWorkflowAssignment
-<<<<<<< HEAD
-from adhocracy_core.workflows import add_workflow
-=======
-from adhocracy_core.utils import get_sheet
->>>>>>> 732d0f78
 
 
 def do_transition_to_propose(context: IPool, request: Request, **kwargs):
@@ -58,7 +53,8 @@
 def _store_state_data(context: IWorkflowAssignment, state_name: str,
                       request: Request,
                       **kwargs):
-    sheet = request.registry.content.get_sheet(context, IWorkflowAssignment,
+    sheet = request.registry.content.get_sheet(context,
+                                               IWorkflowAssignment,
                                                request=request)
     state_data = sheet.get()['state_data']
     datas = [x for x in state_data if x['name'] == state_name]
@@ -107,15 +103,9 @@
 def _do_transition(context, request: Request, from_state: str, to_state: str,
                    start_date: datetime=None):
     try:
-<<<<<<< HEAD
-        sheet = request.registry.content.get_sheet(
-            context,
-            IWorkflowAssignment,
-            request=request)
-=======
         sheet = request.registry.content.get_sheet(context,
-                                                   IWorkflowAssignment)
->>>>>>> 732d0f78
+                                                   IWorkflowAssignment,
+                                                   request=request)
     except RuntimeConfigurationError:
         pass  # we ignore context without IWorklowAssignment sheet
     else:
