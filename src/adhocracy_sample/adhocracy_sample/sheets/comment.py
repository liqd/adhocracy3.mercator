--- conflicted
+++ resolved
@@ -57,16 +57,10 @@
     `post_pool`: Pool to post new :class:`adhocracy_sample.resource.IComment`.
     """
 
-<<<<<<< HEAD
     comments = UniqueReferences(readonly=True,
                                 backref=True,
                                 reftype=CommentRefersToReference)
-=======
-    comments = ListOfUniqueReferences(readonly=True,
-                                      backref=True,
-                                      reftype=CommentRefersToReference)
     post_pool = PostPool(iresource_or_service_name=IItem)
->>>>>>> 7b6c583b
 
 
 commentable_meta = sheet_metadata_defaults._replace(
