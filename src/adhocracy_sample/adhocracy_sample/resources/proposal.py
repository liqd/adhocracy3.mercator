--- conflicted
+++ resolved
@@ -4,17 +4,11 @@
 from adhocracy.interfaces import IItem
 from adhocracy_sample.resources.section import ISection
 from adhocracy_sample.resources.paragraph import IParagraph
-<<<<<<< HEAD
-from adhocracy.resources import ResourceFactory
+from adhocracy.resources import add_resource_type_to_registry
 from adhocracy.resources.itemversion import itemversion_meta_defaults
 from adhocracy.resources.item import item_meta_defaults
-from substanced.content import add_content_type
 
 import adhocracy.sheets.document
-=======
-from adhocracy.resources import add_resource_type_to_registry
-from zope.interface import taggedValue
->>>>>>> fb4acdc0
 
 
 class IProposalVersion(IItemVersion):
@@ -49,15 +43,5 @@
 
 def includeme(config):
     """Register resource type factory in substanced content registry."""
-<<<<<<< HEAD
-    metadatas = [proposal_meta, proposalversion_meta]
-    for metadata in metadatas:
-        identifier = metadata.iresource.__identifier__
-        add_content_type(config,
-                         identifier,
-                         ResourceFactory(metadata),
-                         factory_type=identifier, resource_metadata=metadata)
-=======
     add_resource_type_to_registry(IProposalVersion, config)
-    add_resource_type_to_registry(IProposal, config)
->>>>>>> fb4acdc0
+    add_resource_type_to_registry(IProposal, config)