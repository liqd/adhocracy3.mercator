--- conflicted
+++ resolved
@@ -109,12 +109,7 @@
         assert resp.status_code == 200
 
     def test_participate_anonymous_creates_proposal(self, app_anonymous):
-<<<<<<< HEAD
         resp = _post_proposal_item(app_anonymous, path='/bplan')
-=======
-        resp = _post_proposal_item(app_anonymous, path='/bplan',
-                                   name='PROPOSAL_0000000')
->>>>>>> 908ea99e
         assert resp.status_code == 200
 
     def test_participate_anonymous_cannot_edit_proposal(self, app_anonymous):
