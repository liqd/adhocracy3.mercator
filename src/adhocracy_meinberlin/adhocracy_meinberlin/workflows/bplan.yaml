--- conflicted
+++ resolved
@@ -5,23 +5,11 @@
     acm:
       principals:                  [everyone, participant, moderator, creator, initiator, admin]
       permissions:
-<<<<<<< HEAD
-        - [create,                  A,        ~,           A,          A,      A,         ~]
-        - [create_proposal,         A,        ~,           ~,          ~,      ~,         ~]
-        - [edit_proposal,           ~,        ~,           ~,          ~,      ~,         ~]
-=======
         - [create,                  A,         ~,           A,          A,      A,         ~]
         - [create_proposal,         A,         ~,           ~,          ~,      ~,         ~]
->>>>>>> 8f9f9872
   evaluate:
     acm:
       principals:                  [everyone, participant, moderator, creator, initiator, admin]
       permissions:
-<<<<<<< HEAD
-        - [create,                  ~,        ~,           A,          A,       A,        ~]
-        - [create_proposal,         ~,        ~,           ~,          ~,       ~,        ~]
-        - [edit_proposal,           ~,        ~,           ~,          ~,       ~,        ~]
-=======
         - [create,                  ~,         ~,           A,          A,       A,        ~]
         - [create_proposal,         ~,         ~,           ~,          ~,       ~,        ~]
->>>>>>> 8f9f9872
