--- conflicted
+++ resolved
@@ -65,13 +65,7 @@
         assert resources.bplan.IProcess.isOrExtends(IProcess)
         assert meta.is_implicit_addable is True
         assert meta.permission_create == 'create_process'
-<<<<<<< HEAD
-=======
-        assert meta.extended_sheets == (
-            sheets.bplan.IWorkflowAssignment,
-            sheets.bplan.IProcessSettings,
-        )
->>>>>>> 190bfb6a
+        assert meta.extended_sheets == (sheets.bplan.IProcessSettings,)
         assert meta.permission_create == 'create_process'
         assert meta.workflow_name == 'bplan'
 
