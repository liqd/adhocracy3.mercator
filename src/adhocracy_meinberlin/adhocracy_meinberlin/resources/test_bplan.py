from pytest import mark
from pytest import fixture


class TestProposal:

    @fixture
    def meta(self):
        from .bplan import proposal_meta
        return proposal_meta

    def test_meta(self, meta):
        from adhocracy_meinberlin import resources
        assert meta.iresource == resources.bplan.IProposal
        assert meta.element_types == (resources.bplan.IProposalVersion,)
        assert meta.item_type == resources.bplan.IProposalVersion
        assert meta.permission_create == 'create_proposal'
        assert meta.use_autonaming
        assert meta.autonaming_prefix == 'proposal_'
        assert meta.workflow_name == 'bplan_private'

    @mark.usefixtures('integration')
    def test_create(self, registry, meta):
        assert registry.content.create(meta.iresource.__identifier__)


class TestProposalVersion:

    @fixture
    def meta(self):
        from .bplan import proposal_version_meta
        return proposal_version_meta

    def test_meta(self, meta):
        from adhocracy_meinberlin import sheets
        from adhocracy_meinberlin import resources
        assert meta.iresource == resources.bplan.IProposalVersion
        assert meta.extended_sheets == \
               (sheets.bplan.IProposal,
               )
        assert meta.permission_create == 'edit_proposal'

    @mark.usefixtures('integration')
    def test_create(self, registry, meta):
        assert registry.content.create(meta.iresource.__identifier__)


class TestProcess:

    @fixture
    def meta(self):
        from .bplan import process_meta
        return process_meta

    def test_meta(self, meta):
        from adhocracy_core.resources.process import IProcess
        from adhocracy_core.sheets.embed import IEmbed
        from adhocracy_meinberlin import sheets
        from adhocracy_meinberlin import resources
        assert meta.iresource is resources.bplan.IProcess
        assert resources.bplan.IProcess.isOrExtends(IProcess)
        assert meta.is_implicit_addable is True
        assert meta.permission_create == 'create_process'
        assert meta.extended_sheets == (sheets.bplan.IProcessSettings,
<<<<<<< HEAD
                                        IEmbed,
                                        )
=======
                                        sheets.bplan.IProcessPrivateSettings)
>>>>>>> 63b6d545
        assert meta.permission_create == 'create_process'
        assert meta.workflow_name == 'bplan'

    @mark.usefixtures('integration')
    def test_create(self, registry, meta):
        assert registry.content.create(meta.iresource.__identifier__)

<|MERGE_RESOLUTION|>--- conflicted
+++ resolved
@@ -62,12 +62,11 @@
         assert meta.is_implicit_addable is True
         assert meta.permission_create == 'create_process'
         assert meta.extended_sheets == (sheets.bplan.IProcessSettings,
-<<<<<<< HEAD
+                                        sheets.bplan.IProcessPrivateSettings,
                                         IEmbed,
                                         )
-=======
+        assert meta.extended_sheets == (sheets.bplan.IProcessSettings,
                                         sheets.bplan.IProcessPrivateSettings)
->>>>>>> 63b6d545
         assert meta.permission_create == 'create_process'
         assert meta.workflow_name == 'bplan'
 
