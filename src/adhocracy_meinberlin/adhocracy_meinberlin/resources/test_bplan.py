from pytest import mark
from pytest import fixture


class TestProposal:

    @fixture
    def meta(self):
        from .bplan import proposal_meta
        return proposal_meta

    def test_meta(self, meta):
        import adhocracy_core.sheets
        from adhocracy_meinberlin import resources
        assert meta.iresource == resources.bplan.IProposal
        assert meta.element_types == (resources.bplan.IProposalVersion,)
        assert meta.item_type == resources.bplan.IProposalVersion
        assert meta.permission_create == 'create_proposal'
<<<<<<< HEAD
        assert meta.basic_sheets == (adhocracy_core.sheets.tags.ITags,
                                     adhocracy_core.sheets.versions.IVersions,
                                     adhocracy_core.sheets.pool.IPool,
                                     adhocracy_core.sheets.metadata.IMetadata,
                                     adhocracy_core.sheets.workflow.IWorkflowAssignment,
                                     )
=======
>>>>>>> dc46c351
        assert meta.use_autonaming
        assert meta.autonaming_prefix == 'proposal_'
        assert meta.workflow_name == 'bplan_private'

    @mark.usefixtures('integration')
    def test_create(self, registry, meta):
        assert registry.content.create(meta.iresource.__identifier__)


class TestProposalVersion:

    @fixture
    def meta(self):
        from .bplan import proposal_version_meta
        return proposal_version_meta

    def test_meta(self, meta):
        from adhocracy_meinberlin import sheets
        from adhocracy_meinberlin import resources
        assert meta.iresource == resources.bplan.IProposalVersion
        assert meta.extended_sheets == \
               (sheets.bplan.IProposal,
               )
        assert meta.permission_create == 'edit_proposal'

    @mark.usefixtures('integration')
    def test_create(self, registry, meta):
        assert registry.content.create(meta.iresource.__identifier__)


class TestProcess:

    @fixture
    def meta(self):
        from .bplan import process_meta
        return process_meta

    def test_meta(self, meta):
        from adhocracy_core.resources.process import IProcess
        from adhocracy_meinberlin import sheets
        from adhocracy_meinberlin import resources
        assert meta.iresource is resources.bplan.IProcess
        assert resources.bplan.IProcess.isOrExtends(IProcess)
        assert meta.is_implicit_addable is True
        assert meta.permission_create == 'create_process'
        assert meta.extended_sheets == (sheets.bplan.IProcessSettings,)
        assert meta.permission_create == 'create_process'
        assert meta.workflow_name == 'bplan'

    @mark.usefixtures('integration')
    def test_create(self, registry, meta):
        assert registry.content.create(meta.iresource.__identifier__)

<|MERGE_RESOLUTION|>--- conflicted
+++ resolved
@@ -16,15 +16,6 @@
         assert meta.element_types == (resources.bplan.IProposalVersion,)
         assert meta.item_type == resources.bplan.IProposalVersion
         assert meta.permission_create == 'create_proposal'
-<<<<<<< HEAD
-        assert meta.basic_sheets == (adhocracy_core.sheets.tags.ITags,
-                                     adhocracy_core.sheets.versions.IVersions,
-                                     adhocracy_core.sheets.pool.IPool,
-                                     adhocracy_core.sheets.metadata.IMetadata,
-                                     adhocracy_core.sheets.workflow.IWorkflowAssignment,
-                                     )
-=======
->>>>>>> dc46c351
         assert meta.use_autonaming
         assert meta.autonaming_prefix == 'proposal_'
         assert meta.workflow_name == 'bplan_private'
