--- conflicted
+++ resolved
@@ -50,13 +50,9 @@
     element_types=(IProposal,
                    ),
     is_implicit_addable=True,
-<<<<<<< HEAD
     workflow_name = 'bplan',
-=======
-    extended_sheets=(adhocracy_meinberlin.sheets.bplan.IWorkflowAssignment,
-                     adhocracy_meinberlin.sheets.bplan.IProcessSettings,
+    extended_sheets=(adhocracy_meinberlin.sheets.bplan.IProcessSettings,
                      ),
->>>>>>> 190bfb6a
 )
 
 
