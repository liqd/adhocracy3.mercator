"""BPlan process resources."""
from adhocracy_core.resources import add_resource_type_to_registry
from adhocracy_core.resources import process
from adhocracy_core.resources import proposal
import adhocracy_core.sheets.embed
import adhocracy_meinberlin.sheets.bplan


class IProposalVersion(proposal.IProposalVersion):
    """BPlan proposal version."""


proposal_version_meta = proposal.proposal_version_meta._replace(
    content_name='ProposalVersion',
    iresource=IProposalVersion,
    extended_sheets=(adhocracy_meinberlin.sheets.bplan.IProposal,
                     ),
)


class IProposal(proposal.IProposal):
    """BPlan proposal versions pool."""


proposal_meta = proposal.proposal_meta._replace(
    iresource=IProposal,
    element_types=(IProposalVersion,),
    item_type=IProposalVersion,
    workflow_name = 'bplan_private',
)


class IProcess(process.IProcess):
    """BPlan participation process."""


process_meta = process.process_meta._replace(
    iresource=IProcess,
    element_types=(IProposal,
                   ),
    is_implicit_addable=True,
    workflow_name = 'bplan',
    extended_sheets=(adhocracy_meinberlin.sheets.bplan.IProcessSettings,
<<<<<<< HEAD
                     adhocracy_core.sheets.embed.IEmbed,
=======
                     adhocracy_meinberlin.sheets.bplan.IProcessPrivateSettings,
>>>>>>> 63b6d545
                     ),
)


def includeme(config):
    """Add resource type to content."""
    add_resource_type_to_registry(proposal_meta, config)
    add_resource_type_to_registry(proposal_version_meta, config)
    add_resource_type_to_registry(process_meta, config)<|MERGE_RESOLUTION|>--- conflicted
+++ resolved
@@ -41,11 +41,8 @@
     is_implicit_addable=True,
     workflow_name = 'bplan',
     extended_sheets=(adhocracy_meinberlin.sheets.bplan.IProcessSettings,
-<<<<<<< HEAD
+                     adhocracy_meinberlin.sheets.bplan.IProcessPrivateSettings,
                      adhocracy_core.sheets.embed.IEmbed,
-=======
-                     adhocracy_meinberlin.sheets.bplan.IProcessPrivateSettings,
->>>>>>> 63b6d545
                      ),
 )
 
