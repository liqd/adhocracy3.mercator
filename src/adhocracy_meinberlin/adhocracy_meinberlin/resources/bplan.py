"""BPlan process resources."""
from adhocracy_core.resources import add_resource_type_to_registry
from adhocracy_core.resources import process
from adhocracy_core.resources import proposal
import adhocracy_core.sheets.embed
import adhocracy_meinberlin.sheets.bplan
import adhocracy_core.sheets.image


class IProposalVersion(proposal.IProposalVersion):
    """BPlan proposal version."""


proposal_version_meta = proposal.proposal_version_meta._replace(
    content_name='ProposalVersion',
    iresource=IProposalVersion,
    extended_sheets=(adhocracy_meinberlin.sheets.bplan.IProposal,
                     ),
)


class IProposal(proposal.IProposal):
    """BPlan proposal versions pool."""


proposal_meta = proposal.proposal_meta._replace(
    iresource=IProposal,
    element_types=(IProposalVersion,),
    item_type=IProposalVersion,
    workflow_name = 'bplan_private',
)


class IProcess(process.IProcess):
    """BPlan participation process."""


process_meta = process.process_meta._replace(
    iresource=IProcess,
    element_types=(IProposal,
                   ),
    is_implicit_addable=True,
    workflow_name = 'bplan',
    extended_sheets=(adhocracy_meinberlin.sheets.bplan.IProcessSettings,
                     adhocracy_meinberlin.sheets.bplan.IProcessPrivateSettings,
<<<<<<< HEAD
                     adhocracy_core.sheets.image.IImageReference,
=======
                     adhocracy_core.sheets.embed.IEmbed,
>>>>>>> e8ec6303
                     ),
)


def includeme(config):
    """Add resource type to content."""
    add_resource_type_to_registry(proposal_meta, config)
    add_resource_type_to_registry(proposal_version_meta, config)
    add_resource_type_to_registry(process_meta, config)<|MERGE_RESOLUTION|>--- conflicted
+++ resolved
@@ -43,11 +43,8 @@
     workflow_name = 'bplan',
     extended_sheets=(adhocracy_meinberlin.sheets.bplan.IProcessSettings,
                      adhocracy_meinberlin.sheets.bplan.IProcessPrivateSettings,
-<<<<<<< HEAD
                      adhocracy_core.sheets.image.IImageReference,
-=======
                      adhocracy_core.sheets.embed.IEmbed,
->>>>>>> e8ec6303
                      ),
 )
 
