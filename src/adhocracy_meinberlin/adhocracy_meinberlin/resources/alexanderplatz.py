--- conflicted
+++ resolved
@@ -65,14 +65,10 @@
 process_meta = document_process_meta._replace(
     iresource=IProcess,
     element_types=(IProposal,
-<<<<<<< HEAD
                    IDocument),
-    extended_sheets=(workflow.IStandard,)
+    extended_sheets=(workflow.IStandard,
+                     ILocationReference,)
 )
-=======
-                   IDocument)
-)._add(extended_sheets=(ILocationReference,))
->>>>>>> 7e60f425
 
 
 def includeme(config):
