from pytest import mark
from pytest import fixture

<<<<<<< HEAD
class TestProposal:

    @fixture
    def meta(self):
        from .alexanderplatz import proposal_meta
        return proposal_meta

    def test_meta(self, meta):
        from .alexanderplatz import IProposalVersion
        assert meta.element_types == (IProposalVersion,)
        assert meta.item_type == IProposalVersion
        assert meta.permission_create == 'create_proposal'

    @mark.usefixtures('integration')
    def test_create(self, registry, meta, context):
        res = registry.content.create(meta.iresource.__identifier__)
        assert meta.iresource.providedBy(res)


class TestProposalVersion:

    @fixture
    def meta(self):
        from .alexanderplatz import proposal_version_meta
        return proposal_version_meta

    def test_meta(self, meta):
        import adhocracy_core.sheets
        assert meta.extended_sheets == \
               (adhocracy_core.sheets.badge.IBadgeable,
                adhocracy_core.sheets.title.ITitle,
                adhocracy_core.sheets.description.IDescription,
                adhocracy_core.sheets.comment.ICommentable,
                adhocracy_core.sheets.rate.IRateable,
                adhocracy_core.sheets.geo.IPoint,
                )
        assert meta.permission_create == 'edit_proposal'

    @mark.usefixtures('integration')
    def test_create(self, meta, registry):
        res = registry.content.create(meta.iresource.__identifier__)
        assert meta.iresource.providedBy(res)



=======
>>>>>>> b56f3a67
class TestProcess:

    @fixture
    def meta(self):
        from .alexanderplatz import process_meta
        return process_meta

    def test_meta(self, meta):
        from adhocracy_core.sheets.geo import ILocationReference
        from adhocracy_meinberlin import resources
        assert meta.iresource is resources.alexanderplatz.IProcess
        assert meta.extended_sheets == (ILocationReference,
                                        )
        assert meta.workflow_name == 'standard'

    @mark.usefixtures('integration')
    def test_create(self, registry, meta):
        assert registry.content.create(meta.iresource.__identifier__)<|MERGE_RESOLUTION|>--- conflicted
+++ resolved
@@ -1,54 +1,6 @@
 from pytest import mark
 from pytest import fixture
 
-<<<<<<< HEAD
-class TestProposal:
-
-    @fixture
-    def meta(self):
-        from .alexanderplatz import proposal_meta
-        return proposal_meta
-
-    def test_meta(self, meta):
-        from .alexanderplatz import IProposalVersion
-        assert meta.element_types == (IProposalVersion,)
-        assert meta.item_type == IProposalVersion
-        assert meta.permission_create == 'create_proposal'
-
-    @mark.usefixtures('integration')
-    def test_create(self, registry, meta, context):
-        res = registry.content.create(meta.iresource.__identifier__)
-        assert meta.iresource.providedBy(res)
-
-
-class TestProposalVersion:
-
-    @fixture
-    def meta(self):
-        from .alexanderplatz import proposal_version_meta
-        return proposal_version_meta
-
-    def test_meta(self, meta):
-        import adhocracy_core.sheets
-        assert meta.extended_sheets == \
-               (adhocracy_core.sheets.badge.IBadgeable,
-                adhocracy_core.sheets.title.ITitle,
-                adhocracy_core.sheets.description.IDescription,
-                adhocracy_core.sheets.comment.ICommentable,
-                adhocracy_core.sheets.rate.IRateable,
-                adhocracy_core.sheets.geo.IPoint,
-                )
-        assert meta.permission_create == 'edit_proposal'
-
-    @mark.usefixtures('integration')
-    def test_create(self, meta, registry):
-        res = registry.content.create(meta.iresource.__identifier__)
-        assert meta.iresource.providedBy(res)
-
-
-
-=======
->>>>>>> b56f3a67
 class TestProcess:
 
     @fixture
