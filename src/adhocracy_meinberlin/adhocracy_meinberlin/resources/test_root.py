--- conflicted
+++ resolved
@@ -26,13 +26,8 @@
     from adhocracy_core.resources.geo import IMultiPolygon
     from adhocracy_core.resources.geo import add_locations_service
     import adhocracy_core.sheets.geo
-<<<<<<< HEAD
-    from .root import IProcess
+    from adhocracy_meinberlin import resources
     from .root import add_example_process
-=======
-    from adhocracy_meinberlin import resources
-    from .root import create_initial_content_for_meinberlin
->>>>>>> 6858c300
     root = pool_graph_catalog
     add_locations_service(root, registry, {})
     add_example_process(root, registry, {})
