"""Scripts to migrate legacy objects in existing databases."""
import logging  # pragma: no cover

from substanced.util import find_service
from zope.interface import alsoProvides
from zope.interface import directlyProvides

from adhocracy_core.interfaces import search_query


from adhocracy_core.evolution import log_migration
from adhocracy_core.evolution import migrate_new_sheet
from adhocracy_core.evolution import _search_for_interfaces
from adhocracy_core.utils import get_sheet
from adhocracy_meinberlin.resources.kiezkassen import IProposalVersion
import adhocracy_core.sheets
import adhocracy_meinberlin.sheets

logger = logging.getLogger(__name__)  # pragma: no cover


def use_adhocracy_core_title_sheet(root):  # pragma: no cover
    """Migrate kiezkassen proposal to adhocracy_core title sheet.

    Add title sheet.
    Remove title field from proposal sheet.
    """
    migrate_new_sheet(root, IProposalVersion,
                      adhocracy_core.sheets.title.ITitle,
                      adhocracy_meinberlin.sheets.kiezkassen.IProposal,
                      remove_isheet_old=False,
                      fields_mapping=[('title', 'title')])


def use_adhocracy_core_description_sheet(root):  # pragma: no cover
    """Migrate kiezkassen proposal to description sheet.

    Add description sheet.
    Remove detail field from proposal sheet.
    """
    migrate_new_sheet(root, IProposalVersion,
                      adhocracy_core.sheets.description.IDescription,
                      adhocracy_meinberlin.sheets.kiezkassen.IProposal,
                      remove_isheet_old=False,
                      fields_mapping=[('description', 'detail')])


@log_migration
def remove_meinberlin_workflow_assignment_sheets(root):  # pragma: no cover
    """Remove deprecated sheets.bplan/kiezkasse.IWorkflowAssignment."""
    from adhocracy_core.interfaces import IResource
    from adhocracy_core.sheets.workflow import IWorkflowAssignment
    from adhocracy_meinberlin import sheets
    migrate_new_sheet(root,
                      IResource,
                      IWorkflowAssignment,
                      sheets.bplan.IWorkflowAssignment,
                      remove_isheet_old=True,
                      )
    migrate_new_sheet(root,
                      IResource,
                      IWorkflowAssignment,
                      sheets.bplan.IPrivateWorkflowAssignment,
                      remove_isheet_old=True,
                      )
    migrate_new_sheet(root,
                      IResource,
                      IWorkflowAssignment,
                      sheets.kiezkassen.IWorkflowAssignment,
                      remove_isheet_old=True,
                      )


@log_migration
<<<<<<< HEAD
def add_embed_sheet_to_bplan_processes(root):  # pragma: no cover
    """Add embed sheet to bplan processes."""
    from adhocracy_core.sheets.embed import IEmbed
    from adhocracy_meinberlin.resources.bplan import IProcess
    migrate_new_sheet(root, IProcess, IEmbed)
=======
def migrate_stadtforum_proposals_to_ipolls(root):  # pragma: no cover
    """Migrate stadtforum proposals to ipolls."""
    from adhocracy_core.resources.proposal import IProposal
    from adhocracy_meinberlin.resources.stadtforum import IProcess
    from adhocracy_meinberlin.resources.stadtforum import IPoll
    from adhocracy_meinberlin.resources.stadtforum import poll_meta
    catalogs = find_service(root, 'catalogs')
    query = search_query._replace(interfaces=(IProcess,),
                                  resolve=True)
    stadtforums = catalogs.search(query).elements
    for stadtforum in stadtforums:
        proposals_query = search_query._replace(interfaces=(IProposal,),
                                                root=stadtforum,
                                                resolve=True)
        proposals = catalogs.search(proposals_query).elements
        for proposal in proposals:
            directlyProvides(proposal, IPoll)
            for sheet in poll_meta.basic_sheets + poll_meta.extended_sheets:
                alsoProvides(proposal, sheet)
            catalogs.reindex_index(proposal, 'interfaces')


def change_bplan_officeworker_email_representation(root):  # pragma: no cover
    """Change bplan officeworker email representation."""
    from substanced.util import find_objectmap
    from adhocracy_core.utils import find_graph
    from adhocracy_meinberlin.resources.bplan import IProcess
    from adhocracy_meinberlin.sheets.bplan import IProcessSettings
    from adhocracy_meinberlin.sheets.bplan import IProcessPrivateSettings
    from adhocracy_meinberlin.sheets.bplan import OfficeWorkerUserReference
    migrate_new_sheet(root, IProcess, IProcessPrivateSettings)
    catalogs = find_service(root, 'catalogs')
    bplaene = _search_for_interfaces(catalogs, IProcess)
    objectmap = find_objectmap(root)
    graph = find_graph(root)
    for bplan in bplaene:
        office_worker = graph.get_references_for_isheet(
            bplan,
            IProcessSettings)['office_worker'][0]
        private_settings = get_sheet(bplan, IProcessPrivateSettings)
        private_settings.set({'office_worker_email': office_worker.email})
        objectmap.disconnect(bplan, office_worker, OfficeWorkerUserReference)
>>>>>>> 63b6d545


def includeme(config):  # pragma: no cover
    """Register evolution utilities and add evolution steps."""
    config.add_evolution_step(use_adhocracy_core_title_sheet)
    config.add_evolution_step(use_adhocracy_core_description_sheet)
    config.add_evolution_step(remove_meinberlin_workflow_assignment_sheets)
<<<<<<< HEAD
    config.add_evolution_step(add_embed_sheet_to_bplan_processes)
=======
    config.add_evolution_step(migrate_stadtforum_proposals_to_ipolls)
    config.add_evolution_step(change_bplan_officeworker_email_representation)
>>>>>>> 63b6d545
<|MERGE_RESOLUTION|>--- conflicted
+++ resolved
@@ -72,13 +72,14 @@
 
 
 @log_migration
-<<<<<<< HEAD
 def add_embed_sheet_to_bplan_processes(root):  # pragma: no cover
     """Add embed sheet to bplan processes."""
     from adhocracy_core.sheets.embed import IEmbed
     from adhocracy_meinberlin.resources.bplan import IProcess
     migrate_new_sheet(root, IProcess, IEmbed)
-=======
+
+
+@log_migration
 def migrate_stadtforum_proposals_to_ipolls(root):  # pragma: no cover
     """Migrate stadtforum proposals to ipolls."""
     from adhocracy_core.resources.proposal import IProposal
@@ -121,7 +122,6 @@
         private_settings = get_sheet(bplan, IProcessPrivateSettings)
         private_settings.set({'office_worker_email': office_worker.email})
         objectmap.disconnect(bplan, office_worker, OfficeWorkerUserReference)
->>>>>>> 63b6d545
 
 
 def includeme(config):  # pragma: no cover
@@ -129,9 +129,6 @@
     config.add_evolution_step(use_adhocracy_core_title_sheet)
     config.add_evolution_step(use_adhocracy_core_description_sheet)
     config.add_evolution_step(remove_meinberlin_workflow_assignment_sheets)
-<<<<<<< HEAD
     config.add_evolution_step(add_embed_sheet_to_bplan_processes)
-=======
     config.add_evolution_step(migrate_stadtforum_proposals_to_ipolls)
-    config.add_evolution_step(change_bplan_officeworker_email_representation)
->>>>>>> 63b6d545
+    config.add_evolution_step(change_bplan_officeworker_email_representation)