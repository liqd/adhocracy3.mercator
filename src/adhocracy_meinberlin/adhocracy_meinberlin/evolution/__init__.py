--- conflicted
+++ resolved
@@ -2,14 +2,12 @@
 import logging  # pragma: no cover
 
 from substanced.util import find_service
-<<<<<<< HEAD
 from zope.interface import alsoProvides
 from zope.interface import directlyProvides
 
 from adhocracy_core.interfaces import search_query
-=======
 
->>>>>>> 4f5cf13c
+
 from adhocracy_core.evolution import log_migration
 from adhocracy_core.evolution import migrate_new_sheet
 from adhocracy_core.evolution import _search_for_interfaces
@@ -74,7 +72,6 @@
 
 
 @log_migration
-<<<<<<< HEAD
 def migrate_stadtforum_proposals_to_ipolls(root):  # pragma: no cover
     """Migrate stadtforum proposals to ipolls."""
     from adhocracy_core.resources.proposal import IProposal
@@ -95,7 +92,8 @@
             for sheet in poll_meta.basic_sheets + poll_meta.extended_sheets:
                 alsoProvides(proposal, sheet)
             catalogs.reindex_index(proposal, 'interfaces')
-=======
+
+
 def change_bplan_officeworker_email_representation(root):  # pragma: no cover
     """Change bplan officeworker email representation."""
     from substanced.util import find_objectmap
@@ -116,7 +114,6 @@
         private_settings = get_sheet(bplan, IProcessPrivateSettings)
         private_settings.set({'office_worker_email': office_worker.email})
         objectmap.disconnect(bplan, office_worker, OfficeWorkerUserReference)
->>>>>>> 4f5cf13c
 
 
 def includeme(config):  # pragma: no cover
@@ -124,8 +121,5 @@
     config.add_evolution_step(use_adhocracy_core_title_sheet)
     config.add_evolution_step(use_adhocracy_core_description_sheet)
     config.add_evolution_step(remove_meinberlin_workflow_assignment_sheets)
-<<<<<<< HEAD
     config.add_evolution_step(migrate_stadtforum_proposals_to_ipolls)
-=======
-    config.add_evolution_step(change_bplan_officeworker_email_representation)
->>>>>>> 4f5cf13c
+    config.add_evolution_step(change_bplan_officeworker_email_representation)