--- conflicted
+++ resolved
@@ -1,17 +1,9 @@
 <div class="section-jump" id="section-jump-top">
     <h2 class="print-only section-jump-cover-header" data-aria-hidden="true">{{ data.title }}</h2>
-
-<<<<<<< HEAD
-    <div class="mercator-proposal-detail-cover">
-        <h1 class="mercator-proposal-cover-header screen-only">{{ data.title }}</h1>
+    <div class="section-jump-cover">
+        <h1 class="section-jump-cover-header screen-only">{{ data.title }}</h1>
         <ul class="meta-list">
             <li class="meta-list-item meta-list-item-total-comments">
-=======
-    <div class="section-jump-cover">
-        <h1 class="section-jump-cover-header screen-only">{{ data.title }}</h1>
-        <ul class="mercator-proposal-detail-meta">
-            <li class="mercator-propsal-detail-meta-item mercator-propsal-detail-meta-item-total-comments">
->>>>>>> a61ca963
                 <i class="icon-speechbubbles"></i>
                 {{ data.commentCountTotal }} {{ "TR__COMMENTS_TOTAL" | translate }}
             </li>
