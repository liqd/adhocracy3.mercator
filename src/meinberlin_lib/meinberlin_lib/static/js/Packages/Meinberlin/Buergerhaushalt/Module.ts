<<<<<<< HEAD
import * as AdhEmbedModule from "../../Embed/Module";
import * as AdhNamesModule from "../../Names/Module";
import * as AdhProcessModule from "../../Process/Module";
import * as AdhResourceAreaModule from "../../ResourceArea/Module";
=======
import * as AdhEmbedModule from "../../Core/Embed/Module";
import * as AdhProcessModule from "../../Core/Process/Module";
import * as AdhResourceAreaModule from "../../Core/ResourceArea/Module";
>>>>>>> e0676cdd

import * as AdhIdeaCollectionModule from "../../Core/IdeaCollection/Module";

<<<<<<< HEAD
import * as AdhEmbed from "../../Embed/Embed";
import * as AdhNames from "../../Names/Names";
import * as AdhProcess from "../../Process/Process";
import * as AdhResourceArea from "../../ResourceArea/ResourceArea";
=======
import * as AdhEmbed from "../../Core/Embed/Embed";
import * as AdhProcess from "../../Core/Process/Process";
import * as AdhResourceArea from "../../Core/ResourceArea/ResourceArea";
>>>>>>> e0676cdd

import * as AdhIdeaCollectionWorkbench from "../../Core/IdeaCollection/Workbench/Workbench";

import RIBuergerhaushaltProcess from "../../../Resources_/adhocracy_meinberlin/resources/burgerhaushalt/IProcess";
import RIBuergerhaushaltProposal from "../../../Resources_/adhocracy_meinberlin/resources/burgerhaushalt/IProposal";
import RIBuergerhaushaltProposalVersion from "../../../Resources_/adhocracy_meinberlin/resources/burgerhaushalt/IProposalVersion";
import * as SIBuergerhaushaltProposal from "../../../Resources_/adhocracy_meinberlin/sheets/burgerhaushalt/IProposal";


export var moduleName = "adhMeinberlinBuergerhaushalt";

export var register = (angular) => {
    var processType = RIBuergerhaushaltProcess.content_type;

    angular
        .module(moduleName, [
            AdhEmbedModule.moduleName,
            AdhIdeaCollectionModule.moduleName,
            AdhNamesModule.moduleName,
            AdhProcessModule.moduleName,
            AdhResourceAreaModule.moduleName
        ])
        .config(["adhEmbedProvider", (adhEmbedProvider : AdhEmbed.Provider) => {
            adhEmbedProvider.registerContext("buergerhaushalt", ["burgerhaushalt"]);
        }])
        .config(["adhResourceAreaProvider", "adhConfig", (adhResourceAreaProvider : AdhResourceArea.Provider, adhConfig) => {
            var registerRoutes = AdhIdeaCollectionWorkbench.registerRoutesFactory(
                RIBuergerhaushaltProcess, RIBuergerhaushaltProposal, RIBuergerhaushaltProposalVersion);
            registerRoutes()(adhResourceAreaProvider);
            registerRoutes("buergerhaushalt")(adhResourceAreaProvider);

            var processHeaderSlot = adhConfig.pkg_path + AdhIdeaCollectionWorkbench.pkgLocation + "/ProcessHeaderSlot.html";
            adhResourceAreaProvider.processHeaderSlots[processType] = processHeaderSlot;
        }])
        .config(["adhProcessProvider", (adhProcessProvider : AdhProcess.Provider) => {
            adhProcessProvider.templates[processType] =
                "<adh-idea-collection-workbench data-process-properties=\"processProperties\">" +
                "</adh-idea-collection-workbench>";
            adhProcessProvider.processProperties[processType] = {
                hasLocation: true,
                hasLocationText: true,
                maxBudget: Infinity,
                proposalClass: RIBuergerhaushaltProposal,
                proposalSheet: SIBuergerhaushaltProposal,
                proposalVersionClass: RIBuergerhaushaltProposalVersion
            };
        }])
        .config(["adhNamesProvider", (adhNamesProvider : AdhNames.Provider) => {
            adhNamesProvider.names[RIBuergerhaushaltProcess.content_type] = "TR__RESOURCE_BUERGERHAUSHALT";
            adhNamesProvider.names[RIBuergerhaushaltProposalVersion.content_type] = "TR__RESOURCE_PROPOSAL";
        }]);
};<|MERGE_RESOLUTION|>--- conflicted
+++ resolved
@@ -1,26 +1,14 @@
-<<<<<<< HEAD
-import * as AdhEmbedModule from "../../Embed/Module";
-import * as AdhNamesModule from "../../Names/Module";
-import * as AdhProcessModule from "../../Process/Module";
-import * as AdhResourceAreaModule from "../../ResourceArea/Module";
-=======
 import * as AdhEmbedModule from "../../Core/Embed/Module";
+import * as AdhNamesModule from "../../Core/Names/Module";
 import * as AdhProcessModule from "../../Core/Process/Module";
 import * as AdhResourceAreaModule from "../../Core/ResourceArea/Module";
->>>>>>> e0676cdd
 
 import * as AdhIdeaCollectionModule from "../../Core/IdeaCollection/Module";
 
-<<<<<<< HEAD
-import * as AdhEmbed from "../../Embed/Embed";
-import * as AdhNames from "../../Names/Names";
-import * as AdhProcess from "../../Process/Process";
-import * as AdhResourceArea from "../../ResourceArea/ResourceArea";
-=======
 import * as AdhEmbed from "../../Core/Embed/Embed";
+import * as AdhNames from "../../Core/Names/Names";
 import * as AdhProcess from "../../Core/Process/Process";
 import * as AdhResourceArea from "../../Core/ResourceArea/ResourceArea";
->>>>>>> e0676cdd
 
 import * as AdhIdeaCollectionWorkbench from "../../Core/IdeaCollection/Workbench/Workbench";
 
