# -*- coding: utf-8 -*-

import unittest
from zope.interface import Interface
from zope.interface import implements
from zope.component import adapts
from zope import schema

from adhocracy.dbgraph.interfaces import IVertex
from adhocracy.dbgraph.interfaces import IEdge
from adhocracy.dbgraph.interfaces import INode
from adhocracy.dbgraph.interfaces import IReference
from adhocracy.dbgraph.interfaces import DontRemoveRootException
from adhocracy.dbgraph.embeddedgraph import EmbeddedGraph
from adhocracy.dbgraph.fieldproperty import AdoptedFieldProperty

GRAPHDB_CONNECTION_STRING = "testdb"


class IDummyMarker(Interface):
    """buh"""


class IDummyNodeMarker(INode):
    """bah"""


class IDummyReferenceMarker(IReference):
    """bih"""


class IDummyNodeWithFields(INode):
    """blub"""

    first_names = schema.Tuple(
                    title=u"First names",
                    #global default value, think before you do this
                    default=(u"default name",),
                    value_type=schema.TextLine(title=u"name")
                    )


class DummyNodeWithFieldsAdapter(object):
    """blub"""

    implements(IDummyNodeWithFields)
    adapts(INode)

    def __init__(self, context):
        self.context = context

    first_names = AdoptedFieldProperty(IDummyNodeWithFields["first_names"])


def assertSetEquality(a, b):
    """asserts the two iterables a and b contain the same set of elements"""
    def to_set(x):
        return "%s :: %s" % (list(x), type(x))
    msg = "%s and %s don't represent equal sets." % \
            (to_set(a), to_set(b))
    for i in a:
        assert i in b, msg
    for i in b:
        assert i in a, msg


def assertInterface(interface, obj):
    assert interface.providedBy(obj)
    from zope.interface.verify import verifyObject
    assert verifyObject(interface, obj)


class DBGraphTest(unittest.TestCase):

    @classmethod
    def setup_class(self):
        from neo4j import GraphDatabase
        db = GraphDatabase(GRAPHDB_CONNECTION_STRING)
        self.g = EmbeddedGraph(db)

    @classmethod
    def teardown_class(self):
        self.g.shutdown()
        del self.g

    def tearDown(self):
        tx = self.g.start_transaction()
        self.g.clear()
        self.g.stop_transaction(tx)

    def testGetVertex(self):
        tx = self.g.start_transaction()
        v_id = self.g.add_vertex().get_dbId()
        assertInterface(IVertex, self.g.get_vertex(v_id))
        self.assertEqual(v_id,
                self.g.get_vertex(v_id).get_dbId())
        self.g.stop_transaction(tx)

    def testAddVertex(self):
        tx = self.g.start_transaction()
        v = self.g.add_vertex()
        assertInterface(IVertex, v)
        assert v in self.g.get_vertices()
        self.g.stop_transaction(tx)

    def testAddVertexWithMarkerInterface(self):
        tx = self.g.start_transaction()
        v = self.g.add_vertex(main_interface=IDummyMarker)
        assertInterface(IVertex, v)
        assertInterface(IDummyMarker, v)
        self.g.stop_transaction(tx)

    def testAddNode(self):
        tx = self.g.start_transaction()
        v = self.g.add_vertex(main_interface=IDummyNodeMarker)
        assertInterface(IVertex, v)
        assertInterface(INode, v)
        assertInterface(IDummyNodeMarker, v)
        assert v in self.g.get_vertices()
        self.g.stop_transaction(tx)

    def testGetVertices(self):
        tx = self.g.start_transaction()
        root = self.g.get_root_vertex()
        a = self.g.add_vertex()
        b = self.g.add_vertex()
        c = self.g.add_vertex()
        for v in self.g.get_vertices():
            assertInterface(IVertex, v)
        assertSetEquality([root, a, b, c], self.g.get_vertices())
        self.g.stop_transaction(tx)

    def testRemoveVertex(self):
        tx = self.g.start_transaction()
        v = self.g.add_vertex()
        self.g.remove_vertex(v)
        self.assertFalse(v in self.g.get_vertices())
        self.g.stop_transaction(tx)

    def testAddEdge(self):
        tx = self.g.start_transaction()
        a = self.g.add_vertex()
        b = self.g.add_vertex()
        e = self.g.add_edge(a, b, "foo")
        self.g.stop_transaction(tx)
        assert e.start_vertex() == a
        assert e.end_vertex() == b
        assert e.get_label() == "foo"
        assertInterface(IEdge, e)
        e_id = e.get_dbId()
        assertInterface(IEdge, self.g.get_edge(e_id))
        self.assertEqual(e_id, self.g.get_edge(e_id).get_dbId())

    def testAddEdgeWithMarkerInterface(self):
        tx = self.g.start_transaction()
        a = self.g.add_vertex()
        b = self.g.add_vertex()
        e = self.g.add_edge(a, b, "foo", main_interface=IDummyMarker)
        self.g.stop_transaction(tx)
        assertInterface(IEdge, e)
        assertInterface(IDummyMarker, e)

    def testAddReference(self):
        tx = self.g.start_transaction()
        a = self.g.add_vertex()
        b = self.g.add_vertex()
        e = self.g.add_edge(a, b, "foo", main_interface=IDummyReferenceMarker)
        self.g.stop_transaction(tx)
        assertInterface(IEdge, e)
        assertInterface(IReference, e)
        assertInterface(IDummyReferenceMarker, e)

    def testGetEdge(self):
        tx = self.g.start_transaction()
        a = self.g.add_vertex()
        b = self.g.add_vertex()
        e = self.g.add_edge(a, b, "foo")
        e_id = e.get_dbId()
        self.assertEqual(e_id, self.g.get_edge(e_id).get_dbId())
        self.g.stop_transaction(tx)

    def testRemoveEdge(self):
        tx = self.g.start_transaction()
        a = self.g.add_vertex()
        b = self.g.add_vertex()
        e = self.g.add_edge(a, b, "foo")
        self.g.remove_edge(e)
        self.assertFalse(e in self.g.get_edges())
        self.g.stop_transaction(tx)

    def testGetEdges(self):
        tx = self.g.start_transaction()
        a = self.g.add_vertex()
        b = self.g.add_vertex()
        c = self.g.add_vertex()
        e = self.g.add_edge(a, b, "foo")
        f = self.g.add_edge(b, c, "foo")
        for i in self.g.get_edges():
            assertInterface(IEdge, i)
        assertSetEquality([e, f], self.g.get_edges())
        self.g.stop_transaction(tx)

    def testClear(self):
        tx = self.g.start_transaction()
        a = self.g.add_vertex()
        b = self.g.add_vertex()
        self.g.add_edge(a, b, "connects")
        self.g.clear()
        root = self.g.get_root_vertex()
        assertSetEquality([root], self.g.get_vertices())
        assertSetEquality([], root.get_properties().keys())
        assertSetEquality([], self.g.get_edges())
        self.g.stop_transaction(tx)

    def testGetRootVertex(self):
        root = self.g.get_root_vertex()
        assertInterface(IVertex, root)
        assertSetEquality([self.g.get_root_vertex()], self.g.get_vertices())

    def testRemvoeRootVertex(self):
        import pytest
        with pytest.raises(DontRemoveRootException):
            tx = self.g.start_transaction()
            root = self.g.get_root_vertex()
            self.g.remove_vertex(root)
            self.g.stop_transaction(tx)

    def testGetProperties(self):
        tx = self.g.start_transaction()
        a = self.g.add_vertex()
        b = self.g.add_vertex()
        e = self.g.add_edge(a, b, "connects")
        ap = {'foo': 42, 'bar': 23}
        a.set_properties(ap)
        ep = {'baz': 42, 'blub': 23}
        e.set_properties(ep)
        assert ap == a.get_properties()
        assert ep == e.get_properties()
        self.g.stop_transaction(tx)

    def testGetProperty(self):
        tx = self.g.start_transaction()
        a = self.g.add_vertex()
        b = self.g.add_vertex()
        e = self.g.add_edge(a, b, "connects")
        ap = {'foo': 42, 'bar': 23}
        a.set_properties(ap)
        ep = {'baz': 42, 'blub': 23}
        e.set_properties(ep)
        for k in ap.keys():
            assert ap[k] == a.get_property(k)
        for k in ep.keys():
            assert ep[k] == e.get_property(k)
        self.g.stop_transaction(tx)

    def testRemoveProperty(self):
        tx = self.g.start_transaction()
        v = self.g.get_root_vertex()
        v.set_property("key", "value")
        assert (v.get_property("key") == "value")
        v.remove_property("key")
        assert "key" not in v.get_properties().keys()
        self.g.stop_transaction(tx)

    def testInOutEdges(self):
        tx = self.g.start_transaction()
        a = self.g.add_vertex()
        b = self.g.add_vertex()
        c = self.g.add_vertex()
        A = self.g.add_edge(a, b, "A")
        B = self.g.add_edge(b, c, "B")
        C = self.g.add_edge(c, a, "C", main_interface=IDummyReferenceMarker)
        self.g.stop_transaction()
        assertSetEquality([A], a.out_edges())
        assertSetEquality([C], a.in_edges())
        assertSetEquality([B], b.out_edges())
        assertSetEquality([A], b.in_edges())
        assertSetEquality([C], c.out_edges())
        assertSetEquality([B], c.in_edges())
<<<<<<< HEAD
        C_ = c.out_edges()[0]
        assert(IDummyReferenceMarker.providedBy(C_))
=======
        self.g.stop_transaction(tx)
>>>>>>> ee1738eb

    def testGetVertexNone(self):
        tx = self.g.start_transaction()
        assert None == self.g.get_vertex(23)
        self.g.stop_transaction(tx)

    def testEqNone(self):
        assert None != self.g.get_root_vertex()
        assert self.g.get_root_vertex() != None

    def testTransactionGetVertices(self):
        this_tx = self.g.start_transaction()
        with BlockingWorkerThread() as thread:
            def prep():
                tx = self.g.start_transaction()
                v = self.g.add_vertex()
                return (tx, v.get_dbId())
            (other_tx, v_id) = thread.do(prep)
            try:
                root = self.g.get_root_vertex()
                assertSetEquality(self.g.get_vertices(), [root])
            except:
                thread.do(lambda: self.g.fail_transaction(other_tx))
                raise
            else:
                thread.do(lambda: self.g.stop_transaction(other_tx))
            assertSetEquality(self.g.get_vertices(), [root, self.g.get_vertex(v_id)])
        self.g.stop_transaction(this_tx)

    def testTransactionEdges(self):
        prep_tx = self.g.start_transaction()
        v_id = self.g.add_vertex().get_dbId()
        self.g.stop_transaction(prep_tx)

        this_tx = self.g.start_transaction()
        with BlockingWorkerThread() as thread:
            def prep():
                tx = self.g.start_transaction()
                v = self.g.get_vertex(v_id)
                self.g.add_edge(self.g.get_root_vertex(), v, "connects")
                return (tx)
            other_tx = thread.do(prep)

            assertSetEquality(self.g.get_root_vertex().out_edges(), [])
            thread.do(lambda: self.g.stop_transaction(other_tx))
            root_out_node_ids = map(
                lambda e: e.end_vertex().get_dbId(), self.g.get_root_vertex().out_edges())
            assertSetEquality(root_out_node_ids, [v_id])
        self.g.stop_transaction(this_tx)

    def testTransactionOtherTransactionException(self):
        raise Exception("currently broken")
        with BlockingWorkerThread() as thread:
            def f():
                tx = self.g.start_transaction
                return (tx, self.g.add_vertex())
            (other_tx, other_v) = thread.do(f)

            thisTx = self.g.start_transaction()
            self.assertRaises(NotInTransactionException, other_v.get_dbId)
            self.g.stop_transaction(thisTx)

            thread.do(lambda: self.g.stop_transaction(other_tx))


#TODO: nested transactions
#TODO: success
#TODO: failure


class BlockingWorkerThread(object):
    """Thread for testing transactions."""
    def _worker_thread(self):
        while True:
            thunk = self.inputCmds.get()
            try:
                returnValue = thunk()
            except Exception, e:
                print("\nException in BlockingWorkerThread:\n%s" % e)
                self.outputValues.put(e)
            else:
                self.outputValues.put(returnValue)
            finally:
                self.inputCmds.task_done()

    def __enter__(self):
        from Queue import Queue
        from threading import Thread

        self.inputCmds = Queue()
        self.outputValues = Queue()
        self.thread = Thread(target=self._worker_thread)
        self.thread.daemon = True
        self.thread.start()
        return self

    def __exit__(self, a, b, c):
        self.inputCmds.join()
        self.outputValues.join()
        # return False to reraise possible exceptions
        return False

    def do(self, thunk):
        self.inputCmds.put(thunk)
        returnValue = self.outputValues.get()
        self.outputValues.task_done()
        if isinstance(returnValue, Exception):
            raise returnValue
        return returnValue


#@Sönke Why do want to run all tests twice?
#class GetGraphEmbeddedTestSuite(DBGraphTestSuite):
    #"""Like DBGraphTestSuite, but the graph is created using get_graph."""

    #@classmethod
    #def setup_class(self):
        #from pyramid import testing
        #settings = {'graphdb_connection_string': GRAPHDB_CONNECTION_STRING}
        #config = testing.setUp(settings=settings)
        #self.g = get_graph()
        #self.g.start_transaction()
        #self.g.clear()
        #self.g.stop_transaction()

    #def tearDown(self):
        #self.g.start_transaction()
        #self.g.clear()
        #self.g.stop_transaction()
        #del_graph()
        #from pyramid import testing
        #testing.tearDown()

    ##TODO: Transaction tests


class FieldPropertyTest(unittest.TestCase):

    @classmethod
    def setup_class(self):
        from neo4j import GraphDatabase
        db = GraphDatabase(GRAPHDB_CONNECTION_STRING)
        self.g = EmbeddedGraph(db)

        from zope.component import getGlobalSiteManager
        gsm = getGlobalSiteManager()
        gsm.registerAdapter(DummyNodeWithFieldsAdapter)

    @classmethod
    def teardown_class(self):
        self.g.shutdown()
        del self.g

    def tearDown(self):
        tx = self.g.start_transaction()
        self.g.clear()
        self.g.stop_transaction(tx)

    def testGetFieldDefault(self):
        #create node
        tx = self.g.start_transaction()
        node = self.g.add_vertex(main_interface=IDummyNodeMarker)
        node_with_fields = IDummyNodeWithFields(node)
        self.g.stop_transaction(tx)
        assert(node_with_fields.first_names == (u"default name",))

    def testGetSetField(self):
        tx = self.g.start_transaction()
        #set attribute
        node = self.g.add_vertex(main_interface=IDummyNodeMarker)
        node_with_fields = IDummyNodeWithFields(node)
        node_with_fields.first_names = (u"test",)
        self.g.stop_transaction(tx)
        assert(node_with_fields.first_names == (u"test",))
        #get attribtute
        v_id = node.get_dbId()
        new_node = self.g.get_vertex(v_id)
        new_node_with_fields = IDummyNodeWithFields(new_node)
        assert(new_node_with_fields.first_names == (u"test",))

    def test_python_list_to_graphdb_converter(self):
        from zope.schema import List
        schema_field = List()
        value = [1]
        from adhocracy.dbgraph.fieldproperty import python_to_db
        value_db = python_to_db(schema_field, value)
        assert(value_db == "[1]")
        from adhocracy.dbgraph.fieldproperty import db_to_python
        value = db_to_python(schema_field, value_db)
        assert(value == [1])

    def test_python_tuple_to_graphdb_converter(self):
        from zope.schema import Tuple
        schema_field = Tuple()
        value = (1,)
        from adhocracy.dbgraph.fieldproperty import python_to_db
        value_db = python_to_db(schema_field, value)
        assert(value_db == "[1]")
        from adhocracy.dbgraph.fieldproperty import db_to_python
        value = db_to_python(schema_field, value_db)
        assert(value == (1,))

    def test_python_dict_to_graphdb_converter(self):
        from zope.schema import Dict
        schema_field = Dict()
        value = {"1": 1}
        from adhocracy.dbgraph.fieldproperty import python_to_db
        value_db = python_to_db(schema_field, value)
        assert value_db == '{"1": 1}'
        from adhocracy.dbgraph.fieldproperty import db_to_python
        value = db_to_python(schema_field, value_db)
        assert(value == {"1": 1})

    def test_python_dict_to_graphdb_converter_assert_string_keys(self):
        from zope.schema import Dict
        schema_field = Dict()
        value = {1: 1}
        from adhocracy.dbgraph.fieldproperty import python_to_db
        import pytest
        with pytest.raises(AssertionError):
            python_to_db(schema_field, value)


if __name__ == "__main__":
    unittest.main()<|MERGE_RESOLUTION|>--- conflicted
+++ resolved
@@ -270,19 +270,15 @@
         A = self.g.add_edge(a, b, "A")
         B = self.g.add_edge(b, c, "B")
         C = self.g.add_edge(c, a, "C", main_interface=IDummyReferenceMarker)
-        self.g.stop_transaction()
+        self.g.stop_transaction(tx)
         assertSetEquality([A], a.out_edges())
         assertSetEquality([C], a.in_edges())
         assertSetEquality([B], b.out_edges())
         assertSetEquality([A], b.in_edges())
         assertSetEquality([C], c.out_edges())
         assertSetEquality([B], c.in_edges())
-<<<<<<< HEAD
         C_ = c.out_edges()[0]
         assert(IDummyReferenceMarker.providedBy(C_))
-=======
-        self.g.stop_transaction(tx)
->>>>>>> ee1738eb
 
     def testGetVertexNone(self):
         tx = self.g.start_transaction()
