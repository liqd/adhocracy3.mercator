import * as AdhConfig from "../../Config/Config";
import * as AdhHttp from "../../Http/Http";
import * as AdhPermissions from "../../Permissions/Permissions";
import * as AdhResourceActions from "../../ResourceActions/ResourceActions";
import * as AdhResourceArea from "../../ResourceArea/ResourceArea";
import * as AdhTopLevelState from "../../TopLevelState/TopLevelState";
import * as AdhUtil from "../../Util/Util";

import * as SIComment from "../../../Resources_/adhocracy_core/sheets/comment/IComment";
import RIComment from "../../../Resources_/adhocracy_core/resources/comment/IComment";
import RICommentVersion from "../../../Resources_/adhocracy_core/resources/comment/ICommentVersion";
import RIPcompassProcess from "../../../Resources_/adhocracy_pcompass/resources/request/IProcess";
import RIProposal from "../../../Resources_/adhocracy_core/resources/proposal/IProposal";
import RIProposalVersion from "../../../Resources_/adhocracy_core/resources/proposal/IProposalVersion";

var pkgLocation = "/Pcompass/Workbench";


export var workbenchDirective = (
    adhTopLevelState : AdhTopLevelState.Service,
    adhConfig : AdhConfig.IService,
    adhHttp : AdhHttp.Service<any>
) => {
    return {
        restrict: "E",
        templateUrl: adhConfig.pkg_path + pkgLocation + "/Workbench.html",
        link: (scope) => {
            scope.$on("$destroy", adhTopLevelState.bind("view", scope));
            scope.$on("$destroy", adhTopLevelState.bind("processUrl", scope));
        }

    };
};

export var proposalDetailColumnDirective = (
    $timeout,
    adhConfig : AdhConfig.IService,
<<<<<<< HEAD
    adhPermissions : AdhPermissions.Service
=======
    adhHttp : AdhHttp.Service<any>,
    adhPermissions : AdhPermissions.Service,
    adhTopLevelState : AdhTopLevelState.Service
>>>>>>> cfaeffc2
) => {
    return {
        restrict: "E",
        templateUrl: adhConfig.pkg_path + pkgLocation + "/ProposalDetailColumn.html",
        link: (scope) => {
            scope.$on("$destroy", adhTopLevelState.bind("processUrl", scope));
            scope.$on("$destroy", adhTopLevelState.bind("proposalUrl", scope));
            adhPermissions.bindScope(scope, () => scope.proposalUrl && AdhUtil.parentPath(scope.proposalUrl), "proposalItemOptions");
            scope.modals = new AdhResourceActions.Modals($timeout);
<<<<<<< HEAD
=======
            scope.assignBadges = () => {
                scope.modals.toggleModal("badges");
            };
>>>>>>> cfaeffc2
        }
    };
};

export var proposalCreateColumnDirective = (
    adhConfig : AdhConfig.IService,
    adhTopLevelState : AdhTopLevelState.Service
) => {
    return {
        restrict: "E",
        templateUrl: adhConfig.pkg_path + pkgLocation + "/ProposalCreateColumn.html",
        link: (scope) => {
            scope.$on("$destroy", adhTopLevelState.bind("processUrl", scope));
        }
    };
};

export var proposalEditColumnDirective = (
    adhConfig : AdhConfig.IService,
    adhTopLevelState : AdhTopLevelState.Service
) => {
    return {
        restrict: "E",
        templateUrl: adhConfig.pkg_path + pkgLocation + "/ProposalEditColumn.html",
        link: (scope) => {
            scope.$on("$destroy", adhTopLevelState.bind("processUrl", scope));
            scope.$on("$destroy", adhTopLevelState.bind("proposalUrl", scope));
        }
    };
};

export var processDetailColumnDirective = (
    adhConfig : AdhConfig.IService,
    adhPermissions : AdhPermissions.Service,
    adhTopLevelState : AdhTopLevelState.Service
) => {
    return {
        restrict: "E",
        templateUrl: adhConfig.pkg_path + pkgLocation + "/ProcessDetailColumn.html",
        link: (scope) => {
            scope.$on("$destroy", adhTopLevelState.bind("processUrl", scope));
            adhPermissions.bindScope(scope, () => scope.processUrl, "processOptions");
            scope.contentType = RIProposalVersion.content_type;
        }
    };
};

export var registerRoutes = (
    processType : string = "",
    context : string = ""
) => (adhResourceAreaProvider : AdhResourceArea.Provider) => {
    adhResourceAreaProvider
        .default(RIPcompassProcess, "", processType, context, {
            space: "content",
            movingColumns: "is-show-hide-hide"
        })
        .default(RIPcompassProcess, "create_proposal", processType, context, {
            space: "content",
            movingColumns: "is-show-show-hide"
        })
        .specific(RIPcompassProcess, "create_proposal", processType, context, [
            "adhHttp", (adhHttp : AdhHttp.Service<any>) => (resource : RIPcompassProcess) => {
                return adhHttp.options(resource.path).then((options : AdhHttp.IOptions) => {
                    if (!options.POST) {
                        throw 401;
                    } else {
                        return {};
                    }
                });
            }])
        .defaultVersionable(RIProposal, RIProposalVersion, "edit", processType, context, {
            space: "content",
            movingColumns: "is-show-show-hide"
        })
        .specificVersionable(RIProposal, RIProposalVersion, "edit", processType, context, [
            "adhHttp", (adhHttp : AdhHttp.Service<any>) => (item : RIProposal, version : RIProposalVersion) => {
                return adhHttp.options(item.path).then((options : AdhHttp.IOptions) => {
                    if (!options.POST) {
                        throw 401;
                    } else {
                        return {
                            proposalUrl: version.path
                        };
                    }
                });
            }])
        .defaultVersionable(RIProposal, RIProposalVersion, "", processType, context, {
            space: "content",
            movingColumns: "is-show-show-hide"
        })
        .specificVersionable(RIProposal, RIProposalVersion, "", processType, context, [
            () => (item : RIProposal, version : RIProposalVersion) => {
                return {
                    proposalUrl: version.path
                };
            }])
        .defaultVersionable(RIProposal, RIProposalVersion, "comments", processType, context, {
            space: "content",
            movingColumns: "is-collapse-show-show"
        })
        .specificVersionable(RIProposal, RIProposalVersion, "comments", processType, context, [
            () => (item : RIProposal, version : RIProposalVersion) => {
                return {
                    commentableUrl: version.path,
                    commentCloseUrl: version.path,
                    proposalUrl: version.path
                };
            }])
        .defaultVersionable(RIComment, RICommentVersion, "", processType, context, {
            space: "content",
            movingColumns: "is-collapse-show-show"
        })
        .specificVersionable(RIComment, RICommentVersion, "", processType, context, ["adhHttp", "$q", (
            adhHttp : AdhHttp.Service<any>,
            $q : angular.IQService
        ) => {
            var getCommentableUrl = (resource) : angular.IPromise<any> => {
                if (resource.content_type !== RICommentVersion.content_type) {
                    return $q.when(resource);
                } else {
                    var url = resource.data[SIComment.nick].refers_to;
                    return adhHttp.get(url).then(getCommentableUrl);
                }
            };

            return (item : RIComment, version : RICommentVersion) => {
                return getCommentableUrl(version).then((commentable) => {
                    return {
                        commentableUrl: commentable.path,
                        commentCloseUrl: commentable.path,
                        proposalUrl: commentable.path
                    };
                });
            };
        }]);
};<|MERGE_RESOLUTION|>--- conflicted
+++ resolved
@@ -35,13 +35,8 @@
 export var proposalDetailColumnDirective = (
     $timeout,
     adhConfig : AdhConfig.IService,
-<<<<<<< HEAD
-    adhPermissions : AdhPermissions.Service
-=======
-    adhHttp : AdhHttp.Service<any>,
     adhPermissions : AdhPermissions.Service,
     adhTopLevelState : AdhTopLevelState.Service
->>>>>>> cfaeffc2
 ) => {
     return {
         restrict: "E",
@@ -50,13 +45,11 @@
             scope.$on("$destroy", adhTopLevelState.bind("processUrl", scope));
             scope.$on("$destroy", adhTopLevelState.bind("proposalUrl", scope));
             adhPermissions.bindScope(scope, () => scope.proposalUrl && AdhUtil.parentPath(scope.proposalUrl), "proposalItemOptions");
+
             scope.modals = new AdhResourceActions.Modals($timeout);
-<<<<<<< HEAD
-=======
             scope.assignBadges = () => {
                 scope.modals.toggleModal("badges");
             };
->>>>>>> cfaeffc2
         }
     };
 };
