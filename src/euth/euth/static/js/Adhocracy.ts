/// <reference path="../lib2/types/angular.d.ts"/>
/// <reference path="../lib2/types/lodash.d.ts"/>
/// <reference path="../lib2/types/moment.d.ts"/>
/// <reference path="../lib2/types/leaflet.d.ts"/>
/// <reference path="./_all.d.ts"/>

import * as angular from "angular";

import * as angularAnimate from "angularAnimate"; if (angularAnimate) { ; };
import * as angularAria from "angularAria"; if (angularAria) { ; };
import * as angularMessages from "angularMessages"; if (angularMessages) { ; };
import * as angularCache from "angular-cache"; if (angularCache) { ; };
import * as angularTranslate from "angularTranslate"; if (angularTranslate) { ; };
import * as angularTranslateLoader from "angularTranslateLoader"; if (angularTranslateLoader) { ; };
import * as angularElastic from "angularElastic"; if (angularElastic) { ; };
import * as angularScroll from "angularScroll"; if (angularScroll) { ; };
import * as angularFlow from "angularFlow"; if (angularFlow) { ; };

import * as markdownit from "markdownit";
import * as modernizr from "modernizr";
import * as moment from "moment";
import * as leaflet from "leaflet";
import * as leafletMarkerCluster from "leafletMarkerCluster";  if (leafletMarkerCluster) { ; };
import * as webshim from "polyfiller";

import * as AdhAbuseModule from "./Packages/Abuse/Module";
import * as AdhAngularHelpersModule from "./Packages/AngularHelpers/Module";
import * as AdhAnonymizeModule from "./Packages/Anonymize/Module";
import * as AdhBadgeModule from "./Packages/Badge/Module";
import * as AdhCommentModule from "./Packages/Comment/Module";
import * as AdhConfigModule from "./Packages/Config/Module";
import * as AdhCrossWindowMessagingModule from "./Packages/CrossWindowMessaging/Module";
import * as AdhDateTimeModule from "./Packages/DateTime/Module";
import * as AdhDocumentModule from "./Packages/Document/Module";
import * as AdhDoneModule from "./Packages/Done/Module";
import * as AdhEmbedModule from "./Packages/Embed/Module";
import * as AdhEuthModule from "./Packages/Euth/Module";
import * as AdhEventManagerModule from "./Packages/EventManager/Module";
import * as AdhHomeModule from "./Packages/Home/Module";
import * as AdhHttpModule from "./Packages/Http/Module";
import * as AdhIdeaCollectionModule from "./Packages/IdeaCollection/Module";
import * as AdhImageModule from "./Packages/Image/Module";
import * as AdhInjectModule from "./Packages/Inject/Module";
import * as AdhListingModule from "./Packages/Listing/Module";
import * as AdhLocaleModule from "./Packages/Locale/Module";
import * as AdhMappingModule from "./Packages/Mapping/Module";
import * as AdhMarkdownModule from "./Packages/Markdown/Module";
import * as AdhMetaApiModule from "./Packages/MetaApi/Module";
import * as AdhNamesModule from "./Packages/Names/Module";
import * as AdhMovingColumnsModule from "./Packages/MovingColumns/Module";
import * as AdhPermissionsModule from "./Packages/Permissions/Module";
import * as AdhPreliminaryNamesModule from "./Packages/PreliminaryNames/Module";
import * as AdhProcessModule from "./Packages/Process/Module";
import * as AdhRateModule from "./Packages/Rate/Module";
import * as AdhResourceActionsModule from "./Packages/ResourceActions/Module";
import * as AdhResourceAreaModule from "./Packages/ResourceArea/Module";
import * as AdhResourceWidgetsModule from "./Packages/ResourceWidgets/Module";
import * as AdhShareSocialModule from "./Packages/ShareSocial/Module";
import * as AdhStickyModule from "./Packages/Sticky/Module";
import * as AdhTopLevelStateModule from "./Packages/TopLevelState/Module";
import * as AdhTrackingModule from "./Packages/Tracking/Module";
import * as AdhUserModule from "./Packages/User/Module";
import * as AdhUserViewsModule from "./Packages/User/ViewsModule";
import * as AdhWebSocketModule from "./Packages/WebSocket/Module";

import * as AdhConfig from "./Packages/Config/Config";
import * as AdhTopLevelState from "./Packages/TopLevelState/TopLevelState";

import * as AdhTemplates from "adhTemplates"; if (AdhTemplates) { ; };

webshim.setOptions("basePath", "/static/lib/webshim/js-webshim/minified/shims/");
webshim.setOptions("forms-ext", { "replaceUI": true });
webshim.setOptions({ "waitReady": false });
webshim.polyfill("forms forms-ext");

var loadComplete = (): void => {
    var w = (<any>window);
    w.adhocracy = w.adhocracy || {};
    w.adhocracy.loadState = "complete";
};


export var init = (config: AdhConfig.IService, metaApi) => {
    "use strict";

    // detect wheter we are running in iframe
    config.embedded = (window !== top);
    if (config.embedded) {
        window.document.body.className += " is-embedded";
    }

    var appDependencies = [
        "monospaced.elastic",
        "pascalprecht.translate",
        "ngAnimate",
        "ngAria",
        "ngMessages",
        "flow",
        AdhCommentModule.moduleName,
        AdhConfigModule.moduleName,
        AdhCrossWindowMessagingModule.moduleName,
        AdhEmbedModule.moduleName,
        AdhEuthModule.moduleName,
        AdhIdeaCollectionModule.moduleName,
        AdhResourceAreaModule.moduleName,
        AdhTrackingModule.moduleName,
        AdhUserViewsModule.moduleName
    ];

    if (config.cachebust) {
        appDependencies.push("templates");
    }

    var app = angular.module("a3", appDependencies);

    app.config(["adhTopLevelStateProvider", (adhTopLevelStateProvider: AdhTopLevelState.Provider) => {
        adhTopLevelStateProvider
            .when("", ["$location", "adhConfig", "adhEmbed", ($location, adhConfig, adhEmbed) : AdhTopLevelState.IAreaInput => {
                var url;
                if (adhEmbed.initialUrl) {
                    url = adhEmbed.initialUrl;
                } else if (adhConfig.redirect_url !== "/") {
                    url = adhConfig.redirect_url;
                } else {
                    url = "/r/";
                }
                $location.replace();
                $location.path(url);
                return {
                    skip: true
                };
            }])
            .otherwise((): AdhTopLevelState.IAreaInput => {
                return {
                    template: "<adh-header></adh-header><div class=\"l-content\"><h1>404 - Not Found</h1></div>"
                };
            });
    }]);
    app.config(["$compileProvider", ($compileProvider) => {
        $compileProvider.debugInfoEnabled(config.debug);
    }]);
    app.config(["$locationProvider", ($locationProvider) => {
        // Make sure HTML5 history API works.  (If support for older
        // browsers is required, we may have to study angular support
        // for conversion between history API and #!-URLs.  See
        // angular documentation for details.)
        $locationProvider.html5Mode(true);
    }]);
    app.config(["$translateProvider", ($translateProvider) => {
        $translateProvider.useStaticFilesLoader({
            files: [{
                prefix: "/static/i18n/core_",
                suffix: config.cachebust ? ".json?" + config.cachebust_suffix : ".json"
            }, {
                    prefix: "/static/i18n/countries_",
                    suffix: config.cachebust ? ".json?" + config.cachebust_suffix : ".json"
                }, {
                    prefix: "/static/i18n/euth_",
                    suffix: config.cachebust ? ".json?" + config.cachebust_suffix : ".json"
                }]
        });
        $translateProvider.useSanitizeValueStrategy("escape");
        $translateProvider.preferredLanguage(config.locale);
        $translateProvider.fallbackLanguage("en");
    }]);
    app.config(["$ariaProvider", ($ariaProvider) => {
        $ariaProvider.config({
            tabindex: false
        });
    }]);

    app.value("angular", angular);

    app.value("markdownit", markdownit);
    app.value("modernizr", modernizr);
    app.value("moment", moment);
    app.value("leaflet", leaflet);

    // register our modules
    AdhAbuseModule.register(angular);
<<<<<<< HEAD
    AdhAngularHelpersModule.register(angular);
=======
    AdhAnonymizeModule.register(angular);
>>>>>>> 96d6f24a
    AdhBadgeModule.register(angular);
    AdhCommentModule.register(angular);
    AdhConfigModule.register(angular, config);
    AdhCrossWindowMessagingModule.register(angular);
    AdhDateTimeModule.register(angular);
    AdhDocumentModule.register(angular);
    AdhDoneModule.register(angular);
    AdhEmbedModule.register(angular);
    AdhEuthModule.register(angular);
    AdhEventManagerModule.register(angular);
    AdhHomeModule.register(angular);
    AdhHttpModule.register(angular, config);
    AdhIdeaCollectionModule.register(angular);
    AdhImageModule.register(angular);
    AdhInjectModule.register(angular);
    AdhListingModule.register(angular);
    AdhLocaleModule.register(angular);
    AdhMappingModule.register(angular);
    AdhMarkdownModule.register(angular);
    AdhMetaApiModule.register(angular, metaApi);
    AdhMovingColumnsModule.register(angular);
    AdhNamesModule.register(angular);
    AdhPermissionsModule.register(angular);
    AdhPreliminaryNamesModule.register(angular);
    AdhProcessModule.register(angular);
    AdhRateModule.register(angular);
    AdhResourceActionsModule.register(angular);
    AdhResourceAreaModule.register(angular);
    AdhResourceWidgetsModule.register(angular);
    AdhShareSocialModule.register(angular);
    AdhStickyModule.register(angular);
    AdhTopLevelStateModule.register(angular);
    AdhTrackingModule.register(angular);
    AdhUserModule.register(angular);
    AdhUserViewsModule.register(angular);
    AdhWebSocketModule.register(angular);

    // force-load some services
    var injector = angular.bootstrap(document.body, ["a3"], { strictDi: true });
    injector.get("adhCrossWindowMessaging");

    loadComplete();
};<|MERGE_RESOLUTION|>--- conflicted
+++ resolved
@@ -25,7 +25,6 @@
 
 import * as AdhAbuseModule from "./Packages/Abuse/Module";
 import * as AdhAngularHelpersModule from "./Packages/AngularHelpers/Module";
-import * as AdhAnonymizeModule from "./Packages/Anonymize/Module";
 import * as AdhBadgeModule from "./Packages/Badge/Module";
 import * as AdhCommentModule from "./Packages/Comment/Module";
 import * as AdhConfigModule from "./Packages/Config/Module";
@@ -46,7 +45,6 @@
 import * as AdhMappingModule from "./Packages/Mapping/Module";
 import * as AdhMarkdownModule from "./Packages/Markdown/Module";
 import * as AdhMetaApiModule from "./Packages/MetaApi/Module";
-import * as AdhNamesModule from "./Packages/Names/Module";
 import * as AdhMovingColumnsModule from "./Packages/MovingColumns/Module";
 import * as AdhPermissionsModule from "./Packages/Permissions/Module";
 import * as AdhPreliminaryNamesModule from "./Packages/PreliminaryNames/Module";
@@ -178,11 +176,8 @@
 
     // register our modules
     AdhAbuseModule.register(angular);
-<<<<<<< HEAD
     AdhAngularHelpersModule.register(angular);
-=======
     AdhAnonymizeModule.register(angular);
->>>>>>> 96d6f24a
     AdhBadgeModule.register(angular);
     AdhCommentModule.register(angular);
     AdhConfigModule.register(angular, config);
