import * as AdhConfig from "../../Config/Config";
import * as AdhHttp from "../../Http/Http";
import * as AdhPermissions from "../../Permissions/Permissions";
import * as AdhResourceActions from "../../../ResourceActions/ResourceActions";
import * as AdhResourceArea from "../../ResourceArea/ResourceArea";
import * as AdhTopLevelState from "../../TopLevelState/TopLevelState";
import * as AdhUtil from "../../../Util/Util";

import * as ResourcesBase from "../../ResourcesBase";

import * as SIComment from "../../../../Resources_/adhocracy_core/sheets/comment/IComment";
import RIComment from "../../../../Resources_/adhocracy_core/resources/comment/IComment";
import RICommentVersion from "../../../../Resources_/adhocracy_core/resources/comment/ICommentVersion";
import RIProposal from "../../../../Resources_/adhocracy_core/resources/proposal/IProposal";
import RIProposalVersion from "../../../../Resources_/adhocracy_core/resources/proposal/IProposalVersion";

var pkgLocation = "/Euth/IdeaCollection/Workbench";


export var workbenchDirective = (
    adhTopLevelState : AdhTopLevelState.Service,
    adhConfig : AdhConfig.IService,
    adhHttp : AdhHttp.Service
) => {
    return {
        restrict: "E",
        templateUrl: adhConfig.pkg_path + pkgLocation + "/Workbench.html",
        link: (scope) => {
            scope.$on("$destroy", adhTopLevelState.bind("view", scope));
            scope.$on("$destroy", adhTopLevelState.bind("processUrl", scope));
        }
    };
};

export var proposalDetailColumnDirective = (
    $timeout,
    adhConfig : AdhConfig.IService,
<<<<<<< HEAD
    adhHttp : AdhHttp.Service,
=======
>>>>>>> 71c5cb2d
    adhPermissions : AdhPermissions.Service,
    adhTopLevelState : AdhTopLevelState.Service
) => {
    return {
        restrict: "E",
        templateUrl: adhConfig.pkg_path + pkgLocation + "/ProposalDetailColumn.html",
        link: (scope) => {
            scope.$on("$destroy", adhTopLevelState.bind("processUrl", scope));
            scope.$on("$destroy", adhTopLevelState.bind("proposalUrl", scope));
            adhPermissions.bindScope(scope, () => scope.proposalUrl && AdhUtil.parentPath(scope.proposalUrl), "proposalItemOptions");

            scope.modals = new AdhResourceActions.Modals($timeout);
            scope.assignBadges = () => {
                scope.modals.toggleModal("badges");
            };
        }
    };
};

export var proposalCreateColumnDirective = (
    adhConfig : AdhConfig.IService,
    adhTopLevelState : AdhTopLevelState.Service
) => {
    return {
        restrict: "E",
        templateUrl: adhConfig.pkg_path + pkgLocation + "/ProposalCreateColumn.html",
        link: (scope) => {
            scope.$on("$destroy", adhTopLevelState.bind("processUrl", scope));
        }
    };
};

export var proposalEditColumnDirective = (
    adhConfig : AdhConfig.IService,
    adhTopLevelState : AdhTopLevelState.Service
) => {
    return {
        restrict: "E",
        templateUrl: adhConfig.pkg_path + pkgLocation + "/ProposalEditColumn.html",
        link: (scope) => {
            scope.$on("$destroy", adhTopLevelState.bind("processUrl", scope));
            scope.$on("$destroy", adhTopLevelState.bind("proposalUrl", scope));
        }
    };
};

export var proposalImageColumnDirective = (
    adhConfig : AdhConfig.IService,
    adhTopLevelState : AdhTopLevelState.Service,
    adhResourceUrl,
    adhParentPath
) => {
    return {
        restrict: "E",
        templateUrl: adhConfig.pkg_path + pkgLocation + "/ProposalImageColumn.html",
        link: (scope) => {
            scope.$on("$destroy", adhTopLevelState.bind("processUrl", scope));
            scope.$on("$destroy", adhTopLevelState.bind("proposalUrl", scope));
            scope.goBack = () => {
                var url = adhResourceUrl(adhParentPath(scope.proposalUrl));
                adhTopLevelState.goToCameFrom(url);
            };
        }
    };
};

export var processDetailColumnDirective = (
    adhConfig : AdhConfig.IService,
    adhPermissions : AdhPermissions.Service,
    adhTopLevelState : AdhTopLevelState.Service
) => {
    return {
        restrict: "E",
        templateUrl: adhConfig.pkg_path + pkgLocation + "/ProcessDetailColumn.html",
        link: (scope) => {
            scope.$on("$destroy", adhTopLevelState.bind("processUrl", scope));
            adhPermissions.bindScope(scope, () => scope.processUrl, "processOptions");
            scope.contentType = RIProposalVersion.content_type;
        }
    };
};

export var registerRoutes = (
    processType : ResourcesBase.IResourceClass,
    context : string = ""
) => (adhResourceAreaProvider : AdhResourceArea.Provider) => {
    adhResourceAreaProvider
        .default(processType, "", processType.content_type, context, {
            space: "content",
            movingColumns: "is-show-hide-hide"
        })
        .default(processType, "create_proposal", processType.content_type, context, {
            space: "content",
            movingColumns: "is-show-show-hide"
        })
        .specific(processType, "create_proposal", processType.content_type, context, [
            "adhHttp", (adhHttp: AdhHttp.Service) => (resource: ResourcesBase.IResource) => {
                return adhHttp.options(resource.path).then((options : AdhHttp.IOptions) => {
                    if (!options.POST) {
                        throw 401;
                    } else {
                        return {};
                    }
                });
            }])
        .defaultVersionable(RIProposal, RIProposalVersion, "edit", processType.content_type, context, {
            space: "content",
            movingColumns: "is-show-show-hide"
        })
        .specificVersionable(RIProposal, RIProposalVersion, "edit", processType.content_type, context, [
            "adhHttp", (adhHttp : AdhHttp.Service) => (item : RIProposal, version : RIProposalVersion) => {
                return adhHttp.options(item.path).then((options : AdhHttp.IOptions) => {
                    if (!options.POST) {
                        throw 401;
                    } else {
                        return {
                            proposalUrl: version.path
                        };
                    }
                });
            }])
        .defaultVersionable(RIProposal, RIProposalVersion, "image", processType.content_type, context, {
            space: "content",
            movingColumns: "is-show-show-hide"
        })
        .specificVersionable(RIProposal, RIProposalVersion, "image", processType.content_type, context, [
            "adhHttp", (adhHttp : AdhHttp.Service) => (item : RIProposal, version : RIProposalVersion) => {
                return adhHttp.options(item.path).then((options : AdhHttp.IOptions) => {
                    if (!options.POST) {
                        throw 401;
                    } else {
                        return {
                            proposalUrl: version.path
                        };
                    }
                });
            }])
        .defaultVersionable(RIProposal, RIProposalVersion, "", processType.content_type, context, {
            space: "content",
            movingColumns: "is-show-show-hide"
        })
        .specificVersionable(RIProposal, RIProposalVersion, "", processType.content_type, context, [
            () => (item : RIProposal, version : RIProposalVersion) => {
                return {
                    proposalUrl: version.path
                };
            }])
        .defaultVersionable(RIProposal, RIProposalVersion, "comments", processType.content_type, context, {
            space: "content",
            movingColumns: "is-collapse-show-show"
        })
        .specificVersionable(RIProposal, RIProposalVersion, "comments", processType.content_type, context, [
            () => (item : RIProposal, version : RIProposalVersion) => {
                return {
                    commentableUrl: version.path,
                    commentCloseUrl: version.path,
                    proposalUrl: version.path
                };
            }])
        .defaultVersionable(RIComment, RICommentVersion, "", processType.content_type, context, {
            space: "content",
            movingColumns: "is-collapse-show-show"
        })
        .specificVersionable(RIComment, RICommentVersion, "", processType.content_type, context, ["adhHttp", "$q", (
            adhHttp : AdhHttp.Service,
            $q : angular.IQService
        ) => {
            var getCommentableUrl = (resource) : angular.IPromise<any> => {
                if (resource.content_type !== RICommentVersion.content_type) {
                    return $q.when(resource);
                } else {
                    var url = resource.data[SIComment.nick].refers_to;
                    return adhHttp.get(url).then(getCommentableUrl);
                }
            };

            return (item : RIComment, version : RICommentVersion) => {
                return getCommentableUrl(version).then((commentable) => {
                    return {
                        commentableUrl: commentable.path,
                        commentCloseUrl: commentable.path,
                        proposalUrl: commentable.path
                    };
                });
            };
        }]);
};<|MERGE_RESOLUTION|>--- conflicted
+++ resolved
@@ -35,10 +35,6 @@
 export var proposalDetailColumnDirective = (
     $timeout,
     adhConfig : AdhConfig.IService,
-<<<<<<< HEAD
-    adhHttp : AdhHttp.Service,
-=======
->>>>>>> 71c5cb2d
     adhPermissions : AdhPermissions.Service,
     adhTopLevelState : AdhTopLevelState.Service
 ) => {
