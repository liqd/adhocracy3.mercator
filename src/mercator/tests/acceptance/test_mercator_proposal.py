from pytest import fixture
from pytest import raises
from pytest import mark
from webtest import TestApp

from adhocracy_frontend.tests.acceptance.shared import login_god
from mercator.tests.fixtures.fixturesMercatorProposals1 import create_proposals
from adhocracy_frontend.tests.acceptance.shared import wait

TITLE = 'title'


class TestMercatorForm:

    @fixture(scope='class')
    def browser(self, browser):
        login_god(browser)
        browser.visit(browser.app_url + 'r/mercator/@create_proposal')
        return browser

    def test_fill_all_fields(self, browser):
        fill_all(browser)
        assert is_valid(browser)

    def test_field_extra_exprerience_is_optional(self, browser):
        browser.find_by_name('experience').first.fill('')
        assert is_valid(browser)

    def test_field_status_text_is_not_shown_if_non_custom_status(self, browser):
        browser.find_by_name('organization-info-status-enum').first.check()
        status_text = 'organization-info-status-other'
        assert browser.is_element_not_present_by_name(status_text)
        assert is_valid(browser)

    def test_field_status_text_is_required_if_custom_status(self, browser):
        browser.find_by_name('organization-info-status-enum').last.check()
        status_text = 'organization-info-status-other'
        assert browser.is_element_present_by_name(status_text)
        assert not is_valid(browser)
        browser.find_by_name(status_text).first.fill('statustext')
        assert is_valid(browser)

    def test_location_is_required(self, browser):
        browser.uncheck('location-location-is-specific')
        browser.uncheck('location-location-is-online')
        browser.uncheck('location-location-is-linked-to-ruhr')
        assert not is_valid(browser)
        browser.check('location-location-is-online')
        assert is_valid(browser)

    def test_field_name_is_required(self, browser):
        browser.find_by_name('user-info-first-name').first.fill('')
        assert not is_valid(browser)

        browser.find_by_name('user-info-first-name').first.fill('user name')
        assert is_valid(browser)

    def test_heard_of_is_required(self, browser):
        browser.find_by_name('heard-from-colleague').first.uncheck()
        assert not is_valid(browser)

        browser.find_by_name('heard-from-colleague').first.check()
        assert is_valid(browser)

    def test_submitting_creates_a_new_proposal(self, browser, app):
        browser.find_by_css('input[type="submit"]').first.click()
<<<<<<< HEAD
        wait(lambda: browser.url.endswith("/r/mercator/"), max_steps=20)
=======
        assert wait(lambda: browser.url.endswith("/r/mercator/"))
>>>>>>> 7b04c787

        browser.find_link_by_text(TITLE).first.click()
        assert wait(lambda: not browser.url.endswith("/r/mercator/"))

    @mark.xfail
    def test_heard_of_is_not_changed_after_submission(self, browser):
        heard_of = browser.find_by_xpath('//*[@id="mercator-detail-view-additional"]/section/div/p').first
        assert not heard_of.text == ""

    @mark.xfail
    def test_login_is_required(self):
        with raises(AssertionError):
            create_proposals(user_token="", n=1)


def is_valid(browser):
    form = browser.find_by_css('.mercator-proposal-form').first
    return not form.has_class('ng-invalid')


def fill_all(browser):
    browser.find_by_name('user-info-first-name').first.fill('name')
    browser.find_by_name('user-info-last-name').first.fill('lastname')

    # NOTE: Due to angular magic used in ng-options, the value which is
    # stored in the respective ng-model (e.g. 'DE') isn't reflected in the
    # DOM, and an index is used instead.
    browser.select('user-info-country', '1')

    browser.find_by_name('organization-info-status-enum').first.check()
    browser.find_by_name('organization-info-name').first.fill(
        'organisation name')
    browser.find_by_name('organization-info-country').first.select('2')
    browser.find_by_name('organization-info-website').first.fill(
        'http://example.com')

    browser.find_by_name('introduction-title').first.fill(TITLE)
    browser.find_by_name('introduction-teaser').first.fill('teaser')

    browser.find_by_name('description-description').first.fill('description')
    browser.find_by_name('location-location-is-specific').first.check()
    browser.find_by_name('location-location-specific-1').first.fill('Bonn')
    browser.find_by_name('location-location-is-linked-to-ruhr').first.check()
    browser.find_by_name('story').first.fill('story')

    browser.find_by_name('outcome').first.fill('success')
    browser.find_by_name('steps').first.fill('plan')
    browser.find_by_name('value').first.fill('relevance')
    browser.find_by_name('partners').first.fill('partners')

    browser.find_by_name('finance-budget').first.fill(1000)
    browser.find_by_name('finance-requested-funding').first.fill(1000)
    browser.find_by_name('finance-granted').first.check()

    browser.find_by_name('experience').first.fill('experience')
    browser.find_by_name('heard-from-colleague').first.check()

    browser.find_by_name('accept-disclaimer').first.check()<|MERGE_RESOLUTION|>--- conflicted
+++ resolved
@@ -64,11 +64,7 @@
 
     def test_submitting_creates_a_new_proposal(self, browser, app):
         browser.find_by_css('input[type="submit"]').first.click()
-<<<<<<< HEAD
-        wait(lambda: browser.url.endswith("/r/mercator/"), max_steps=20)
-=======
-        assert wait(lambda: browser.url.endswith("/r/mercator/"))
->>>>>>> 7b04c787
+        assert wait(lambda: browser.url.endswith("/r/mercator/"), max_steps=20)
 
         browser.find_link_by_text(TITLE).first.click()
         assert wait(lambda: not browser.url.endswith("/r/mercator/"))
