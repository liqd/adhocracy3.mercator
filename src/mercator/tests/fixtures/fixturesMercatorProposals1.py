# -*- encoding: utf-8 -*-
# [call this script from a3 root with ./bin/python3.4 as interpreter.]
# FIXME: Doesn't work as requests is missing. Use a Python with requests
# installed.

import os
import json
import requests
from random import choice
from random import randint

# FIXME: root_uri must be constructed from etc/*.ini, not hard-coded here!
root_uri = 'http://localhost:6542'
verbose = True

ALPHABET = "AaBbCcDdEeFfGgHhIiJjKkLlMmNnOoPpQqRrSsTtUuVvWwXxYyZz0123456789"
def get_random_string(n=10):
    return "".join(choice(ALPHABET) for i in range(n));

# for more javascript-ish json representation:
null = None
true = True
false = False

<<<<<<< HEAD
uri = root_uri + "/meta_api"
headers = {
    "Accept": "*/*",
    "Accept-Encoding": "gzip,deflate,sdch",
    "Connection": "keep-alive",
    "Accept-Language": "en-US,en;q=0.8",
    "User-Agent": "Mozilla/5.0 (X11; Linux x86_64) AppleWebKit/537.36 (KHTML, like Gecko) Chrome/37.0.2062.120 Safari/537.36"
}
body = ''
response = requests.get(uri, headers=headers, data=body)
if verbose:
    print('\n')
    print(uri)
    print(headers)
    print(body)
    print(response)
    print(response.text)
assert response.status_code == 200

uri = root_uri + "/login_username"
headers = {
    "Accept": "*/*",
    "Access-Control-Request-Method": "POST",
    "Accept-Encoding": "gzip,deflate,sdch",
    "Connection": "keep-alive",
    "Accept-Language": "en-US,en;q=0.8",
    "User-Agent": "Mozilla/5.0 (X11; Linux x86_64) AppleWebKit/537.36 (KHTML, like Gecko) Chrome/37.0.2062.120 Safari/537.36",
    "Access-Control-Request-Headers": "accept, content-type"
}
body = ''
response = requests.options(uri, headers=headers, data=body)
if verbose:
    print('\n')
    print(uri)
    print(headers)
    print(body)
    print(response)
    print(response.text)
assert response.status_code == 200

uri = root_uri + "/login_username"
headers = {
    "Content-Type": "application/json;charset=UTF-8",
    "Accept": "application/json, text/plain, */*",
    "Accept-Encoding": "gzip,deflate",
    "Connection": "keep-alive",
    "Accept-Language": "en-US,en;q=0.8",
    "User-Agent": "Mozilla/5.0 (X11; Linux x86_64) AppleWebKit/537.36 (KHTML, like Gecko) Chrome/37.0.2062.120 Safari/537.36",
    "Content-Length": "36"
}
body = json.dumps({
    "name": "god",
    "password": "password"
})
response = requests.post(uri, headers=headers, data=body)
if verbose:
    print('\n')
    print(uri)
    print(headers)
    print(body)
    print(response)
    print(response.text)
assert response.status_code == 200

uri = root_uri + "/principals/users/0000000/"
headers = {
    "Accept": "*/*",
    "Access-Control-Request-Method": "GET",
    "Accept-Encoding": "gzip,deflate,sdch",
    "Connection": "keep-alive",
    "Accept-Language": "en-US,en;q=0.8",
    "User-Agent": "Mozilla/5.0 (X11; Linux x86_64) AppleWebKit/537.36 (KHTML, like Gecko) Chrome/37.0.2062.120 Safari/537.36",
    "Access-Control-Request-Headers": "x-user-path, accept, x-user-token"
}
body = ''
response = requests.options(uri, headers=headers, data=body)
if verbose:
    print('\n')
    print(uri)
    print(headers)
    print(body)
    print(response)
    print(response.text)
assert response.status_code == 200

uri = root_uri + "/principals/users/0000000/"
headers = {
    "X-User-Token": "677c59c2498168b09e25b3bae931ac13960b06ce67b9fbdd13f2187fe132b7f3e031a63587a72ff4b5330102c65d14ab93e2db6d58ec0569eee0e60aa49c5c10",
    "Accept": "application/json, text/plain, */*",
    "Accept-Encoding": "gzip,deflate,sdch",
    "Connection": "keep-alive",
    "X-User-Path": "" + root_uri + "/principals/users/0000000/",
    "Accept-Language": "en-US,en;q=0.8",
    "User-Agent": "Mozilla/5.0 (X11; Linux x86_64) AppleWebKit/537.36 (KHTML, like Gecko) Chrome/37.0.2062.120 Safari/537.36"
}
body = ''
response = requests.get(uri, headers=headers, data=body)
if verbose:
    print('\n')
    print(uri)
    print(headers)
    print(body)
    print(response)
    print(response.text)
assert response.status_code == 200

uri = root_uri + "/adhocracy/"
headers = {
    "Accept": "*/*",
    "Access-Control-Request-Method": "GET",
    "Accept-Encoding": "gzip,deflate,sdch",
    "Connection": "keep-alive",
    "Accept-Language": "en-US,en;q=0.8",
    "User-Agent": "Mozilla/5.0 (X11; Linux x86_64) AppleWebKit/537.36 (KHTML, like Gecko) Chrome/37.0.2062.120 Safari/537.36",
    "Access-Control-Request-Headers": "x-user-path, accept, x-user-token"
}
body = ''
response = requests.options(uri, headers=headers, data=body)
if verbose:
    print('\n')
    print(uri)
    print(headers)
    print(body)
    print(response)
    print(response.text)
assert response.status_code == 200

uri = root_uri + "/adhocracy/"
headers = {
    "X-User-Token": "677c59c2498168b09e25b3bae931ac13960b06ce67b9fbdd13f2187fe132b7f3e031a63587a72ff4b5330102c65d14ab93e2db6d58ec0569eee0e60aa49c5c10",
    "Accept": "application/json, text/plain, */*",
    "Accept-Encoding": "gzip,deflate,sdch",
    "Connection": "keep-alive",
    "X-User-Path": "" + root_uri + "/principals/users/0000000/",
    "Accept-Language": "en-US,en;q=0.8",
    "User-Agent": "Mozilla/5.0 (X11; Linux x86_64) AppleWebKit/537.36 (KHTML, like Gecko) Chrome/37.0.2062.120 Safari/537.36"
}
body = ''
response = requests.get(uri, headers=headers, data=body)
if verbose:
    print('\n')
    print(uri)
    print(headers)
    print(body)
    print(response)
    print(response.text)
assert response.status_code == 200

uri = root_uri + "/adhocracy/"
headers = {
    "Accept": "*/*",
    "Access-Control-Request-Method": "GET",
    "Accept-Encoding": "gzip,deflate,sdch",
    "Connection": "keep-alive",
    "Accept-Language": "en-US,en;q=0.8",
    "User-Agent": "Mozilla/5.0 (X11; Linux x86_64) AppleWebKit/537.36 (KHTML, like Gecko) Chrome/37.0.2062.120 Safari/537.36",
    "Access-Control-Request-Headers": "x-user-path, accept, x-user-token"
}
body = ''
response = requests.options(uri, headers=headers, data=body)
if verbose:
    print('\n')
    print(uri)
    print(headers)
    print(body)
    print(response)
    print(response.text)
assert response.status_code == 200

uri = root_uri + "/adhocracy/"
headers = {
    "X-User-Token": "677c59c2498168b09e25b3bae931ac13960b06ce67b9fbdd13f2187fe132b7f3e031a63587a72ff4b5330102c65d14ab93e2db6d58ec0569eee0e60aa49c5c10",
    "Accept": "application/json, text/plain, */*",
    "Accept-Encoding": "gzip,deflate,sdch",
    "Connection": "keep-alive",
    "X-User-Path": "" + root_uri + "/principals/users/0000000/",
    "Accept-Language": "en-US,en;q=0.8",
    "User-Agent": "Mozilla/5.0 (X11; Linux x86_64) AppleWebKit/537.36 (KHTML, like Gecko) Chrome/37.0.2062.120 Safari/537.36"
}
body = ''
response = requests.get(uri, headers=headers, data=body)
if verbose:
    print('\n')
    print(uri)
    print(headers)
    print(body)
    print(response)
    print(response.text)
assert response.status_code == 200

uri = root_uri + "/adhocracy/"
headers = {
    "X-User-Token": "677c59c2498168b09e25b3bae931ac13960b06ce67b9fbdd13f2187fe132b7f3e031a63587a72ff4b5330102c65d14ab93e2db6d58ec0569eee0e60aa49c5c10",
    "Accept": "application/json, text/plain, */*",
    "Accept-Encoding": "gzip,deflate,sdch",
    "Connection": "keep-alive",
    "X-User-Path": "" + root_uri + "/principals/users/0000000/",
    "Accept-Language": "en-US,en;q=0.8",
    "User-Agent": "Mozilla/5.0 (X11; Linux x86_64) AppleWebKit/537.36 (KHTML, like Gecko) Chrome/37.0.2062.120 Safari/537.36"
}
body = ''
response = requests.get(uri, headers=headers, data=body)
if verbose:
    print('\n')
    print(uri)
    print(headers)
    print(body)
    print(response)
    print(response.text)
assert response.status_code == 200

uri = root_uri + "/adhocracy/"
headers = {
    "X-User-Token": "677c59c2498168b09e25b3bae931ac13960b06ce67b9fbdd13f2187fe132b7f3e031a63587a72ff4b5330102c65d14ab93e2db6d58ec0569eee0e60aa49c5c10",
    "Accept": "application/json, text/plain, */*",
    "Accept-Encoding": "gzip,deflate,sdch",
    "Connection": "keep-alive",
    "X-User-Path": "" + root_uri + "/principals/users/0000000/",
    "Accept-Language": "en-US,en;q=0.8",
    "User-Agent": "Mozilla/5.0 (X11; Linux x86_64) AppleWebKit/537.36 (KHTML, like Gecko) Chrome/37.0.2062.120 Safari/537.36"
}
body = ''
response = requests.options(uri, headers=headers, data=body)
if verbose:
    print('\n')
    print(uri)
    print(headers)
    print(body)
    print(response)
    print(response.text)
assert response.status_code == 200

uri = root_uri + "/adhocracy/"
headers = {
    "X-User-Token": "677c59c2498168b09e25b3bae931ac13960b06ce67b9fbdd13f2187fe132b7f3e031a63587a72ff4b5330102c65d14ab93e2db6d58ec0569eee0e60aa49c5c10",
    "Accept": "application/json, text/plain, */*",
    "Accept-Encoding": "gzip,deflate,sdch",
    "Connection": "keep-alive",
    "X-User-Path": "" + root_uri + "/principals/users/0000000/",
    "Accept-Language": "en-US,en;q=0.8",
    "User-Agent": "Mozilla/5.0 (X11; Linux x86_64) AppleWebKit/537.36 (KHTML, like Gecko) Chrome/37.0.2062.120 Safari/537.36"
}
body = ''
response = requests.options(uri, headers=headers, data=body)
if verbose:
    print('\n')
    print(uri)
    print(headers)
    print(body)
    print(response)
    print(response.text)
assert response.status_code == 200

uri = root_uri + "/meta_api"
headers = {
    "Accept": "*/*",
    "Accept-Encoding": "gzip,deflate,sdch",
    "Connection": "keep-alive",
    "Accept-Language": "en-US,en;q=0.8",
    "User-Agent": "Mozilla/5.0 (X11; Linux x86_64) AppleWebKit/537.36 (KHTML, like Gecko) Chrome/37.0.2062.120 Safari/537.36"
}
body = ''
response = requests.get(uri, headers=headers, data=body)
if verbose:
    print('\n')
    print(uri)
    print(headers)
    print(body)
    print(response)
    print(response.text)
assert response.status_code == 200

uri = root_uri + "/principals/users/0000000/"
headers = {
    "X-User-Token": "677c59c2498168b09e25b3bae931ac13960b06ce67b9fbdd13f2187fe132b7f3e031a63587a72ff4b5330102c65d14ab93e2db6d58ec0569eee0e60aa49c5c10",
    "Accept": "application/json, text/plain, */*",
    "Accept-Encoding": "gzip,deflate,sdch",
    "Connection": "keep-alive",
    "X-User-Path": "" + root_uri + "/principals/users/0000000/",
    "Accept-Language": "en-US,en;q=0.8",
    "User-Agent": "Mozilla/5.0 (X11; Linux x86_64) AppleWebKit/537.36 (KHTML, like Gecko) Chrome/37.0.2062.120 Safari/537.36"
}
body = ''
response = requests.get(uri, headers=headers, data=body)
if verbose:
    print('\n')
    print(uri)
    print(headers)
    print(body)
    print(response)
    print(response.text)
assert response.status_code == 200

uri = root_uri + "/meta_api"
headers = {
    "Accept": "*/*",
    "Accept-Encoding": "gzip,deflate,sdch",
    "Connection": "keep-alive",
    "Accept-Language": "en-US,en;q=0.8",
    "User-Agent": "Mozilla/5.0 (X11; Linux x86_64) AppleWebKit/537.36 (KHTML, like Gecko) Chrome/37.0.2062.120 Safari/537.36"
}
body = ''
response = requests.get(uri, headers=headers, data=body)
if verbose:
    print('\n')
    print(uri)
    print(headers)
    print(body)
    print(response)
    print(response.text)
assert response.status_code == 200

uri = root_uri + "/principals/users/0000000/"
headers = {
    "Accept": "*/*",
    "Access-Control-Request-Method": "GET",
    "Accept-Encoding": "gzip,deflate,sdch",
    "Connection": "keep-alive",
    "Accept-Language": "en-US,en;q=0.8",
    "User-Agent": "Mozilla/5.0 (X11; Linux x86_64) AppleWebKit/537.36 (KHTML, like Gecko) Chrome/37.0.2062.120 Safari/537.36",
    "Access-Control-Request-Headers": "x-user-path, accept, x-user-token"
}
body = ''
response = requests.options(uri, headers=headers, data=body)
if verbose:
    print('\n')
    print(uri)
    print(headers)
    print(body)
    print(response)
    print(response.text)
assert response.status_code == 200

uri = root_uri + "/principals/users/0000000/"
headers = {
    "X-User-Token": "677c59c2498168b09e25b3bae931ac13960b06ce67b9fbdd13f2187fe132b7f3e031a63587a72ff4b5330102c65d14ab93e2db6d58ec0569eee0e60aa49c5c10",
    "Accept": "application/json, text/plain, */*",
    "Accept-Encoding": "gzip,deflate,sdch",
    "Connection": "keep-alive",
    "X-User-Path": "" + root_uri + "/principals/users/0000000/",
    "Accept-Language": "en-US,en;q=0.8",
    "User-Agent": "Mozilla/5.0 (X11; Linux x86_64) AppleWebKit/537.36 (KHTML, like Gecko) Chrome/37.0.2062.120 Safari/537.36"
}
body = ''
response = requests.get(uri, headers=headers, data=body)
if verbose:
    print('\n')
    print(uri)
    print(headers)
    print(body)
    print(response)
    print(response.text)
assert response.status_code == 200

uri = root_uri + "/batch"
headers = {
    "Accept": "*/*",
    "Access-Control-Request-Method": "POST",
    "Accept-Encoding": "gzip,deflate,sdch",
    "Connection": "keep-alive",
    "Accept-Language": "en-US,en;q=0.8",
    "User-Agent": "Mozilla/5.0 (X11; Linux x86_64) AppleWebKit/537.36 (KHTML, like Gecko) Chrome/37.0.2062.120 Safari/537.36",
    "Access-Control-Request-Headers": "x-user-path, accept, x-user-token, content-type"
}
body = ''
response = requests.options(uri, headers=headers, data=body)
if verbose:
    print('\n')
    print(uri)
    print(headers)
    print(body)
    print(response)
    print(response.text)
assert response.status_code == 200

uri = root_uri + "/batch"
headers = {
    "Content-Type": "application/json;charset=UTF-8",
    "X-User-Token": "677c59c2498168b09e25b3bae931ac13960b06ce67b9fbdd13f2187fe132b7f3e031a63587a72ff4b5330102c65d14ab93e2db6d58ec0569eee0e60aa49c5c10",
    "Accept": "application/json, text/plain, */*",
    "Accept-Encoding": "gzip,deflate",
    "Connection": "keep-alive",
    "X-User-Path": "" + root_uri + "/principals/users/0000000/",
    "Accept-Language": "en-US,en;q=0.8",
    "User-Agent": "Mozilla/5.0 (X11; Linux x86_64) AppleWebKit/537.36 (KHTML, like Gecko) Chrome/37.0.2062.120 Safari/537.36",
    "Content-Length": "8206"
}
body = json.dumps([
    {
        "path": "" + root_uri + "/mercator/",
        "body": {
            "parent": "" + root_uri + "/mercator/",
            "data": {
                "adhocracy_core.sheets.name.IName": {
                    "name": "shady_intelligencesscrawlingMidwaysMurrumbidgee1"
                }
            },
            "root_versions": [],
            "content_type": "adhocracy_mercator.resources.mercator.IMercatorProposal",
            "first_version_path": "@pn32"
        },
        "result_path": "@pn31",
        "method": "POST",
        "result_first_version_path": "@pn32"
    },
    {
        "path": "@pn31",
        "body": {
            "parent": "@pn31",
            "data": {
                "adhocracy_core.sheets.name.IName": {
                    "name": "Experience"
                }
            },
            "root_versions": [],
            "content_type": "adhocracy_mercator.resources.mercator.IExperience",
            "first_version_path": "@pn29"
        },
        "result_path": "@pn28",
        "method": "POST",
        "result_first_version_path": "@pn29"
    },
    {
        "path": "@pn28",
        "body": {
            "parent": "@pn28",
            "data": {
                "adhocracy_mercator.sheets.mercator.IExperience": {
                    "experience": "experience"
                },
                "adhocracy_core.sheets.versions.IVersionable": {
                    "follows": [
                        "@pn29"
                    ]
                }
            },
            "root_versions": [],
            "content_type": "adhocracy_mercator.resources.mercator.IExperienceVersion"
        },
        "result_path": "@pn30",
        "method": "POST",
        "result_first_version_path": "@pn34"
    },
    {
        "path": "@pn31",
        "body": {
            "parent": "@pn31",
            "data": {
                "adhocracy_core.sheets.name.IName": {
                    "name": "Finance"
                }
            },
            "root_versions": [],
            "content_type": "adhocracy_mercator.resources.mercator.IFinance",
            "first_version_path": "@pn26"
        },
        "result_path": "@pn25",
        "method": "POST",
        "result_first_version_path": "@pn26"
    },
    {
        "path": "@pn25",
        "body": {
            "parent": "@pn25",
            "data": {
                "adhocracy_mercator.sheets.mercator.IFinance": {
                    "granted": false,
                    "budget": 16,
                    "other_sources": "hidden treasure",
                    "requested_funding": 29
                },
                "adhocracy_core.sheets.versions.IVersionable": {
                    "follows": [
                        "@pn26"
                    ]
                }
            },
            "root_versions": [],
            "content_type": "adhocracy_mercator.resources.mercator.IFinanceVersion"
        },
        "result_path": "@pn27",
        "method": "POST",
        "result_first_version_path": "@pn35"
    },
    {
        "path": "@pn31",
        "body": {
            "parent": "@pn31",
            "data": {
                "adhocracy_core.sheets.name.IName": {
                    "name": "Partners"
                }
            },
            "root_versions": [],
            "content_type": "adhocracy_mercator.resources.mercator.IPartners",
            "first_version_path": "@pn23"
        },
        "result_path": "@pn22",
        "method": "POST",
        "result_first_version_path": "@pn23"
    },
    {
        "path": "@pn22",
        "body": {
            "parent": "@pn22",
            "data": {
                "adhocracy_core.sheets.versions.IVersionable": {
                    "follows": [
                        "@pn23"
                    ]
                },
                "adhocracy_mercator.sheets.mercator.IPartners": {
                    "partners": "partners"
                }
            },
            "root_versions": [],
            "content_type": "adhocracy_mercator.resources.mercator.IPartnersVersion"
        },
        "result_path": "@pn24",
        "method": "POST",
        "result_first_version_path": "@pn36"
    },
    {
        "path": "@pn31",
        "body": {
            "parent": "@pn31",
            "data": {
                "adhocracy_core.sheets.name.IName": {
                    "name": "Value"
                }
            },
            "root_versions": [],
            "content_type": "adhocracy_mercator.resources.mercator.IValue",
            "first_version_path": "@pn20"
        },
        "result_path": "@pn19",
        "method": "POST",
        "result_first_version_path": "@pn20"
    },
    {
        "path": "@pn19",
        "body": {
            "parent": "@pn19",
            "data": {
                "adhocracy_mercator.sheets.mercator.IValue": {
                    "value": "value"
                },
                "adhocracy_core.sheets.versions.IVersionable": {
                    "follows": [
                        "@pn20"
                    ]
                }
            },
            "root_versions": [],
            "content_type": "adhocracy_mercator.resources.mercator.IValueVersion"
        },
        "result_path": "@pn21",
        "method": "POST",
        "result_first_version_path": "@pn37"
    },
    {
        "path": "@pn31",
        "body": {
            "parent": "@pn31",
            "data": {
                "adhocracy_core.sheets.name.IName": {
                    "name": "Steps"
                }
            },
            "root_versions": [],
            "content_type": "adhocracy_mercator.resources.mercator.ISteps",
            "first_version_path": "@pn17"
        },
        "result_path": "@pn16",
        "method": "POST",
        "result_first_version_path": "@pn17"
    },
    {
        "path": "@pn16",
        "body": {
            "parent": "@pn16",
            "data": {
                "adhocracy_mercator.sheets.mercator.ISteps": {
                    "steps": "steps"
                },
                "adhocracy_core.sheets.versions.IVersionable": {
                    "follows": [
                        "@pn17"
                    ]
                }
            },
            "root_versions": [],
            "content_type": "adhocracy_mercator.resources.mercator.IStepsVersion"
        },
        "result_path": "@pn18",
        "method": "POST",
        "result_first_version_path": "@pn38"
    },
    {
        "path": "@pn31",
        "body": {
            "parent": "@pn31",
            "data": {
                "adhocracy_core.sheets.name.IName": {
                    "name": "Outcome"
                }
            },
            "root_versions": [],
            "content_type": "adhocracy_mercator.resources.mercator.IOutcome",
            "first_version_path": "@pn14"
        },
        "result_path": "@pn13",
        "method": "POST",
        "result_first_version_path": "@pn14"
    },
    {
        "path": "@pn13",
        "body": {
            "parent": "@pn13",
            "data": {
                "adhocracy_core.sheets.versions.IVersionable": {
                    "follows": [
                        "@pn14"
                    ]
                },
                "adhocracy_mercator.sheets.mercator.IOutcome": {
                    "outcome": "outcome"
                }
            },
            "root_versions": [],
            "content_type": "adhocracy_mercator.resources.mercator.IOutcomeVersion"
        },
        "result_path": "@pn15",
        "method": "POST",
        "result_first_version_path": "@pn39"
    },
    {
        "path": "@pn31",
        "body": {
            "parent": "@pn31",
            "data": {
                "adhocracy_core.sheets.name.IName": {
                    "name": "Story"
                }
            },
            "root_versions": [],
            "content_type": "adhocracy_mercator.resources.mercator.IStory",
            "first_version_path": "@pn11"
        },
        "result_path": "@pn10",
        "method": "POST",
        "result_first_version_path": "@pn11"
    },
    {
        "path": "@pn10",
        "body": {
            "parent": "@pn10",
            "data": {
                "adhocracy_core.sheets.versions.IVersionable": {
                    "follows": [
                        "@pn11"
                    ]
                },
                "adhocracy_mercator.sheets.mercator.IStory": {
                    "story": "story"
                }
            },
            "root_versions": [],
            "content_type": "adhocracy_mercator.resources.mercator.IStoryVersion"
        },
        "result_path": "@pn12",
        "method": "POST",
        "result_first_version_path": "@pn40"
    },
    {
        "path": "@pn31",
        "body": {
            "parent": "@pn31",
            "data": {
                "adhocracy_core.sheets.name.IName": {
                    "name": "Details"
                }
            },
            "root_versions": [],
            "content_type": "adhocracy_mercator.resources.mercator.IDetails",
            "first_version_path": "@pn8"
        },
        "result_path": "@pn7",
        "method": "POST",
        "result_first_version_path": "@pn8"
    },
    {
        "path": "@pn7",
        "body": {
            "parent": "@pn7",
            "data": {
                "adhocracy_core.sheets.versions.IVersionable": {
                    "follows": [
                        "@pn8"
                    ]
                },
                "adhocracy_mercator.sheets.mercator.IDetails": {
                    "location_specific_1": "location_specific_1",
                    "location_is_specific": true,
                    "location_is_linked_to_ruhr": true,
                    "description": "description"
                }
            },
            "root_versions": [],
            "content_type": "adhocracy_mercator.resources.mercator.IDetailsVersion"
        },
        "result_path": "@pn9",
        "method": "POST",
        "result_first_version_path": "@pn41"
    },
    {
        "path": "@pn31",
        "body": {
            "parent": "@pn31",
            "data": {
                "adhocracy_core.sheets.name.IName": {
                    "name": "Introduction"
                }
            },
            "root_versions": [],
            "content_type": "adhocracy_mercator.resources.mercator.IIntroduction",
            "first_version_path": "@pn5"
        },
        "result_path": "@pn4",
        "method": "POST",
        "result_first_version_path": "@pn5"
    },
    {
        "path": "@pn4",
        "body": {
            "parent": "@pn4",
            "data": {
                "adhocracy_mercator.sheets.mercator.IIntroduction": {
                    "teaser": "wickerwork Ladonna's preterit's Kyoto's effaced Kenneth's emperor Candy jackknifed expectancy's pursed sultrier overcasts system Eysenck fulfils Bahia newsmen Kinney's Judith's glowworm's chintzier goatees alchemy ingratiated frigate passels Poznan's",
                    "title": "shady intelligence's scrawling Midway's Murrumbidgee1"
                },
                "adhocracy_core.sheets.versions.IVersionable": {
                    "follows": [
                        "@pn5"
                    ]
                }
            },
            "root_versions": [],
            "content_type": "adhocracy_mercator.resources.mercator.IIntroductionVersion"
        },
        "result_path": "@pn6",
        "method": "POST",
        "result_first_version_path": "@pn42"
    },
    {
        "path": "@pn31",
        "body": {
            "parent": "@pn31",
            "data": {
                "adhocracy_core.sheets.name.IName": {
                    "name": "OrganizationInfo"
                }
            },
            "root_versions": [],
            "content_type": "adhocracy_mercator.resources.mercator.IOrganizationInfo",
            "first_version_path": "@pn2"
        },
        "result_path": "@pn1",
        "method": "POST",
        "result_first_version_path": "@pn2"
    },
    {
        "path": "@pn1",
        "body": {
            "parent": "@pn1",
            "data": {
                "adhocracy_core.sheets.versions.IVersionable": {
                    "follows": [
                        "@pn2"
                    ]
                },
                "adhocracy_mercator.sheets.mercator.IOrganizationInfo": {
                    "status": "planned_nonprofit",
                    "country": "CC",
                    "website": "http://www.heise.de/http://northscape.net/",
                    "planned_date": '2014-11-19T13:19:25.405Z',
                    "name": "nameconstantly"
                }
            },
            "root_versions": [],
            "content_type": "adhocracy_mercator.resources.mercator.IOrganizationInfoVersion"
        },
        "result_path": "@pn3",
        "method": "POST",
        "result_first_version_path": "@pn43"
    },
    {
        "path": "@pn31",
        "body": {
            "parent": "@pn31",
            "data": {
                "adhocracy_mercator.sheets.mercator.IHeardFrom": {
                    "heard_elsewhere": ""
                },
                "adhocracy_mercator.sheets.mercator.IUserInfo": {
                    "country": "NR",
                    "family_name": "fagging",
                    "personal_name": "hypertension Solis"
                },
                "adhocracy_core.sheets.versions.IVersionable": {
                    "follows": [
                        "@pn32"
                    ]
                },
                "adhocracy_mercator.sheets.mercator.IMercatorSubResources": {
                    "partners": "@pn24",
                    "finance": "@pn27",
                    "introduction": "@pn6",
                    "value": "@pn21",
                    "steps": "@pn18",
                    "outcome": "@pn15",
                    "organization_info": "@pn3",
                    "details": "@pn9",
                    "story": "@pn12",
                    "experience": "@pn30"
                }
            },
            "root_versions": [],
            "content_type": "adhocracy_mercator.resources.mercator.IMercatorProposalVersion"
        },
        "result_path": "@pn33",
        "method": "POST",
        "result_first_version_path": "@pn44"
    }
])
response = requests.post(uri, headers=headers, data=body)
if verbose:
    print('\n')
    print(uri)
    print(headers)
    print(body)
    print(response)
    print(response.text)
assert response.status_code == 200

uri = root_uri + "/meta_api"
headers = {
    "Accept": "*/*",
    "Accept-Encoding": "gzip,deflate,sdch",
    "Connection": "keep-alive",
    "Accept-Language": "en-US,en;q=0.8",
    "User-Agent": "Mozilla/5.0 (X11; Linux x86_64) AppleWebKit/537.36 (KHTML, like Gecko) Chrome/37.0.2062.120 Safari/537.36"
}
body = ''
response = requests.get(uri, headers=headers, data=body)
if verbose:
    print('\n')
    print(uri)
    print(headers)
    print(body)
    print(response)
    print(response.text)
assert response.status_code == 200

uri = root_uri + "/principals/users/0000000/"
headers = {
    "Accept": "*/*",
    "Access-Control-Request-Method": "GET",
    "Accept-Encoding": "gzip,deflate,sdch",
    "Connection": "keep-alive",
    "Accept-Language": "en-US,en;q=0.8",
    "User-Agent": "Mozilla/5.0 (X11; Linux x86_64) AppleWebKit/537.36 (KHTML, like Gecko) Chrome/37.0.2062.120 Safari/537.36",
    "Access-Control-Request-Headers": "x-user-path, accept, x-user-token"
}
body = ''
response = requests.options(uri, headers=headers, data=body)
if verbose:
    print('\n')
    print(uri)
    print(headers)
    print(body)
    print(response)
    print(response.text)
assert response.status_code == 200

uri = root_uri + "/principals/users/0000000/"
headers = {
    "X-User-Token": "677c59c2498168b09e25b3bae931ac13960b06ce67b9fbdd13f2187fe132b7f3e031a63587a72ff4b5330102c65d14ab93e2db6d58ec0569eee0e60aa49c5c10",
    "Accept": "application/json, text/plain, */*",
    "Accept-Encoding": "gzip,deflate,sdch",
    "Connection": "keep-alive",
    "X-User-Path": "" + root_uri + "/principals/users/0000000/",
    "Accept-Language": "en-US,en;q=0.8",
    "User-Agent": "Mozilla/5.0 (X11; Linux x86_64) AppleWebKit/537.36 (KHTML, like Gecko) Chrome/37.0.2062.120 Safari/537.36"
}
body = ''
response = requests.get(uri, headers=headers, data=body)
if verbose:
    print('\n')
    print(uri)
    print(headers)
    print(body)
    print(response)
    print(response.text)
assert response.status_code == 200

uri = root_uri + "/batch"
headers = {
    "Accept": "*/*",
    "Access-Control-Request-Method": "POST",
    "Accept-Encoding": "gzip,deflate,sdch",
    "Connection": "keep-alive",
    "Accept-Language": "en-US,en;q=0.8",
    "User-Agent": "Mozilla/5.0 (X11; Linux x86_64) AppleWebKit/537.36 (KHTML, like Gecko) Chrome/37.0.2062.120 Safari/537.36",
    "Access-Control-Request-Headers": "x-user-path, accept, x-user-token, content-type"
}
body = ''
response = requests.options(uri, headers=headers, data=body)
if verbose:
    print('\n')
    print(uri)
    print(headers)
    print(body)
    print(response)
    print(response.text)
assert response.status_code == 200

uri = root_uri + "/batch"
headers = {
    "Content-Type": "application/json;charset=UTF-8",
    "X-User-Token": "677c59c2498168b09e25b3bae931ac13960b06ce67b9fbdd13f2187fe132b7f3e031a63587a72ff4b5330102c65d14ab93e2db6d58ec0569eee0e60aa49c5c10",
    "Accept": "application/json, text/plain, */*",
    "Accept-Encoding": "gzip,deflate",
    "Connection": "keep-alive",
    "X-User-Path": "" + root_uri + "/principals/users/0000000/",
    "Accept-Language": "en-US,en;q=0.8",
    "User-Agent": "Mozilla/5.0 (X11; Linux x86_64) AppleWebKit/537.36 (KHTML, like Gecko) Chrome/37.0.2062.120 Safari/537.36",
    "Content-Length": "8261"
}
body = json.dumps([
    {
        "path": "" + root_uri + "/mercator/",
        "body": {
            "parent": "" + root_uri + "/mercator/",
            "data": {
                "adhocracy_core.sheets.name.IName": {
                    "name": "gendarmes_SylviasacquiescingCristinasmantels2"
                }
            },
            "root_versions": [],
            "content_type": "adhocracy_mercator.resources.mercator.IMercatorProposal",
            "first_version_path": "@pn32"
        },
        "result_path": "@pn31",
        "method": "POST",
        "result_first_version_path": "@pn32"
    },
    {
        "path": "@pn31",
        "body": {
            "parent": "@pn31",
            "data": {
                "adhocracy_core.sheets.name.IName": {
                    "name": "Experience"
                }
            },
            "root_versions": [],
            "content_type": "adhocracy_mercator.resources.mercator.IExperience",
            "first_version_path": "@pn29"
        },
        "result_path": "@pn28",
        "method": "POST",
        "result_first_version_path": "@pn29"
    },
    {
        "path": "@pn28",
        "body": {
            "parent": "@pn28",
            "data": {
                "adhocracy_mercator.sheets.mercator.IExperience": {
                    "experience": "experience"
                },
                "adhocracy_core.sheets.versions.IVersionable": {
                    "follows": [
                        "@pn29"
                    ]
                }
            },
            "root_versions": [],
            "content_type": "adhocracy_mercator.resources.mercator.IExperienceVersion"
        },
        "result_path": "@pn30",
        "method": "POST",
        "result_first_version_path": "@pn34"
    },
    {
        "path": "@pn31",
        "body": {
            "parent": "@pn31",
            "data": {
                "adhocracy_core.sheets.name.IName": {
                    "name": "Finance"
                }
            },
            "root_versions": [],
            "content_type": "adhocracy_mercator.resources.mercator.IFinance",
            "first_version_path": "@pn26"
        },
        "result_path": "@pn25",
        "method": "POST",
        "result_first_version_path": "@pn26"
    },
    {
        "path": "@pn25",
        "body": {
            "parent": "@pn25",
            "data": {
                "adhocracy_mercator.sheets.mercator.IFinance": {
                    "granted": false,
                    "budget": 20,
                    "other_sources": "hidden treasure",
                    "requested_funding": 8
                },
                "adhocracy_core.sheets.versions.IVersionable": {
                    "follows": [
                        "@pn26"
                    ]
                }
            },
            "root_versions": [],
            "content_type": "adhocracy_mercator.resources.mercator.IFinanceVersion"
        },
        "result_path": "@pn27",
        "method": "POST",
        "result_first_version_path": "@pn35"
    },
    {
        "path": "@pn31",
        "body": {
            "parent": "@pn31",
            "data": {
                "adhocracy_core.sheets.name.IName": {
                    "name": "Partners"
                }
            },
            "root_versions": [],
            "content_type": "adhocracy_mercator.resources.mercator.IPartners",
            "first_version_path": "@pn23"
        },
        "result_path": "@pn22",
        "method": "POST",
        "result_first_version_path": "@pn23"
    },
    {
        "path": "@pn22",
        "body": {
            "parent": "@pn22",
            "data": {
                "adhocracy_core.sheets.versions.IVersionable": {
                    "follows": [
                        "@pn23"
                    ]
                },
                "adhocracy_mercator.sheets.mercator.IPartners": {
                    "partners": "partners"
                }
            },
            "root_versions": [],
            "content_type": "adhocracy_mercator.resources.mercator.IPartnersVersion"
        },
        "result_path": "@pn24",
        "method": "POST",
        "result_first_version_path": "@pn36"
    },
    {
        "path": "@pn31",
        "body": {
            "parent": "@pn31",
            "data": {
                "adhocracy_core.sheets.name.IName": {
                    "name": "Value"
                }
            },
            "root_versions": [],
            "content_type": "adhocracy_mercator.resources.mercator.IValue",
            "first_version_path": "@pn20"
        },
        "result_path": "@pn19",
        "method": "POST",
        "result_first_version_path": "@pn20"
    },
    {
        "path": "@pn19",
        "body": {
            "parent": "@pn19",
            "data": {
                "adhocracy_mercator.sheets.mercator.IValue": {
                    "value": "value"
                },
                "adhocracy_core.sheets.versions.IVersionable": {
                    "follows": [
                        "@pn20"
                    ]
                }
            },
            "root_versions": [],
            "content_type": "adhocracy_mercator.resources.mercator.IValueVersion"
        },
        "result_path": "@pn21",
        "method": "POST",
        "result_first_version_path": "@pn37"
    },
    {
        "path": "@pn31",
        "body": {
            "parent": "@pn31",
            "data": {
                "adhocracy_core.sheets.name.IName": {
                    "name": "Steps"
                }
            },
            "root_versions": [],
            "content_type": "adhocracy_mercator.resources.mercator.ISteps",
            "first_version_path": "@pn17"
        },
        "result_path": "@pn16",
        "method": "POST",
        "result_first_version_path": "@pn17"
    },
    {
        "path": "@pn16",
        "body": {
            "parent": "@pn16",
            "data": {
                "adhocracy_mercator.sheets.mercator.ISteps": {
                    "steps": "steps"
                },
                "adhocracy_core.sheets.versions.IVersionable": {
                    "follows": [
                        "@pn17"
                    ]
                }
            },
            "root_versions": [],
            "content_type": "adhocracy_mercator.resources.mercator.IStepsVersion"
        },
        "result_path": "@pn18",
        "method": "POST",
        "result_first_version_path": "@pn38"
    },
    {
        "path": "@pn31",
        "body": {
            "parent": "@pn31",
            "data": {
                "adhocracy_core.sheets.name.IName": {
                    "name": "Outcome"
                }
            },
            "root_versions": [],
            "content_type": "adhocracy_mercator.resources.mercator.IOutcome",
            "first_version_path": "@pn14"
        },
        "result_path": "@pn13",
        "method": "POST",
        "result_first_version_path": "@pn14"
    },
    {
        "path": "@pn13",
        "body": {
            "parent": "@pn13",
            "data": {
                "adhocracy_core.sheets.versions.IVersionable": {
                    "follows": [
                        "@pn14"
                    ]
                },
                "adhocracy_mercator.sheets.mercator.IOutcome": {
                    "outcome": "outcome"
                }
            },
            "root_versions": [],
            "content_type": "adhocracy_mercator.resources.mercator.IOutcomeVersion"
        },
        "result_path": "@pn15",
        "method": "POST",
        "result_first_version_path": "@pn39"
    },
    {
        "path": "@pn31",
        "body": {
            "parent": "@pn31",
            "data": {
                "adhocracy_core.sheets.name.IName": {
                    "name": "Story"
                }
            },
            "root_versions": [],
            "content_type": "adhocracy_mercator.resources.mercator.IStory",
            "first_version_path": "@pn11"
        },
        "result_path": "@pn10",
        "method": "POST",
        "result_first_version_path": "@pn11"
    },
    {
        "path": "@pn10",
        "body": {
            "parent": "@pn10",
            "data": {
                "adhocracy_core.sheets.versions.IVersionable": {
                    "follows": [
                        "@pn11"
                    ]
                },
                "adhocracy_mercator.sheets.mercator.IStory": {
                    "story": "story"
                }
            },
            "root_versions": [],
            "content_type": "adhocracy_mercator.resources.mercator.IStoryVersion"
        },
        "result_path": "@pn12",
        "method": "POST",
        "result_first_version_path": "@pn40"
    },
    {
        "path": "@pn31",
        "body": {
            "parent": "@pn31",
            "data": {
                "adhocracy_core.sheets.name.IName": {
                    "name": "Details"
                }
            },
            "root_versions": [],
            "content_type": "adhocracy_mercator.resources.mercator.IDetails",
            "first_version_path": "@pn8"
        },
        "result_path": "@pn7",
        "method": "POST",
        "result_first_version_path": "@pn8"
    },
    {
        "path": "@pn7",
        "body": {
            "parent": "@pn7",
            "data": {
                "adhocracy_core.sheets.versions.IVersionable": {
                    "follows": [
                        "@pn8"
                    ]
                },
                "adhocracy_mercator.sheets.mercator.IDetails": {
                    "location_specific_1": "location_specific_1",
                    "location_is_specific": true,
                    "location_specific_3": "location_specific_3",
                    "location_is_linked_to_ruhr": true,
                    "description": "description"
                }
            },
            "root_versions": [],
            "content_type": "adhocracy_mercator.resources.mercator.IDetailsVersion"
        },
        "result_path": "@pn9",
        "method": "POST",
        "result_first_version_path": "@pn41"
    },
    {
        "path": "@pn31",
        "body": {
            "parent": "@pn31",
            "data": {
                "adhocracy_core.sheets.name.IName": {
                    "name": "Introduction"
                }
            },
            "root_versions": [],
            "content_type": "adhocracy_mercator.resources.mercator.IIntroduction",
            "first_version_path": "@pn5"
        },
        "result_path": "@pn4",
        "method": "POST",
        "result_first_version_path": "@pn5"
    },
    {
        "path": "@pn4",
        "body": {
            "parent": "@pn4",
            "data": {
                "adhocracy_mercator.sheets.mercator.IIntroduction": {
                    "teaser": "silent's yawing nitrate retreaded desalinating electrocutions cheerfulness upchucks cutter's sorrowfully nonwhite's dinner's contrariness whore perching Nantucket's misogyny's Blackburn's model colonialist's sentimentalizing unpalatable lorded",
                    "title": "gendarmes Sylvia's acquiescing Cristina's mantel's2"
                },
                "adhocracy_core.sheets.versions.IVersionable": {
                    "follows": [
                        "@pn5"
                    ]
                }
            },
            "root_versions": [],
            "content_type": "adhocracy_mercator.resources.mercator.IIntroductionVersion"
        },
        "result_path": "@pn6",
        "method": "POST",
        "result_first_version_path": "@pn42"
    },
    {
        "path": "@pn31",
        "body": {
            "parent": "@pn31",
            "data": {
                "adhocracy_core.sheets.name.IName": {
                    "name": "OrganizationInfo"
                }
            },
            "root_versions": [],
            "content_type": "adhocracy_mercator.resources.mercator.IOrganizationInfo",
            "first_version_path": "@pn2"
        },
        "result_path": "@pn1",
        "method": "POST",
        "result_first_version_path": "@pn2"
    },
    {
        "path": "@pn1",
        "body": {
            "parent": "@pn1",
            "data": {
                "adhocracy_core.sheets.versions.IVersionable": {
                    "follows": [
                        "@pn2"
                    ]
                },
                "adhocracy_mercator.sheets.mercator.IOrganizationInfo": {
                    "status": "planned_nonprofit",
                    "country": "EC",
                    "website": "http://www.heise.de/http://northscape.net/",
                    "planned_date": "2014-11-19T13:19:25.405Z",
                    "name": "nameworrier tortes"
                }
            },
            "root_versions": [],
            "content_type": "adhocracy_mercator.resources.mercator.IOrganizationInfoVersion"
        },
        "result_path": "@pn3",
        "method": "POST",
        "result_first_version_path": "@pn43"
    },
    {
        "path": "@pn31",
        "body": {
            "parent": "@pn31",
            "data": {
                "adhocracy_mercator.sheets.mercator.IHeardFrom": {
                    "heard_elsewhere": ""
                },
                "adhocracy_mercator.sheets.mercator.IUserInfo": {
                    "country": "UG",
                    "family_name": "shleps elastic's",
                    "personal_name": "orange's electrically wieners"
                },
                "adhocracy_core.sheets.versions.IVersionable": {
                    "follows": [
                        "@pn32"
                    ]
                },
                "adhocracy_mercator.sheets.mercator.IMercatorSubResources": {
                    "partners": "@pn24",
                    "finance": "@pn27",
                    "introduction": "@pn6",
                    "value": "@pn21",
                    "steps": "@pn18",
                    "outcome": "@pn15",
                    "organization_info": "@pn3",
                    "details": "@pn9",
                    "story": "@pn12",
                    "experience": "@pn30"
                }
            },
            "root_versions": [],
            "content_type": "adhocracy_mercator.resources.mercator.IMercatorProposalVersion"
        },
        "result_path": "@pn33",
        "method": "POST",
        "result_first_version_path": "@pn44"
    }
])
response = requests.post(uri, headers=headers, data=body)
if verbose:
    print('\n')
    print(uri)
    print(headers)
    print(body)
    print(response)
    print(response.text)
assert response.status_code == 200

uri = root_uri + "/meta_api"
headers = {
    "Accept": "*/*",
    "Accept-Encoding": "gzip,deflate,sdch",
    "Connection": "keep-alive",
    "Accept-Language": "en-US,en;q=0.8",
    "User-Agent": "Mozilla/5.0 (X11; Linux x86_64) AppleWebKit/537.36 (KHTML, like Gecko) Chrome/37.0.2062.120 Safari/537.36"
}
body = ''
response = requests.get(uri, headers=headers, data=body)
if verbose:
    print('\n')
    print(uri)
    print(headers)
    print(body)
    print(response)
    print(response.text)
assert response.status_code == 200

uri = root_uri + "/principals/users/0000000/"
headers = {
    "Accept": "*/*",
    "Access-Control-Request-Method": "GET",
    "Accept-Encoding": "gzip,deflate,sdch",
    "Connection": "keep-alive",
    "Accept-Language": "en-US,en;q=0.8",
    "User-Agent": "Mozilla/5.0 (X11; Linux x86_64) AppleWebKit/537.36 (KHTML, like Gecko) Chrome/37.0.2062.120 Safari/537.36",
    "Access-Control-Request-Headers": "x-user-path, accept, x-user-token"
}
body = ''
response = requests.options(uri, headers=headers, data=body)
if verbose:
    print('\n')
    print(uri)
    print(headers)
    print(body)
    print(response)
    print(response.text)
assert response.status_code == 200

uri = root_uri + "/principals/users/0000000/"
headers = {
    "X-User-Token": "677c59c2498168b09e25b3bae931ac13960b06ce67b9fbdd13f2187fe132b7f3e031a63587a72ff4b5330102c65d14ab93e2db6d58ec0569eee0e60aa49c5c10",
    "Accept": "application/json, text/plain, */*",
    "Accept-Encoding": "gzip,deflate,sdch",
    "Connection": "keep-alive",
    "X-User-Path": "" + root_uri + "/principals/users/0000000/",
    "Accept-Language": "en-US,en;q=0.8",
    "User-Agent": "Mozilla/5.0 (X11; Linux x86_64) AppleWebKit/537.36 (KHTML, like Gecko) Chrome/37.0.2062.120 Safari/537.36"
}
body = ''
response = requests.get(uri, headers=headers, data=body)
if verbose:
    print('\n')
    print(uri)
    print(headers)
    print(body)
    print(response)
    print(response.text)
assert response.status_code == 200

uri = root_uri + "/meta_api"
headers = {
    "Accept": "*/*",
    "Accept-Encoding": "gzip,deflate,sdch",
    "Connection": "keep-alive",
    "Accept-Language": "en-US,en;q=0.8",
    "User-Agent": "Mozilla/5.0 (X11; Linux x86_64) AppleWebKit/537.36 (KHTML, like Gecko) Chrome/37.0.2062.120 Safari/537.36"
}
body = ''
response = requests.get(uri, headers=headers, data=body)
if verbose:
    print('\n')
    print(uri)
    print(headers)
    print(body)
    print(response)
    print(response.text)
assert response.status_code == 200

uri = root_uri + "/principals/users/0000000/"
headers = {
    "Accept": "*/*",
    "Access-Control-Request-Method": "GET",
    "Accept-Encoding": "gzip,deflate,sdch",
    "Connection": "keep-alive",
    "Accept-Language": "en-US,en;q=0.8",
    "User-Agent": "Mozilla/5.0 (X11; Linux x86_64) AppleWebKit/537.36 (KHTML, like Gecko) Chrome/37.0.2062.120 Safari/537.36",
    "Access-Control-Request-Headers": "x-user-path, accept, x-user-token"
}
body = ''
response = requests.options(uri, headers=headers, data=body)
if verbose:
    print('\n')
    print(uri)
    print(headers)
    print(body)
    print(response)
    print(response.text)
assert response.status_code == 200

uri = root_uri + "/principals/users/0000000/"
headers = {
    "X-User-Token": "677c59c2498168b09e25b3bae931ac13960b06ce67b9fbdd13f2187fe132b7f3e031a63587a72ff4b5330102c65d14ab93e2db6d58ec0569eee0e60aa49c5c10",
    "Accept": "application/json, text/plain, */*",
    "Accept-Encoding": "gzip,deflate,sdch",
    "Connection": "keep-alive",
    "X-User-Path": "" + root_uri + "/principals/users/0000000/",
    "Accept-Language": "en-US,en;q=0.8",
    "User-Agent": "Mozilla/5.0 (X11; Linux x86_64) AppleWebKit/537.36 (KHTML, like Gecko) Chrome/37.0.2062.120 Safari/537.36"
}
body = ''
response = requests.get(uri, headers=headers, data=body)
if verbose:
    print('\n')
    print(uri)
    print(headers)
    print(body)
    print(response)
    print(response.text)
assert response.status_code == 200

uri = root_uri + "/meta_api"
headers = {
    "Accept": "*/*",
    "Accept-Encoding": "gzip,deflate,sdch",
    "Connection": "keep-alive",
    "Accept-Language": "en-US,en;q=0.8",
    "User-Agent": "Mozilla/5.0 (X11; Linux x86_64) AppleWebKit/537.36 (KHTML, like Gecko) Chrome/37.0.2062.120 Safari/537.36"
}
body = ''
response = requests.get(uri, headers=headers, data=body)
if verbose:
    print('\n')
    print(uri)
    print(headers)
    print(body)
    print(response)
    print(response.text)
assert response.status_code == 200

uri = root_uri + "/principals/users/0000000/"
headers = {
    "Accept": "*/*",
    "Access-Control-Request-Method": "GET",
    "Accept-Encoding": "gzip,deflate,sdch",
    "Connection": "keep-alive",
    "Accept-Language": "en-US,en;q=0.8",
    "User-Agent": "Mozilla/5.0 (X11; Linux x86_64) AppleWebKit/537.36 (KHTML, like Gecko) Chrome/37.0.2062.120 Safari/537.36",
    "Access-Control-Request-Headers": "x-user-path, accept, x-user-token"
}
body = ''
response = requests.options(uri, headers=headers, data=body)
if verbose:
    print('\n')
    print(uri)
    print(headers)
    print(body)
    print(response)
    print(response.text)
assert response.status_code == 200

uri = root_uri + "/principals/users/0000000/"
headers = {
    "X-User-Token": "677c59c2498168b09e25b3bae931ac13960b06ce67b9fbdd13f2187fe132b7f3e031a63587a72ff4b5330102c65d14ab93e2db6d58ec0569eee0e60aa49c5c10",
    "Accept": "application/json, text/plain, */*",
    "Accept-Encoding": "gzip,deflate,sdch",
    "Connection": "keep-alive",
    "X-User-Path": "" + root_uri + "/principals/users/0000000/",
    "Accept-Language": "en-US,en;q=0.8",
    "User-Agent": "Mozilla/5.0 (X11; Linux x86_64) AppleWebKit/537.36 (KHTML, like Gecko) Chrome/37.0.2062.120 Safari/537.36"
}
body = ''
response = requests.get(uri, headers=headers, data=body)
if verbose:
    print('\n')
    print(uri)
    print(headers)
    print(body)
    print(response)
    print(response.text)
assert response.status_code == 200

uri = root_uri + "/batch"
headers = {
    "Accept": "*/*",
    "Access-Control-Request-Method": "POST",
    "Accept-Encoding": "gzip,deflate,sdch",
    "Connection": "keep-alive",
    "Accept-Language": "en-US,en;q=0.8",
    "User-Agent": "Mozilla/5.0 (X11; Linux x86_64) AppleWebKit/537.36 (KHTML, like Gecko) Chrome/37.0.2062.120 Safari/537.36",
    "Access-Control-Request-Headers": "x-user-path, accept, x-user-token, content-type"
}
body = ''
response = requests.options(uri, headers=headers, data=body)
if verbose:
    print('\n')
    print(uri)
    print(headers)
    print(body)
    print(response)
    print(response.text)
assert response.status_code == 200

uri = root_uri + "/batch"
headers = {
    "Content-Type": "application/json;charset=UTF-8",
    "X-User-Token": "677c59c2498168b09e25b3bae931ac13960b06ce67b9fbdd13f2187fe132b7f3e031a63587a72ff4b5330102c65d14ab93e2db6d58ec0569eee0e60aa49c5c10",
    "Accept": "application/json, text/plain, */*",
    "Accept-Encoding": "gzip,deflate",
    "Connection": "keep-alive",
    "X-User-Path": "" + root_uri + "/principals/users/0000000/",
    "Accept-Language": "en-US,en;q=0.8",
    "User-Agent": "Mozilla/5.0 (X11; Linux x86_64) AppleWebKit/537.36 (KHTML, like Gecko) Chrome/37.0.2062.120 Safari/537.36",
    "Content-Length": "8182"
}
body = json.dumps([
    {
        "path": "" + root_uri + "/mercator/",
        "body": {
            "parent": "" + root_uri + "/mercator/",
            "data": {
                "adhocracy_core.sheets.name.IName": {
                    "name": "frazzles_tripcombinesextensionspyre5"
                }
            },
            "root_versions": [],
            "content_type": "adhocracy_mercator.resources.mercator.IMercatorProposal",
            "first_version_path": "@pn32"
        },
        "result_path": "@pn31",
        "method": "POST",
        "result_first_version_path": "@pn32"
    },
    {
        "path": "@pn31",
        "body": {
            "parent": "@pn31",
            "data": {
                "adhocracy_core.sheets.name.IName": {
                    "name": "Experience"
                }
            },
            "root_versions": [],
            "content_type": "adhocracy_mercator.resources.mercator.IExperience",
            "first_version_path": "@pn29"
        },
        "result_path": "@pn28",
        "method": "POST",
        "result_first_version_path": "@pn29"
    },
    {
        "path": "@pn28",
        "body": {
            "parent": "@pn28",
            "data": {
                "adhocracy_mercator.sheets.mercator.IExperience": {
                    "experience": "experience"
                },
                "adhocracy_core.sheets.versions.IVersionable": {
                    "follows": [
                        "@pn29"
                    ]
                }
            },
            "root_versions": [],
            "content_type": "adhocracy_mercator.resources.mercator.IExperienceVersion"
        },
        "result_path": "@pn30",
        "method": "POST",
        "result_first_version_path": "@pn34"
    },
    {
        "path": "@pn31",
        "body": {
            "parent": "@pn31",
            "data": {
                "adhocracy_core.sheets.name.IName": {
                    "name": "Finance"
                }
            },
            "root_versions": [],
            "content_type": "adhocracy_mercator.resources.mercator.IFinance",
            "first_version_path": "@pn26"
        },
        "result_path": "@pn25",
        "method": "POST",
        "result_first_version_path": "@pn26"
    },
    {
        "path": "@pn25",
        "body": {
            "parent": "@pn25",
            "data": {
                "adhocracy_mercator.sheets.mercator.IFinance": {
                    "granted": true,
                    "budget": 26,
                    "other_sources": "hidden treasure",
                    "requested_funding": 25
                },
                "adhocracy_core.sheets.versions.IVersionable": {
                    "follows": [
                        "@pn26"
                    ]
                }
            },
            "root_versions": [],
            "content_type": "adhocracy_mercator.resources.mercator.IFinanceVersion"
        },
        "result_path": "@pn27",
        "method": "POST",
        "result_first_version_path": "@pn35"
    },
    {
        "path": "@pn31",
        "body": {
            "parent": "@pn31",
            "data": {
                "adhocracy_core.sheets.name.IName": {
                    "name": "Partners"
                }
            },
            "root_versions": [],
            "content_type": "adhocracy_mercator.resources.mercator.IPartners",
            "first_version_path": "@pn23"
        },
        "result_path": "@pn22",
        "method": "POST",
        "result_first_version_path": "@pn23"
    },
    {
        "path": "@pn22",
        "body": {
            "parent": "@pn22",
            "data": {
                "adhocracy_core.sheets.versions.IVersionable": {
                    "follows": [
                        "@pn23"
                    ]
                },
                "adhocracy_mercator.sheets.mercator.IPartners": {
                    "partners": "partners"
                }
            },
            "root_versions": [],
            "content_type": "adhocracy_mercator.resources.mercator.IPartnersVersion"
        },
        "result_path": "@pn24",
        "method": "POST",
        "result_first_version_path": "@pn36"
    },
    {
        "path": "@pn31",
        "body": {
            "parent": "@pn31",
            "data": {
                "adhocracy_core.sheets.name.IName": {
                    "name": "Value"
                }
            },
            "root_versions": [],
            "content_type": "adhocracy_mercator.resources.mercator.IValue",
            "first_version_path": "@pn20"
        },
        "result_path": "@pn19",
        "method": "POST",
        "result_first_version_path": "@pn20"
    },
    {
        "path": "@pn19",
        "body": {
            "parent": "@pn19",
            "data": {
                "adhocracy_mercator.sheets.mercator.IValue": {
                    "value": "value"
                },
                "adhocracy_core.sheets.versions.IVersionable": {
                    "follows": [
                        "@pn20"
                    ]
                }
            },
            "root_versions": [],
            "content_type": "adhocracy_mercator.resources.mercator.IValueVersion"
        },
        "result_path": "@pn21",
        "method": "POST",
        "result_first_version_path": "@pn37"
    },
    {
        "path": "@pn31",
        "body": {
            "parent": "@pn31",
            "data": {
                "adhocracy_core.sheets.name.IName": {
                    "name": "Steps"
                }
            },
            "root_versions": [],
            "content_type": "adhocracy_mercator.resources.mercator.ISteps",
            "first_version_path": "@pn17"
        },
        "result_path": "@pn16",
        "method": "POST",
        "result_first_version_path": "@pn17"
    },
    {
        "path": "@pn16",
        "body": {
            "parent": "@pn16",
            "data": {
                "adhocracy_mercator.sheets.mercator.ISteps": {
                    "steps": "steps"
                },
                "adhocracy_core.sheets.versions.IVersionable": {
                    "follows": [
                        "@pn17"
                    ]
                }
            },
            "root_versions": [],
            "content_type": "adhocracy_mercator.resources.mercator.IStepsVersion"
        },
        "result_path": "@pn18",
        "method": "POST",
        "result_first_version_path": "@pn38"
    },
    {
        "path": "@pn31",
        "body": {
            "parent": "@pn31",
            "data": {
                "adhocracy_core.sheets.name.IName": {
                    "name": "Outcome"
                }
            },
            "root_versions": [],
            "content_type": "adhocracy_mercator.resources.mercator.IOutcome",
            "first_version_path": "@pn14"
        },
        "result_path": "@pn13",
        "method": "POST",
        "result_first_version_path": "@pn14"
    },
    {
        "path": "@pn13",
        "body": {
            "parent": "@pn13",
            "data": {
                "adhocracy_core.sheets.versions.IVersionable": {
                    "follows": [
                        "@pn14"
                    ]
                },
                "adhocracy_mercator.sheets.mercator.IOutcome": {
                    "outcome": "outcome"
                }
            },
            "root_versions": [],
            "content_type": "adhocracy_mercator.resources.mercator.IOutcomeVersion"
        },
        "result_path": "@pn15",
        "method": "POST",
        "result_first_version_path": "@pn39"
    },
    {
        "path": "@pn31",
        "body": {
            "parent": "@pn31",
            "data": {
                "adhocracy_core.sheets.name.IName": {
                    "name": "Story"
                }
            },
            "root_versions": [],
            "content_type": "adhocracy_mercator.resources.mercator.IStory",
            "first_version_path": "@pn11"
        },
        "result_path": "@pn10",
        "method": "POST",
        "result_first_version_path": "@pn11"
    },
    {
        "path": "@pn10",
        "body": {
            "parent": "@pn10",
            "data": {
                "adhocracy_core.sheets.versions.IVersionable": {
                    "follows": [
                        "@pn11"
                    ]
                },
                "adhocracy_mercator.sheets.mercator.IStory": {
                    "story": "story"
                }
            },
            "root_versions": [],
            "content_type": "adhocracy_mercator.resources.mercator.IStoryVersion"
        },
        "result_path": "@pn12",
        "method": "POST",
        "result_first_version_path": "@pn40"
    },
    {
        "path": "@pn31",
        "body": {
            "parent": "@pn31",
            "data": {
                "adhocracy_core.sheets.name.IName": {
                    "name": "Details"
                }
            },
            "root_versions": [],
            "content_type": "adhocracy_mercator.resources.mercator.IDetails",
            "first_version_path": "@pn8"
        },
        "result_path": "@pn7",
        "method": "POST",
        "result_first_version_path": "@pn8"
    },
    {
        "path": "@pn7",
        "body": {
            "parent": "@pn7",
            "data": {
                "adhocracy_core.sheets.versions.IVersionable": {
                    "follows": [
                        "@pn8"
                    ]
                },
                "adhocracy_mercator.sheets.mercator.IDetails": {
                    "location_specific_1": "location_specific_1",
                    "location_specific_2": "location_specific_2",
                    "location_is_linked_to_ruhr": true,
                    "description": "description"
                }
            },
            "root_versions": [],
            "content_type": "adhocracy_mercator.resources.mercator.IDetailsVersion"
        },
        "result_path": "@pn9",
        "method": "POST",
        "result_first_version_path": "@pn41"
    },
    {
        "path": "@pn31",
        "body": {
            "parent": "@pn31",
            "data": {
                "adhocracy_core.sheets.name.IName": {
                    "name": "Introduction"
                }
            },
            "root_versions": [],
            "content_type": "adhocracy_mercator.resources.mercator.IIntroduction",
            "first_version_path": "@pn5"
        },
        "result_path": "@pn4",
        "method": "POST",
        "result_first_version_path": "@pn5"
    },
    {
        "path": "@pn4",
        "body": {
            "parent": "@pn4",
            "data": {
                "adhocracy_mercator.sheets.mercator.IIntroduction": {
                    "teaser": "hennaing encoring ideogram's sahib avowing sophist's ditties spas deaconesses Voltaire's Tahitian Moog Adam's appointees Calvin's Amsterdam's strop's organelle's Demavend cogitating homework's cloakroom's reenforces",
                    "title": "frazzles trip combines extensions pyre5"
                },
                "adhocracy_core.sheets.versions.IVersionable": {
                    "follows": [
                        "@pn5"
                    ]
                }
            },
            "root_versions": [],
            "content_type": "adhocracy_mercator.resources.mercator.IIntroductionVersion"
        },
        "result_path": "@pn6",
        "method": "POST",
        "result_first_version_path": "@pn42"
    },
    {
        "path": "@pn31",
        "body": {
            "parent": "@pn31",
            "data": {
                "adhocracy_core.sheets.name.IName": {
                    "name": "OrganizationInfo"
                }
            },
            "root_versions": [],
            "content_type": "adhocracy_mercator.resources.mercator.IOrganizationInfo",
            "first_version_path": "@pn2"
        },
        "result_path": "@pn1",
        "method": "POST",
        "result_first_version_path": "@pn2"
    },
    {
        "path": "@pn1",
        "body": {
            "parent": "@pn1",
            "data": {
                "adhocracy_core.sheets.versions.IVersionable": {
                    "follows": [
                        "@pn2"
                    ]
                },
                "adhocracy_mercator.sheets.mercator.IOrganizationInfo": {
                    "status": "planned_nonprofit",
                    "country": "PW",
                    "website": "http://www.heise.de/http://northscape.net/",
                    "planned_date": "2014-11-19T13:19:25.405Z",
                    "name": "namesturdiest steadying gyp's"
                }
            },
            "root_versions": [],
            "content_type": "adhocracy_mercator.resources.mercator.IOrganizationInfoVersion"
        },
        "result_path": "@pn3",
        "method": "POST",
        "result_first_version_path": "@pn43"
    },
    {
        "path": "@pn31",
        "body": {
            "parent": "@pn31",
            "data": {
                "adhocracy_mercator.sheets.mercator.IHeardFrom": {
                    "heard_elsewhere": ""
                },
                "adhocracy_mercator.sheets.mercator.IUserInfo": {
                    "country": "AZ",
                    "family_name": "Bologna",
                    "personal_name": "fervid algorithms harkens"
                },
                "adhocracy_core.sheets.versions.IVersionable": {
                    "follows": [
                        "@pn32"
                    ]
                },
                "adhocracy_mercator.sheets.mercator.IMercatorSubResources": {
                    "partners": "@pn24",
                    "finance": "@pn27",
                    "introduction": "@pn6",
                    "value": "@pn21",
                    "steps": "@pn18",
                    "outcome": "@pn15",
                    "organization_info": "@pn3",
                    "details": "@pn9",
                    "story": "@pn12",
                    "experience": "@pn30"
                }
            },
            "root_versions": [],
            "content_type": "adhocracy_mercator.resources.mercator.IMercatorProposalVersion"
        },
        "result_path": "@pn33",
        "method": "POST",
        "result_first_version_path": "@pn44"
    }
])
response = requests.post(uri, headers=headers, data=body)
if verbose:
    print('\n')
    print(uri)
    print(headers)
    print(body)
    print(response)
    print(response.text)
assert response.status_code == 200

uri = root_uri + "/meta_api"
headers = {
    "Accept": "*/*",
    "Accept-Encoding": "gzip,deflate,sdch",
    "Connection": "keep-alive",
    "Accept-Language": "en-US,en;q=0.8",
    "User-Agent": "Mozilla/5.0 (X11; Linux x86_64) AppleWebKit/537.36 (KHTML, like Gecko) Chrome/37.0.2062.120 Safari/537.36"
}
body = ''
response = requests.get(uri, headers=headers, data=body)
if verbose:
    print('\n')
    print(uri)
    print(headers)
    print(body)
    print(response)
    print(response.text)
assert response.status_code == 200

uri = root_uri + "/principals/users/0000000/"
headers = {
    "Accept": "*/*",
    "Access-Control-Request-Method": "GET",
    "Accept-Encoding": "gzip,deflate,sdch",
    "Connection": "keep-alive",
    "Accept-Language": "en-US,en;q=0.8",
    "User-Agent": "Mozilla/5.0 (X11; Linux x86_64) AppleWebKit/537.36 (KHTML, like Gecko) Chrome/37.0.2062.120 Safari/537.36",
    "Access-Control-Request-Headers": "x-user-path, accept, x-user-token"
}
body = ''
response = requests.options(uri, headers=headers, data=body)
if verbose:
    print('\n')
    print(uri)
    print(headers)
    print(body)
    print(response)
    print(response.text)
assert response.status_code == 200

uri = root_uri + "/principals/users/0000000/"
headers = {
    "X-User-Token": "677c59c2498168b09e25b3bae931ac13960b06ce67b9fbdd13f2187fe132b7f3e031a63587a72ff4b5330102c65d14ab93e2db6d58ec0569eee0e60aa49c5c10",
    "Accept": "application/json, text/plain, */*",
    "Accept-Encoding": "gzip,deflate,sdch",
    "Connection": "keep-alive",
    "X-User-Path": "" + root_uri + "/principals/users/0000000/",
    "Accept-Language": "en-US,en;q=0.8",
    "User-Agent": "Mozilla/5.0 (X11; Linux x86_64) AppleWebKit/537.36 (KHTML, like Gecko) Chrome/37.0.2062.120 Safari/537.36"
}
body = ''
response = requests.get(uri, headers=headers, data=body)
if verbose:
    print('\n')
    print(uri)
    print(headers)
    print(body)
    print(response)
    print(response.text)
assert response.status_code == 200

uri = root_uri + "/meta_api"
headers = {
    "Accept": "*/*",
    "Accept-Encoding": "gzip,deflate,sdch",
    "Connection": "keep-alive",
    "Accept-Language": "en-US,en;q=0.8",
    "User-Agent": "Mozilla/5.0 (X11; Linux x86_64) AppleWebKit/537.36 (KHTML, like Gecko) Chrome/37.0.2062.120 Safari/537.36"
}
body = ''
response = requests.get(uri, headers=headers, data=body)
if verbose:
    print('\n')
    print(uri)
    print(headers)
    print(body)
    print(response)
    print(response.text)
assert response.status_code == 200

uri = root_uri + "/principals/users/0000000/"
headers = {
    "Accept": "*/*",
    "Access-Control-Request-Method": "GET",
    "Accept-Encoding": "gzip,deflate,sdch",
    "Connection": "keep-alive",
    "Accept-Language": "en-US,en;q=0.8",
    "User-Agent": "Mozilla/5.0 (X11; Linux x86_64) AppleWebKit/537.36 (KHTML, like Gecko) Chrome/37.0.2062.120 Safari/537.36",
    "Access-Control-Request-Headers": "x-user-path, accept, x-user-token"
}
body = ''
response = requests.options(uri, headers=headers, data=body)
if verbose:
    print('\n')
    print(uri)
    print(headers)
    print(body)
    print(response)
    print(response.text)
assert response.status_code == 200

uri = root_uri + "/principals/users/0000000/"
headers = {
    "X-User-Token": "677c59c2498168b09e25b3bae931ac13960b06ce67b9fbdd13f2187fe132b7f3e031a63587a72ff4b5330102c65d14ab93e2db6d58ec0569eee0e60aa49c5c10",
    "Accept": "application/json, text/plain, */*",
    "Accept-Encoding": "gzip,deflate,sdch",
    "Connection": "keep-alive",
    "X-User-Path": "" + root_uri + "/principals/users/0000000/",
    "Accept-Language": "en-US,en;q=0.8",
    "User-Agent": "Mozilla/5.0 (X11; Linux x86_64) AppleWebKit/537.36 (KHTML, like Gecko) Chrome/37.0.2062.120 Safari/537.36"
}
body = ''
response = requests.get(uri, headers=headers, data=body)
if verbose:
    print('\n')
    print(uri)
    print(headers)
    print(body)
    print(response)
    print(response.text)
assert response.status_code == 200

uri = root_uri + "/batch"
headers = {
    "Accept": "*/*",
    "Access-Control-Request-Method": "POST",
    "Accept-Encoding": "gzip,deflate,sdch",
    "Connection": "keep-alive",
    "Accept-Language": "en-US,en;q=0.8",
    "User-Agent": "Mozilla/5.0 (X11; Linux x86_64) AppleWebKit/537.36 (KHTML, like Gecko) Chrome/37.0.2062.120 Safari/537.36",
    "Access-Control-Request-Headers": "x-user-path, accept, x-user-token, content-type"
}
body = ''
response = requests.options(uri, headers=headers, data=body)
if verbose:
    print('\n')
    print(uri)
    print(headers)
    print(body)
    print(response)
    print(response.text)
assert response.status_code == 200

uri = root_uri + "/batch"
headers = {
    "Content-Type": "application/json;charset=UTF-8",
    "X-User-Token": "677c59c2498168b09e25b3bae931ac13960b06ce67b9fbdd13f2187fe132b7f3e031a63587a72ff4b5330102c65d14ab93e2db6d58ec0569eee0e60aa49c5c10",
    "Accept": "application/json, text/plain, */*",
    "Accept-Encoding": "gzip,deflate",
    "Connection": "keep-alive",
    "X-User-Path": "" + root_uri + "/principals/users/0000000/",
    "Accept-Language": "en-US,en;q=0.8",
    "User-Agent": "Mozilla/5.0 (X11; Linux x86_64) AppleWebKit/537.36 (KHTML, like Gecko) Chrome/37.0.2062.120 Safari/537.36",
    "Content-Length": "8386"
}
body = json.dumps([
    {
        "path": "" + root_uri + "/mercator/",
        "body": {
            "parent": "" + root_uri + "/mercator/",
            "data": {
                "adhocracy_core.sheets.name.IName": {
                    "name": "incompleteness_pigmentsjawbonesdoggednessBobbi7"
                }
            },
            "root_versions": [],
            "content_type": "adhocracy_mercator.resources.mercator.IMercatorProposal",
            "first_version_path": "@pn32"
        },
        "result_path": "@pn31",
        "method": "POST",
        "result_first_version_path": "@pn32"
    },
    {
        "path": "@pn31",
        "body": {
            "parent": "@pn31",
            "data": {
                "adhocracy_core.sheets.name.IName": {
                    "name": "Experience"
                }
            },
            "root_versions": [],
            "content_type": "adhocracy_mercator.resources.mercator.IExperience",
            "first_version_path": "@pn29"
        },
        "result_path": "@pn28",
        "method": "POST",
        "result_first_version_path": "@pn29"
    },
    {
        "path": "@pn28",
        "body": {
            "parent": "@pn28",
            "data": {
                "adhocracy_mercator.sheets.mercator.IExperience": {
                    "experience": "experience"
                },
                "adhocracy_core.sheets.versions.IVersionable": {
                    "follows": [
                        "@pn29"
                    ]
                }
            },
            "root_versions": [],
            "content_type": "adhocracy_mercator.resources.mercator.IExperienceVersion"
        },
        "result_path": "@pn30",
        "method": "POST",
        "result_first_version_path": "@pn34"
    },
    {
        "path": "@pn31",
        "body": {
            "parent": "@pn31",
            "data": {
                "adhocracy_core.sheets.name.IName": {
                    "name": "Finance"
                }
            },
            "root_versions": [],
            "content_type": "adhocracy_mercator.resources.mercator.IFinance",
            "first_version_path": "@pn26"
        },
        "result_path": "@pn25",
        "method": "POST",
        "result_first_version_path": "@pn26"
    },
    {
        "path": "@pn25",
        "body": {
            "parent": "@pn25",
            "data": {
                "adhocracy_mercator.sheets.mercator.IFinance": {
                    "granted": true,
                    "budget": 11,
                    "other_sources": "hidden treasure",
                    "requested_funding": 9
                },
                "adhocracy_core.sheets.versions.IVersionable": {
                    "follows": [
                        "@pn26"
                    ]
                }
            },
            "root_versions": [],
            "content_type": "adhocracy_mercator.resources.mercator.IFinanceVersion"
        },
        "result_path": "@pn27",
        "method": "POST",
        "result_first_version_path": "@pn35"
    },
    {
        "path": "@pn31",
        "body": {
            "parent": "@pn31",
            "data": {
                "adhocracy_core.sheets.name.IName": {
                    "name": "Partners"
                }
            },
            "root_versions": [],
            "content_type": "adhocracy_mercator.resources.mercator.IPartners",
            "first_version_path": "@pn23"
        },
        "result_path": "@pn22",
        "method": "POST",
        "result_first_version_path": "@pn23"
    },
    {
        "path": "@pn22",
        "body": {
            "parent": "@pn22",
            "data": {
                "adhocracy_core.sheets.versions.IVersionable": {
                    "follows": [
                        "@pn23"
                    ]
                },
                "adhocracy_mercator.sheets.mercator.IPartners": {
                    "partners": "partners"
                }
            },
            "root_versions": [],
            "content_type": "adhocracy_mercator.resources.mercator.IPartnersVersion"
        },
        "result_path": "@pn24",
        "method": "POST",
        "result_first_version_path": "@pn36"
    },
    {
        "path": "@pn31",
        "body": {
            "parent": "@pn31",
            "data": {
                "adhocracy_core.sheets.name.IName": {
                    "name": "Value"
                }
            },
            "root_versions": [],
            "content_type": "adhocracy_mercator.resources.mercator.IValue",
            "first_version_path": "@pn20"
        },
        "result_path": "@pn19",
        "method": "POST",
        "result_first_version_path": "@pn20"
    },
    {
        "path": "@pn19",
        "body": {
            "parent": "@pn19",
            "data": {
                "adhocracy_mercator.sheets.mercator.IValue": {
                    "value": "value"
                },
                "adhocracy_core.sheets.versions.IVersionable": {
                    "follows": [
                        "@pn20"
                    ]
                }
            },
            "root_versions": [],
            "content_type": "adhocracy_mercator.resources.mercator.IValueVersion"
        },
        "result_path": "@pn21",
        "method": "POST",
        "result_first_version_path": "@pn37"
    },
    {
        "path": "@pn31",
        "body": {
            "parent": "@pn31",
            "data": {
                "adhocracy_core.sheets.name.IName": {
                    "name": "Steps"
                }
            },
            "root_versions": [],
            "content_type": "adhocracy_mercator.resources.mercator.ISteps",
            "first_version_path": "@pn17"
        },
        "result_path": "@pn16",
        "method": "POST",
        "result_first_version_path": "@pn17"
    },
    {
        "path": "@pn16",
        "body": {
            "parent": "@pn16",
            "data": {
                "adhocracy_mercator.sheets.mercator.ISteps": {
                    "steps": "steps"
                },
                "adhocracy_core.sheets.versions.IVersionable": {
                    "follows": [
                        "@pn17"
                    ]
                }
            },
            "root_versions": [],
            "content_type": "adhocracy_mercator.resources.mercator.IStepsVersion"
        },
        "result_path": "@pn18",
        "method": "POST",
        "result_first_version_path": "@pn38"
    },
    {
        "path": "@pn31",
        "body": {
            "parent": "@pn31",
            "data": {
                "adhocracy_core.sheets.name.IName": {
                    "name": "Outcome"
                }
            },
            "root_versions": [],
            "content_type": "adhocracy_mercator.resources.mercator.IOutcome",
            "first_version_path": "@pn14"
        },
        "result_path": "@pn13",
        "method": "POST",
        "result_first_version_path": "@pn14"
    },
    {
        "path": "@pn13",
        "body": {
            "parent": "@pn13",
            "data": {
                "adhocracy_core.sheets.versions.IVersionable": {
                    "follows": [
                        "@pn14"
                    ]
                },
                "adhocracy_mercator.sheets.mercator.IOutcome": {
                    "outcome": "outcome"
                }
            },
            "root_versions": [],
            "content_type": "adhocracy_mercator.resources.mercator.IOutcomeVersion"
        },
        "result_path": "@pn15",
        "method": "POST",
        "result_first_version_path": "@pn39"
    },
    {
        "path": "@pn31",
        "body": {
            "parent": "@pn31",
            "data": {
                "adhocracy_core.sheets.name.IName": {
                    "name": "Story"
                }
            },
            "root_versions": [],
            "content_type": "adhocracy_mercator.resources.mercator.IStory",
            "first_version_path": "@pn11"
        },
        "result_path": "@pn10",
        "method": "POST",
        "result_first_version_path": "@pn11"
    },
    {
        "path": "@pn10",
        "body": {
            "parent": "@pn10",
            "data": {
                "adhocracy_core.sheets.versions.IVersionable": {
                    "follows": [
                        "@pn11"
                    ]
                },
                "adhocracy_mercator.sheets.mercator.IStory": {
                    "story": "story"
                }
            },
            "root_versions": [],
            "content_type": "adhocracy_mercator.resources.mercator.IStoryVersion"
        },
        "result_path": "@pn12",
        "method": "POST",
        "result_first_version_path": "@pn40"
    },
    {
        "path": "@pn31",
        "body": {
            "parent": "@pn31",
            "data": {
                "adhocracy_core.sheets.name.IName": {
                    "name": "Details"
                }
            },
            "root_versions": [],
            "content_type": "adhocracy_mercator.resources.mercator.IDetails",
            "first_version_path": "@pn8"
        },
        "result_path": "@pn7",
        "method": "POST",
        "result_first_version_path": "@pn8"
    },
    {
        "path": "@pn7",
        "body": {
            "parent": "@pn7",
            "data": {
                "adhocracy_core.sheets.versions.IVersionable": {
                    "follows": [
                        "@pn8"
                    ]
                },
                "adhocracy_mercator.sheets.mercator.IDetails": {
                    "location_specific_1": "location_specific_1",
                    "location_is_specific": true,
                    "location_is_online": true,
                    "location_specific_3": "location_specific_3",
                    "location_is_linked_to_ruhr": true,
                    "description": "description"
                }
            },
            "root_versions": [],
            "content_type": "adhocracy_mercator.resources.mercator.IDetailsVersion"
        },
        "result_path": "@pn9",
        "method": "POST",
        "result_first_version_path": "@pn41"
    },
    {
        "path": "@pn31",
        "body": {
            "parent": "@pn31",
            "data": {
                "adhocracy_core.sheets.name.IName": {
                    "name": "Introduction"
                }
            },
            "root_versions": [],
            "content_type": "adhocracy_mercator.resources.mercator.IIntroduction",
            "first_version_path": "@pn5"
        },
        "result_path": "@pn4",
        "method": "POST",
        "result_first_version_path": "@pn5"
    },
    {
        "path": "@pn4",
        "body": {
            "parent": "@pn4",
            "data": {
                "adhocracy_mercator.sheets.mercator.IIntroduction": {
                    "teaser": "partying pigeonholing Pushkin tousles faintly animate appreciate spare denigration's treadmill jungles",
                    "title": "incompleteness pigments jawbones doggedness Bobbi7"
                },
                "adhocracy_core.sheets.versions.IVersionable": {
                    "follows": [
                        "@pn5"
                    ]
                }
            },
            "root_versions": [],
            "content_type": "adhocracy_mercator.resources.mercator.IIntroductionVersion"
        },
        "result_path": "@pn6",
        "method": "POST",
        "result_first_version_path": "@pn42"
    },
    {
        "path": "@pn31",
        "body": {
            "parent": "@pn31",
            "data": {
                "adhocracy_core.sheets.name.IName": {
                    "name": "OrganizationInfo"
                }
            },
            "root_versions": [],
            "content_type": "adhocracy_mercator.resources.mercator.IOrganizationInfo",
            "first_version_path": "@pn2"
        },
        "result_path": "@pn1",
        "method": "POST",
        "result_first_version_path": "@pn2"
    },
    {
        "path": "@pn1",
        "body": {
            "parent": "@pn1",
            "data": {
                "adhocracy_core.sheets.versions.IVersionable": {
                    "follows": [
                        "@pn2"
                    ]
                },
                "adhocracy_mercator.sheets.mercator.IOrganizationInfo": {
                    "status": "other",
                    "status_other": "ordeal drawstrings chattiness supremacy rs spoonerism's schoolmistress's housemaid boons yaws's stancher emerging preconceives reconciled rumbles festival's terrarium dogfight gestate Borneo's nitrate's gelt Damien guttering wooers pointless familiarity written drunkenly tigers",
                    "country": "CC",
                    "website": "http://www.heise.de/",
                    "planned_date": "2014-11-19T13:19:25.405Z",
                    "name": "name"
                }
            },
            "root_versions": [],
            "content_type": "adhocracy_mercator.resources.mercator.IOrganizationInfoVersion"
        },
        "result_path": "@pn3",
        "method": "POST",
        "result_first_version_path": "@pn43"
    },
    {
        "path": "@pn31",
        "body": {
            "parent": "@pn31",
            "data": {
                "adhocracy_mercator.sheets.mercator.IHeardFrom": {
                    "heard_elsewhere": ""
                },
                "adhocracy_mercator.sheets.mercator.IUserInfo": {
                    "country": "NI",
                    "family_name": "powder backpedalling",
                    "personal_name": "huffiest particularizing"
                },
                "adhocracy_core.sheets.versions.IVersionable": {
                    "follows": [
                        "@pn32"
                    ]
                },
                "adhocracy_mercator.sheets.mercator.IMercatorSubResources": {
                    "partners": "@pn24",
                    "finance": "@pn27",
                    "introduction": "@pn6",
                    "value": "@pn21",
                    "steps": "@pn18",
                    "outcome": "@pn15",
                    "organization_info": "@pn3",
                    "details": "@pn9",
                    "story": "@pn12",
                    "experience": "@pn30"
                }
            },
            "root_versions": [],
            "content_type": "adhocracy_mercator.resources.mercator.IMercatorProposalVersion"
        },
        "result_path": "@pn33",
        "method": "POST",
        "result_first_version_path": "@pn44"
=======
def login():
    uri = root_uri + "/login_username"
    headers = {
        "Content-Type": "application/json;charset=UTF-8",
        "Accept": "application/json, text/plain, */*",
        "Accept-Encoding": "gzip,deflate",
        "Connection": "keep-alive",
        "Accept-Language": "en-US,en;q=0.8",
        "User-Agent": "Mozilla/5.0 (X11; Linux x86_64) AppleWebKit/537.36 (KHTML, like Gecko) Chrome/37.0.2062.120 Safari/537.36",
        "Content-Length": "36"
    }
    body = json.dumps({
        "name": "god",
        "password": "password"
    })
    response = requests.post(uri, headers=headers, data=body)
    if verbose:
        print('\n')
        print(uri)
        print(headers)
        print(body)
        print(response)
        print(response.text)
    assert response.status_code == 200


def create_proposals(n=5):
    proposals = []

    #login()

    uri = root_uri + "/batch"
    headers = {
        "Content-Type": "application/json;charset=UTF-8",
        "Accept": "application/json, text/plain, */*",
        "Accept-Encoding": "gzip,deflate",
        "Connection": "keep-alive",
        "X-User-Path": "" + root_uri + "/principals/users/0000000/",
        "Accept-Language": "en-US,en;q=0.8",
        "User-Agent": "Mozilla/5.0 (X11; Linux x86_64) AppleWebKit/537.36 (KHTML, like Gecko) Chrome/37.0.2062.120 Safari/537.36",
        "Content-Length": "8206"
>>>>>>> 2d773e10
    }

<<<<<<< HEAD
uri = root_uri + "/batch"
headers = {
    "Content-Type": "application/json;charset=UTF-8",
    "X-User-Token": "677c59c2498168b09e25b3bae931ac13960b06ce67b9fbdd13f2187fe132b7f3e031a63587a72ff4b5330102c65d14ab93e2db6d58ec0569eee0e60aa49c5c10",
    "Accept": "application/json, text/plain, */*",
    "Accept-Encoding": "gzip,deflate",
    "Connection": "keep-alive",
    "X-User-Path": "" + root_uri + "/principals/users/0000000/",
    "Accept-Language": "en-US,en;q=0.8",
    "User-Agent": "Mozilla/5.0 (X11; Linux x86_64) AppleWebKit/537.36 (KHTML, like Gecko) Chrome/37.0.2062.120 Safari/537.36",
    "Content-Length": "8296"
}
body = json.dumps([
    {
        "path": "" + root_uri + "/mercator/",
        "body": {
            "parent": "" + root_uri + "/mercator/",
            "data": {
                "adhocracy_core.sheets.name.IName": {
                    "name": "helmsmen_portersdesalinatingdisconcertedineptly9"
                }
            },
            "root_versions": [],
            "content_type": "adhocracy_mercator.resources.mercator.IMercatorProposal",
            "first_version_path": "@pn32"
        },
        "result_path": "@pn31",
        "method": "POST",
        "result_first_version_path": "@pn32"
    },
    {
        "path": "@pn31",
        "body": {
            "parent": "@pn31",
            "data": {
                "adhocracy_core.sheets.name.IName": {
                    "name": "Experience"
                }
            },
            "root_versions": [],
            "content_type": "adhocracy_mercator.resources.mercator.IExperience",
            "first_version_path": "@pn29"
        },
        "result_path": "@pn28",
        "method": "POST",
        "result_first_version_path": "@pn29"
    },
    {
        "path": "@pn28",
        "body": {
            "parent": "@pn28",
            "data": {
                "adhocracy_mercator.sheets.mercator.IExperience": {
                    "experience": "experience"
                },
                "adhocracy_core.sheets.versions.IVersionable": {
                    "follows": [
                        "@pn29"
                    ]
                }
            },
            "root_versions": [],
            "content_type": "adhocracy_mercator.resources.mercator.IExperienceVersion"
        },
        "result_path": "@pn30",
        "method": "POST",
        "result_first_version_path": "@pn34"
    },
    {
        "path": "@pn31",
        "body": {
            "parent": "@pn31",
            "data": {
                "adhocracy_core.sheets.name.IName": {
                    "name": "Finance"
                }
            },
            "root_versions": [],
            "content_type": "adhocracy_mercator.resources.mercator.IFinance",
            "first_version_path": "@pn26"
        },
        "result_path": "@pn25",
        "method": "POST",
        "result_first_version_path": "@pn26"
    },
    {
        "path": "@pn25",
        "body": {
            "parent": "@pn25",
            "data": {
                "adhocracy_mercator.sheets.mercator.IFinance": {
                    "granted": false,
                    "budget": 15,
                    "other_sources": "hidden treasure",
                    "requested_funding": 22
                },
                "adhocracy_core.sheets.versions.IVersionable": {
                    "follows": [
                        "@pn26"
                    ]
                }
            },
            "root_versions": [],
            "content_type": "adhocracy_mercator.resources.mercator.IFinanceVersion"
        },
        "result_path": "@pn27",
        "method": "POST",
        "result_first_version_path": "@pn35"
    },
    {
        "path": "@pn31",
        "body": {
            "parent": "@pn31",
            "data": {
                "adhocracy_core.sheets.name.IName": {
                    "name": "Partners"
                }
            },
            "root_versions": [],
            "content_type": "adhocracy_mercator.resources.mercator.IPartners",
            "first_version_path": "@pn23"
        },
        "result_path": "@pn22",
        "method": "POST",
        "result_first_version_path": "@pn23"
    },
    {
        "path": "@pn22",
        "body": {
            "parent": "@pn22",
            "data": {
                "adhocracy_core.sheets.versions.IVersionable": {
                    "follows": [
                        "@pn23"
                    ]
                },
                "adhocracy_mercator.sheets.mercator.IPartners": {
                    "partners": "partners"
                }
            },
            "root_versions": [],
            "content_type": "adhocracy_mercator.resources.mercator.IPartnersVersion"
        },
        "result_path": "@pn24",
        "method": "POST",
        "result_first_version_path": "@pn36"
    },
    {
        "path": "@pn31",
        "body": {
            "parent": "@pn31",
            "data": {
                "adhocracy_core.sheets.name.IName": {
                    "name": "Value"
                }
            },
            "root_versions": [],
            "content_type": "adhocracy_mercator.resources.mercator.IValue",
            "first_version_path": "@pn20"
        },
        "result_path": "@pn19",
        "method": "POST",
        "result_first_version_path": "@pn20"
    },
    {
        "path": "@pn19",
        "body": {
            "parent": "@pn19",
            "data": {
                "adhocracy_mercator.sheets.mercator.IValue": {
                    "value": "value"
                },
                "adhocracy_core.sheets.versions.IVersionable": {
                    "follows": [
                        "@pn20"
                    ]
                }
            },
            "root_versions": [],
            "content_type": "adhocracy_mercator.resources.mercator.IValueVersion"
        },
        "result_path": "@pn21",
        "method": "POST",
        "result_first_version_path": "@pn37"
    },
    {
        "path": "@pn31",
        "body": {
            "parent": "@pn31",
            "data": {
                "adhocracy_core.sheets.name.IName": {
                    "name": "Steps"
                }
            },
            "root_versions": [],
            "content_type": "adhocracy_mercator.resources.mercator.ISteps",
            "first_version_path": "@pn17"
        },
        "result_path": "@pn16",
        "method": "POST",
        "result_first_version_path": "@pn17"
    },
    {
        "path": "@pn16",
        "body": {
            "parent": "@pn16",
            "data": {
                "adhocracy_mercator.sheets.mercator.ISteps": {
                    "steps": "steps"
                },
                "adhocracy_core.sheets.versions.IVersionable": {
                    "follows": [
                        "@pn17"
                    ]
                }
            },
            "root_versions": [],
            "content_type": "adhocracy_mercator.resources.mercator.IStepsVersion"
        },
        "result_path": "@pn18",
        "method": "POST",
        "result_first_version_path": "@pn38"
    },
    {
        "path": "@pn31",
        "body": {
            "parent": "@pn31",
            "data": {
                "adhocracy_core.sheets.name.IName": {
                    "name": "Outcome"
                }
            },
            "root_versions": [],
            "content_type": "adhocracy_mercator.resources.mercator.IOutcome",
            "first_version_path": "@pn14"
        },
        "result_path": "@pn13",
        "method": "POST",
        "result_first_version_path": "@pn14"
    },
    {
        "path": "@pn13",
        "body": {
            "parent": "@pn13",
            "data": {
                "adhocracy_core.sheets.versions.IVersionable": {
                    "follows": [
                        "@pn14"
                    ]
                },
                "adhocracy_mercator.sheets.mercator.IOutcome": {
                    "outcome": "outcome"
                }
            },
            "root_versions": [],
            "content_type": "adhocracy_mercator.resources.mercator.IOutcomeVersion"
        },
        "result_path": "@pn15",
        "method": "POST",
        "result_first_version_path": "@pn39"
    },
    {
        "path": "@pn31",
        "body": {
            "parent": "@pn31",
            "data": {
                "adhocracy_core.sheets.name.IName": {
                    "name": "Story"
                }
            },
            "root_versions": [],
            "content_type": "adhocracy_mercator.resources.mercator.IStory",
            "first_version_path": "@pn11"
        },
        "result_path": "@pn10",
        "method": "POST",
        "result_first_version_path": "@pn11"
    },
    {
        "path": "@pn10",
        "body": {
            "parent": "@pn10",
            "data": {
                "adhocracy_core.sheets.versions.IVersionable": {
                    "follows": [
                        "@pn11"
                    ]
                },
                "adhocracy_mercator.sheets.mercator.IStory": {
                    "story": "story"
                }
            },
            "root_versions": [],
            "content_type": "adhocracy_mercator.resources.mercator.IStoryVersion"
        },
        "result_path": "@pn12",
        "method": "POST",
        "result_first_version_path": "@pn40"
    },
    {
        "path": "@pn31",
        "body": {
            "parent": "@pn31",
            "data": {
                "adhocracy_core.sheets.name.IName": {
                    "name": "Details"
                }
            },
            "root_versions": [],
            "content_type": "adhocracy_mercator.resources.mercator.IDetails",
            "first_version_path": "@pn8"
        },
        "result_path": "@pn7",
        "method": "POST",
        "result_first_version_path": "@pn8"
    },
    {
        "path": "@pn7",
        "body": {
            "parent": "@pn7",
            "data": {
                "adhocracy_core.sheets.versions.IVersionable": {
                    "follows": [
                        "@pn8"
                    ]
                },
                "adhocracy_mercator.sheets.mercator.IDetails": {
                    "location_specific_1": "location_specific_1",
                    "location_is_online": true,
                    "location_specific_3": "location_specific_3",
                    "description": "description"
                }
            },
            "root_versions": [],
            "content_type": "adhocracy_mercator.resources.mercator.IDetailsVersion"
        },
        "result_path": "@pn9",
        "method": "POST",
        "result_first_version_path": "@pn41"
    },
    {
        "path": "@pn31",
        "body": {
            "parent": "@pn31",
            "data": {
                "adhocracy_core.sheets.name.IName": {
                    "name": "Introduction"
                }
            },
            "root_versions": [],
            "content_type": "adhocracy_mercator.resources.mercator.IIntroduction",
            "first_version_path": "@pn5"
        },
        "result_path": "@pn4",
        "method": "POST",
        "result_first_version_path": "@pn5"
    },
    {
        "path": "@pn4",
        "body": {
            "parent": "@pn4",
            "data": {
                "adhocracy_mercator.sheets.mercator.IIntroduction": {
                    "teaser": "oblations constipated inheres mendicant's sybarite vibrato's Manfred drier irrelevancies worsen cervices colonial's ordinal's incremented tranquilizer's LBJ's obligates generic IV's lade altruism",
                    "title": "helmsmen porters desalinating disconcerted ineptly9"
                },
                "adhocracy_core.sheets.versions.IVersionable": {
                    "follows": [
                        "@pn5"
                    ]
                }
            },
            "root_versions": [],
            "content_type": "adhocracy_mercator.resources.mercator.IIntroductionVersion"
        },
        "result_path": "@pn6",
        "method": "POST",
        "result_first_version_path": "@pn42"
    },
    {
        "path": "@pn31",
        "body": {
            "parent": "@pn31",
            "data": {
                "adhocracy_core.sheets.name.IName": {
                    "name": "OrganizationInfo"
                }
            },
            "root_versions": [],
            "content_type": "adhocracy_mercator.resources.mercator.IOrganizationInfo",
            "first_version_path": "@pn2"
        },
        "result_path": "@pn1",
        "method": "POST",
        "result_first_version_path": "@pn2"
    },
    {
        "path": "@pn1",
        "body": {
            "parent": "@pn1",
            "data": {
                "adhocracy_core.sheets.versions.IVersionable": {
                    "follows": [
                        "@pn2"
                    ]
                },
                "adhocracy_mercator.sheets.mercator.IOrganizationInfo": {
                    "status": "other",
                    "status_other": "Tarkenton fore bobwhites obviated sty Purdue's stress Belushi's labels killings calorific butchers sherds Anatole Svalbard's handkerchiefs Hartline libertarians cheer",
                    "country": "CC",
                    "website": "http://www.heise.de/",
                    "planned_date": "2014-11-19T13:19:25.405Z",
                    "name": "name"
                }
            },
            "root_versions": [],
            "content_type": "adhocracy_mercator.resources.mercator.IOrganizationInfoVersion"
        },
        "result_path": "@pn3",
        "method": "POST",
        "result_first_version_path": "@pn43"
    },
    {
        "path": "@pn31",
        "body": {
            "parent": "@pn31",
            "data": {
                "adhocracy_mercator.sheets.mercator.IHeardFrom": {
                    "heard_elsewhere": ""
                },
                "adhocracy_mercator.sheets.mercator.IUserInfo": {
                    "country": "TZ",
                    "family_name": "miscalculated",
                    "personal_name": "decentralization's"
                },
                "adhocracy_core.sheets.versions.IVersionable": {
                    "follows": [
                        "@pn32"
                    ]
                },
                "adhocracy_mercator.sheets.mercator.IMercatorSubResources": {
                    "partners": "@pn24",
                    "finance": "@pn27",
                    "introduction": "@pn6",
                    "value": "@pn21",
                    "steps": "@pn18",
                    "outcome": "@pn15",
                    "organization_info": "@pn3",
                    "details": "@pn9",
                    "story": "@pn12",
                    "experience": "@pn30"
                }
            },
            "root_versions": [],
            "content_type": "adhocracy_mercator.resources.mercator.IMercatorProposalVersion"
        },
        "result_path": "@pn33",
        "method": "POST",
        "result_first_version_path": "@pn44"
    }
])
response = requests.post(uri, headers=headers, data=body)
if verbose:
    print('\n')
    print(uri)
    print(headers)
    print(body)
    print(response)
    print(response.text)
assert response.status_code == 200

uri = root_uri + "/meta_api"
headers = {
    "Accept": "*/*",
    "Accept-Encoding": "gzip,deflate,sdch",
    "Connection": "keep-alive",
    "Accept-Language": "en-US,en;q=0.8",
    "User-Agent": "Mozilla/5.0 (X11; Linux x86_64) AppleWebKit/537.36 (KHTML, like Gecko) Chrome/37.0.2062.120 Safari/537.36"
}
body = ''
response = requests.get(uri, headers=headers, data=body)
if verbose:
    print('\n')
    print(uri)
    print(headers)
    print(body)
    print(response)
    print(response.text)
assert response.status_code == 200

uri = root_uri + "/principals/users/0000000/"
headers = {
    "Accept": "*/*",
    "Access-Control-Request-Method": "GET",
    "Accept-Encoding": "gzip,deflate,sdch",
    "Connection": "keep-alive",
    "Accept-Language": "en-US,en;q=0.8",
    "User-Agent": "Mozilla/5.0 (X11; Linux x86_64) AppleWebKit/537.36 (KHTML, like Gecko) Chrome/37.0.2062.120 Safari/537.36",
    "Access-Control-Request-Headers": "x-user-path, accept, x-user-token"
}
body = ''
response = requests.options(uri, headers=headers, data=body)
if verbose:
    print('\n')
    print(uri)
    print(headers)
    print(body)
    print(response)
    print(response.text)
assert response.status_code == 200

uri = root_uri + "/principals/users/0000000/"
headers = {
    "X-User-Token": "677c59c2498168b09e25b3bae931ac13960b06ce67b9fbdd13f2187fe132b7f3e031a63587a72ff4b5330102c65d14ab93e2db6d58ec0569eee0e60aa49c5c10",
    "Accept": "application/json, text/plain, */*",
    "Accept-Encoding": "gzip,deflate,sdch",
    "Connection": "keep-alive",
    "X-User-Path": "" + root_uri + "/principals/users/0000000/",
    "Accept-Language": "en-US,en;q=0.8",
    "User-Agent": "Mozilla/5.0 (X11; Linux x86_64) AppleWebKit/537.36 (KHTML, like Gecko) Chrome/37.0.2062.120 Safari/537.36"
}
body = ''
response = requests.get(uri, headers=headers, data=body)
if verbose:
    print('\n')
    print(uri)
    print(headers)
    print(body)
    print(response)
    print(response.text)
assert response.status_code == 200

uri = root_uri + "/meta_api"
headers = {
    "Accept": "*/*",
    "Accept-Encoding": "gzip,deflate,sdch",
    "Connection": "keep-alive",
    "Accept-Language": "en-US,en;q=0.8",
    "User-Agent": "Mozilla/5.0 (X11; Linux x86_64) AppleWebKit/537.36 (KHTML, like Gecko) Chrome/37.0.2062.120 Safari/537.36"
}
body = ''
response = requests.get(uri, headers=headers, data=body)
if verbose:
    print('\n')
    print(uri)
    print(headers)
    print(body)
    print(response)
    print(response.text)
assert response.status_code == 200

uri = root_uri + "/principals/users/0000000/"
headers = {
    "Accept": "*/*",
    "Access-Control-Request-Method": "GET",
    "Accept-Encoding": "gzip,deflate,sdch",
    "Connection": "keep-alive",
    "Accept-Language": "en-US,en;q=0.8",
    "User-Agent": "Mozilla/5.0 (X11; Linux x86_64) AppleWebKit/537.36 (KHTML, like Gecko) Chrome/37.0.2062.120 Safari/537.36",
    "Access-Control-Request-Headers": "x-user-path, accept, x-user-token"
}
body = ''
response = requests.options(uri, headers=headers, data=body)
if verbose:
    print('\n')
    print(uri)
    print(headers)
    print(body)
    print(response)
    print(response.text)
assert response.status_code == 200

uri = root_uri + "/principals/users/0000000/"
headers = {
    "X-User-Token": "677c59c2498168b09e25b3bae931ac13960b06ce67b9fbdd13f2187fe132b7f3e031a63587a72ff4b5330102c65d14ab93e2db6d58ec0569eee0e60aa49c5c10",
    "Accept": "application/json, text/plain, */*",
    "Accept-Encoding": "gzip,deflate,sdch",
    "Connection": "keep-alive",
    "X-User-Path": "" + root_uri + "/principals/users/0000000/",
    "Accept-Language": "en-US,en;q=0.8",
    "User-Agent": "Mozilla/5.0 (X11; Linux x86_64) AppleWebKit/537.36 (KHTML, like Gecko) Chrome/37.0.2062.120 Safari/537.36"
}
body = ''
response = requests.get(uri, headers=headers, data=body)
if verbose:
    print('\n')
    print(uri)
    print(headers)
    print(body)
    print(response)
    print(response.text)
assert response.status_code == 200

uri = root_uri + "/meta_api"
headers = {
    "Accept": "*/*",
    "Accept-Encoding": "gzip,deflate,sdch",
    "Connection": "keep-alive",
    "Accept-Language": "en-US,en;q=0.8",
    "User-Agent": "Mozilla/5.0 (X11; Linux x86_64) AppleWebKit/537.36 (KHTML, like Gecko) Chrome/37.0.2062.120 Safari/537.36"
}
body = ''
response = requests.get(uri, headers=headers, data=body)
if verbose:
    print('\n')
    print(uri)
    print(headers)
    print(body)
    print(response)
    print(response.text)
assert response.status_code == 200

uri = root_uri + "/principals/users/0000000/"
headers = {
    "Accept": "*/*",
    "Access-Control-Request-Method": "GET",
    "Accept-Encoding": "gzip,deflate,sdch",
    "Connection": "keep-alive",
    "Accept-Language": "en-US,en;q=0.8",
    "User-Agent": "Mozilla/5.0 (X11; Linux x86_64) AppleWebKit/537.36 (KHTML, like Gecko) Chrome/37.0.2062.120 Safari/537.36",
    "Access-Control-Request-Headers": "x-user-path, accept, x-user-token"
}
body = ''
response = requests.options(uri, headers=headers, data=body)
if verbose:
    print('\n')
    print(uri)
    print(headers)
    print(body)
    print(response)
    print(response.text)
assert response.status_code == 200

uri = root_uri + "/principals/users/0000000/"
headers = {
    "X-User-Token": "677c59c2498168b09e25b3bae931ac13960b06ce67b9fbdd13f2187fe132b7f3e031a63587a72ff4b5330102c65d14ab93e2db6d58ec0569eee0e60aa49c5c10",
    "Accept": "application/json, text/plain, */*",
    "Accept-Encoding": "gzip,deflate,sdch",
    "Connection": "keep-alive",
    "X-User-Path": "" + root_uri + "/principals/users/0000000/",
    "Accept-Language": "en-US,en;q=0.8",
    "User-Agent": "Mozilla/5.0 (X11; Linux x86_64) AppleWebKit/537.36 (KHTML, like Gecko) Chrome/37.0.2062.120 Safari/537.36"
}
body = ''
response = requests.get(uri, headers=headers, data=body)
if verbose:
    print('\n')
    print(uri)
    print(headers)
    print(body)
    print(response)
    print(response.text)
assert response.status_code == 200

uri = root_uri + "/meta_api"
headers = {
    "Accept": "*/*",
    "Accept-Encoding": "gzip,deflate,sdch",
    "Connection": "keep-alive",
    "Accept-Language": "en-US,en;q=0.8",
    "User-Agent": "Mozilla/5.0 (X11; Linux x86_64) AppleWebKit/537.36 (KHTML, like Gecko) Chrome/37.0.2062.120 Safari/537.36"
}
body = ''
response = requests.get(uri, headers=headers, data=body)
if verbose:
    print('\n')
    print(uri)
    print(headers)
    print(body)
    print(response)
    print(response.text)
assert response.status_code == 200

uri = root_uri + "/principals/users/0000000/"
headers = {
    "Accept": "*/*",
    "Access-Control-Request-Method": "GET",
    "Accept-Encoding": "gzip,deflate,sdch",
    "Connection": "keep-alive",
    "Accept-Language": "en-US,en;q=0.8",
    "User-Agent": "Mozilla/5.0 (X11; Linux x86_64) AppleWebKit/537.36 (KHTML, like Gecko) Chrome/37.0.2062.120 Safari/537.36",
    "Access-Control-Request-Headers": "x-user-path, accept, x-user-token"
}
body = ''
response = requests.options(uri, headers=headers, data=body)
if verbose:
    print('\n')
    print(uri)
    print(headers)
    print(body)
    print(response)
    print(response.text)
assert response.status_code == 200

uri = root_uri + "/principals/users/0000000/"
headers = {
    "X-User-Token": "677c59c2498168b09e25b3bae931ac13960b06ce67b9fbdd13f2187fe132b7f3e031a63587a72ff4b5330102c65d14ab93e2db6d58ec0569eee0e60aa49c5c10",
    "Accept": "application/json, text/plain, */*",
    "Accept-Encoding": "gzip,deflate,sdch",
    "Connection": "keep-alive",
    "X-User-Path": "" + root_uri + "/principals/users/0000000/",
    "Accept-Language": "en-US,en;q=0.8",
    "User-Agent": "Mozilla/5.0 (X11; Linux x86_64) AppleWebKit/537.36 (KHTML, like Gecko) Chrome/37.0.2062.120 Safari/537.36"
}
body = ''
response = requests.get(uri, headers=headers, data=body)
if verbose:
    print('\n')
    print(uri)
    print(headers)
    print(body)
    print(response)
    print(response.text)
assert response.status_code == 200

uri = root_uri + "/batch"
headers = {
    "Accept": "*/*",
    "Access-Control-Request-Method": "POST",
    "Accept-Encoding": "gzip,deflate,sdch",
    "Connection": "keep-alive",
    "Accept-Language": "en-US,en;q=0.8",
    "User-Agent": "Mozilla/5.0 (X11; Linux x86_64) AppleWebKit/537.36 (KHTML, like Gecko) Chrome/37.0.2062.120 Safari/537.36",
    "Access-Control-Request-Headers": "x-user-path, accept, x-user-token, content-type"
}
body = ''
response = requests.options(uri, headers=headers, data=body)
if verbose:
    print('\n')
    print(uri)
    print(headers)
    print(body)
    print(response)
    print(response.text)
assert response.status_code == 200

uri = root_uri + "/batch"
headers = {
    "Content-Type": "application/json;charset=UTF-8",
    "X-User-Token": "677c59c2498168b09e25b3bae931ac13960b06ce67b9fbdd13f2187fe132b7f3e031a63587a72ff4b5330102c65d14ab93e2db6d58ec0569eee0e60aa49c5c10",
    "Accept": "application/json, text/plain, */*",
    "Accept-Encoding": "gzip,deflate",
    "Connection": "keep-alive",
    "X-User-Path": "" + root_uri + "/principals/users/0000000/",
    "Accept-Language": "en-US,en;q=0.8",
    "User-Agent": "Mozilla/5.0 (X11; Linux x86_64) AppleWebKit/537.36 (KHTML, like Gecko) Chrome/37.0.2062.120 Safari/537.36",
    "Content-Length": "8327"
}
body = json.dumps([
    {
        "path": "" + root_uri + "/mercator/",
        "body": {
            "parent": "" + root_uri + "/mercator/",
            "data": {
                "adhocracy_core.sheets.name.IName": {
                    "name": "overeaten_soughtManciniwheatkith13"
                }
            },
            "root_versions": [],
            "content_type": "adhocracy_mercator.resources.mercator.IMercatorProposal",
            "first_version_path": "@pn32"
        },
        "result_path": "@pn31",
        "method": "POST",
        "result_first_version_path": "@pn32"
    },
    {
        "path": "@pn31",
        "body": {
            "parent": "@pn31",
            "data": {
                "adhocracy_core.sheets.name.IName": {
                    "name": "Experience"
                }
            },
            "root_versions": [],
            "content_type": "adhocracy_mercator.resources.mercator.IExperience",
            "first_version_path": "@pn29"
        },
        "result_path": "@pn28",
        "method": "POST",
        "result_first_version_path": "@pn29"
    },
    {
        "path": "@pn28",
        "body": {
            "parent": "@pn28",
            "data": {
                "adhocracy_mercator.sheets.mercator.IExperience": {
                    "experience": "experience"
                },
                "adhocracy_core.sheets.versions.IVersionable": {
                    "follows": [
                        "@pn29"
                    ]
                }
            },
            "root_versions": [],
            "content_type": "adhocracy_mercator.resources.mercator.IExperienceVersion"
        },
        "result_path": "@pn30",
        "method": "POST",
        "result_first_version_path": "@pn34"
    },
    {
        "path": "@pn31",
        "body": {
            "parent": "@pn31",
            "data": {
                "adhocracy_core.sheets.name.IName": {
                    "name": "Finance"
                }
            },
            "root_versions": [],
            "content_type": "adhocracy_mercator.resources.mercator.IFinance",
            "first_version_path": "@pn26"
        },
        "result_path": "@pn25",
        "method": "POST",
        "result_first_version_path": "@pn26"
    },
    {
        "path": "@pn25",
        "body": {
            "parent": "@pn25",
            "data": {
                "adhocracy_mercator.sheets.mercator.IFinance": {
                    "granted": true,
                    "budget": 18,
                    "other_sources": "hidden treasure",
                    "requested_funding": 23
                },
                "adhocracy_core.sheets.versions.IVersionable": {
                    "follows": [
                        "@pn26"
                    ]
                }
            },
            "root_versions": [],
            "content_type": "adhocracy_mercator.resources.mercator.IFinanceVersion"
        },
        "result_path": "@pn27",
        "method": "POST",
        "result_first_version_path": "@pn35"
    },
    {
        "path": "@pn31",
        "body": {
            "parent": "@pn31",
            "data": {
                "adhocracy_core.sheets.name.IName": {
                    "name": "Partners"
                }
            },
            "root_versions": [],
            "content_type": "adhocracy_mercator.resources.mercator.IPartners",
            "first_version_path": "@pn23"
        },
        "result_path": "@pn22",
        "method": "POST",
        "result_first_version_path": "@pn23"
    },
    {
        "path": "@pn22",
        "body": {
            "parent": "@pn22",
            "data": {
                "adhocracy_core.sheets.versions.IVersionable": {
                    "follows": [
                        "@pn23"
                    ]
                },
                "adhocracy_mercator.sheets.mercator.IPartners": {
                    "partners": "partners"
                }
            },
            "root_versions": [],
            "content_type": "adhocracy_mercator.resources.mercator.IPartnersVersion"
        },
        "result_path": "@pn24",
        "method": "POST",
        "result_first_version_path": "@pn36"
    },
    {
        "path": "@pn31",
        "body": {
            "parent": "@pn31",
            "data": {
                "adhocracy_core.sheets.name.IName": {
                    "name": "Value"
                }
            },
            "root_versions": [],
            "content_type": "adhocracy_mercator.resources.mercator.IValue",
            "first_version_path": "@pn20"
        },
        "result_path": "@pn19",
        "method": "POST",
        "result_first_version_path": "@pn20"
    },
    {
        "path": "@pn19",
        "body": {
            "parent": "@pn19",
            "data": {
                "adhocracy_mercator.sheets.mercator.IValue": {
                    "value": "value"
                },
                "adhocracy_core.sheets.versions.IVersionable": {
                    "follows": [
                        "@pn20"
                    ]
                }
            },
            "root_versions": [],
            "content_type": "adhocracy_mercator.resources.mercator.IValueVersion"
        },
        "result_path": "@pn21",
        "method": "POST",
        "result_first_version_path": "@pn37"
    },
    {
        "path": "@pn31",
        "body": {
            "parent": "@pn31",
            "data": {
                "adhocracy_core.sheets.name.IName": {
                    "name": "Steps"
                }
            },
            "root_versions": [],
            "content_type": "adhocracy_mercator.resources.mercator.ISteps",
            "first_version_path": "@pn17"
        },
        "result_path": "@pn16",
        "method": "POST",
        "result_first_version_path": "@pn17"
    },
    {
        "path": "@pn16",
        "body": {
            "parent": "@pn16",
            "data": {
                "adhocracy_mercator.sheets.mercator.ISteps": {
                    "steps": "steps"
                },
                "adhocracy_core.sheets.versions.IVersionable": {
                    "follows": [
                        "@pn17"
                    ]
                }
            },
            "root_versions": [],
            "content_type": "adhocracy_mercator.resources.mercator.IStepsVersion"
        },
        "result_path": "@pn18",
        "method": "POST",
        "result_first_version_path": "@pn38"
    },
    {
        "path": "@pn31",
        "body": {
            "parent": "@pn31",
            "data": {
                "adhocracy_core.sheets.name.IName": {
                    "name": "Outcome"
                }
            },
            "root_versions": [],
            "content_type": "adhocracy_mercator.resources.mercator.IOutcome",
            "first_version_path": "@pn14"
        },
        "result_path": "@pn13",
        "method": "POST",
        "result_first_version_path": "@pn14"
    },
    {
        "path": "@pn13",
        "body": {
            "parent": "@pn13",
            "data": {
                "adhocracy_core.sheets.versions.IVersionable": {
                    "follows": [
                        "@pn14"
                    ]
                },
                "adhocracy_mercator.sheets.mercator.IOutcome": {
                    "outcome": "outcome"
                }
            },
            "root_versions": [],
            "content_type": "adhocracy_mercator.resources.mercator.IOutcomeVersion"
        },
        "result_path": "@pn15",
        "method": "POST",
        "result_first_version_path": "@pn39"
    },
    {
        "path": "@pn31",
        "body": {
            "parent": "@pn31",
            "data": {
                "adhocracy_core.sheets.name.IName": {
                    "name": "Story"
                }
            },
            "root_versions": [],
            "content_type": "adhocracy_mercator.resources.mercator.IStory",
            "first_version_path": "@pn11"
        },
        "result_path": "@pn10",
        "method": "POST",
        "result_first_version_path": "@pn11"
    },
    {
        "path": "@pn10",
        "body": {
            "parent": "@pn10",
            "data": {
                "adhocracy_core.sheets.versions.IVersionable": {
                    "follows": [
                        "@pn11"
                    ]
                },
                "adhocracy_mercator.sheets.mercator.IStory": {
                    "story": "story"
                }
            },
            "root_versions": [],
            "content_type": "adhocracy_mercator.resources.mercator.IStoryVersion"
        },
        "result_path": "@pn12",
        "method": "POST",
        "result_first_version_path": "@pn40"
    },
    {
        "path": "@pn31",
        "body": {
            "parent": "@pn31",
            "data": {
                "adhocracy_core.sheets.name.IName": {
                    "name": "Details"
                }
            },
            "root_versions": [],
            "content_type": "adhocracy_mercator.resources.mercator.IDetails",
            "first_version_path": "@pn8"
        },
        "result_path": "@pn7",
        "method": "POST",
        "result_first_version_path": "@pn8"
    },
    {
        "path": "@pn7",
        "body": {
            "parent": "@pn7",
            "data": {
                "adhocracy_core.sheets.versions.IVersionable": {
                    "follows": [
                        "@pn8"
                    ]
                },
                "adhocracy_mercator.sheets.mercator.IDetails": {
                    "location_specific_1": "location_specific_1",
                    "location_specific_3": "location_specific_3",
                    "location_is_linked_to_ruhr": true,
                    "description": "description"
                }
            },
            "root_versions": [],
            "content_type": "adhocracy_mercator.resources.mercator.IDetailsVersion"
        },
        "result_path": "@pn9",
        "method": "POST",
        "result_first_version_path": "@pn41"
    },
    {
        "path": "@pn31",
        "body": {
            "parent": "@pn31",
            "data": {
                "adhocracy_core.sheets.name.IName": {
                    "name": "Introduction"
                }
            },
            "root_versions": [],
            "content_type": "adhocracy_mercator.resources.mercator.IIntroduction",
            "first_version_path": "@pn5"
        },
        "result_path": "@pn4",
        "method": "POST",
        "result_first_version_path": "@pn5"
    },
    {
        "path": "@pn4",
        "body": {
            "parent": "@pn4",
            "data": {
                "adhocracy_mercator.sheets.mercator.IIntroduction": {
                    "teaser": "Luis Baltic's creams chutzpah lisle flybys relax politico's flagship Spenserian Christmas bedstead thruways Iguassu wronging shirring",
                    "title": "overeaten sought Mancini wheat kith13"
                },
                "adhocracy_core.sheets.versions.IVersionable": {
                    "follows": [
                        "@pn5"
                    ]
                }
            },
            "root_versions": [],
            "content_type": "adhocracy_mercator.resources.mercator.IIntroductionVersion"
        },
        "result_path": "@pn6",
        "method": "POST",
        "result_first_version_path": "@pn42"
    },
    {
        "path": "@pn31",
        "body": {
            "parent": "@pn31",
            "data": {
                "adhocracy_core.sheets.name.IName": {
                    "name": "OrganizationInfo"
                }
            },
            "root_versions": [],
            "content_type": "adhocracy_mercator.resources.mercator.IOrganizationInfo",
            "first_version_path": "@pn2"
        },
        "result_path": "@pn1",
        "method": "POST",
        "result_first_version_path": "@pn2"
    },
    {
        "path": "@pn1",
        "body": {
            "parent": "@pn1",
            "data": {
                "adhocracy_core.sheets.versions.IVersionable": {
                    "follows": [
                        "@pn2"
                    ]
                },
                "adhocracy_mercator.sheets.mercator.IOrganizationInfo": {
                    "status": "other",
                    "status_other": "ampersands fisher misogyny's parliamentary agility's Nobelist adopting story's execution's watchfulness's cryptographer's confessions alarmists hashing sublimated indigestion's bondsman Elul's portfolio Manson's Sanchez badmouthing Arabia's constipate discomfited juggle loggerheads",
                    "country": "CC",
                    "website": "http://www.heise.de/",
                    "planned_date": "2014-11-19T13:19:25.405Z",
                    "name": "name"
                }
            },
            "root_versions": [],
            "content_type": "adhocracy_mercator.resources.mercator.IOrganizationInfoVersion"
        },
        "result_path": "@pn3",
        "method": "POST",
        "result_first_version_path": "@pn43"
    },
    {
        "path": "@pn31",
        "body": {
            "parent": "@pn31",
            "data": {
                "adhocracy_mercator.sheets.mercator.IHeardFrom": {
                    "heard_elsewhere": ""
                },
                "adhocracy_mercator.sheets.mercator.IUserInfo": {
                    "country": "AQ",
                    "family_name": "roe's Cooperstown's",
                    "personal_name": "perversely"
                },
                "adhocracy_core.sheets.versions.IVersionable": {
                    "follows": [
                        "@pn32"
                    ]
                },
                "adhocracy_mercator.sheets.mercator.IMercatorSubResources": {
                    "partners": "@pn24",
                    "finance": "@pn27",
                    "introduction": "@pn6",
                    "value": "@pn21",
                    "steps": "@pn18",
                    "outcome": "@pn15",
                    "organization_info": "@pn3",
                    "details": "@pn9",
                    "story": "@pn12",
                    "experience": "@pn30"
                }
            },
            "root_versions": [],
            "content_type": "adhocracy_mercator.resources.mercator.IMercatorProposalVersion"
        },
        "result_path": "@pn33",
        "method": "POST",
        "result_first_version_path": "@pn44"
    }
])
response = requests.post(uri, headers=headers, data=body)
if verbose:
    print('\n')
    print(uri)
    print(headers)
    print(body)
    print(response)
    print(response.text)
assert response.status_code == 200

uri = root_uri + "/meta_api"
headers = {
    "Accept": "*/*",
    "Accept-Encoding": "gzip,deflate,sdch",
    "Connection": "keep-alive",
    "Accept-Language": "en-US,en;q=0.8",
    "User-Agent": "Mozilla/5.0 (X11; Linux x86_64) AppleWebKit/537.36 (KHTML, like Gecko) Chrome/37.0.2062.120 Safari/537.36"
}
body = ''
response = requests.get(uri, headers=headers, data=body)
if verbose:
    print('\n')
    print(uri)
    print(headers)
    print(body)
    print(response)
    print(response.text)
assert response.status_code == 200

uri = root_uri + "/principals/users/0000000/"
headers = {
    "Accept": "*/*",
    "Access-Control-Request-Method": "GET",
    "Accept-Encoding": "gzip,deflate,sdch",
    "Connection": "keep-alive",
    "Accept-Language": "en-US,en;q=0.8",
    "User-Agent": "Mozilla/5.0 (X11; Linux x86_64) AppleWebKit/537.36 (KHTML, like Gecko) Chrome/37.0.2062.120 Safari/537.36",
    "Access-Control-Request-Headers": "x-user-path, accept, x-user-token"
}
body = ''
response = requests.options(uri, headers=headers, data=body)
if verbose:
    print('\n')
    print(uri)
    print(headers)
    print(body)
    print(response)
    print(response.text)
assert response.status_code == 200

uri = root_uri + "/principals/users/0000000/"
headers = {
    "X-User-Token": "677c59c2498168b09e25b3bae931ac13960b06ce67b9fbdd13f2187fe132b7f3e031a63587a72ff4b5330102c65d14ab93e2db6d58ec0569eee0e60aa49c5c10",
    "Accept": "application/json, text/plain, */*",
    "Accept-Encoding": "gzip,deflate,sdch",
    "Connection": "keep-alive",
    "X-User-Path": "" + root_uri + "/principals/users/0000000/",
    "Accept-Language": "en-US,en;q=0.8",
    "User-Agent": "Mozilla/5.0 (X11; Linux x86_64) AppleWebKit/537.36 (KHTML, like Gecko) Chrome/37.0.2062.120 Safari/537.36"
}
body = ''
response = requests.get(uri, headers=headers, data=body)
if verbose:
    print('\n')
    print(uri)
    print(headers)
    print(body)
    print(response)
    print(response.text)
assert response.status_code == 200

uri = root_uri + "/batch"
headers = {
    "Accept": "*/*",
    "Access-Control-Request-Method": "POST",
    "Accept-Encoding": "gzip,deflate,sdch",
    "Connection": "keep-alive",
    "Accept-Language": "en-US,en;q=0.8",
    "User-Agent": "Mozilla/5.0 (X11; Linux x86_64) AppleWebKit/537.36 (KHTML, like Gecko) Chrome/37.0.2062.120 Safari/537.36",
    "Access-Control-Request-Headers": "x-user-path, accept, x-user-token, content-type"
}
body = ''
response = requests.options(uri, headers=headers, data=body)
if verbose:
    print('\n')
    print(uri)
    print(headers)
    print(body)
    print(response)
    print(response.text)
assert response.status_code == 200

uri = root_uri + "/batch"
headers = {
    "Content-Type": "application/json;charset=UTF-8",
    "X-User-Token": "677c59c2498168b09e25b3bae931ac13960b06ce67b9fbdd13f2187fe132b7f3e031a63587a72ff4b5330102c65d14ab93e2db6d58ec0569eee0e60aa49c5c10",
    "Accept": "application/json, text/plain, */*",
    "Accept-Encoding": "gzip,deflate",
    "Connection": "keep-alive",
    "X-User-Path": "" + root_uri + "/principals/users/0000000/",
    "Accept-Language": "en-US,en;q=0.8",
    "User-Agent": "Mozilla/5.0 (X11; Linux x86_64) AppleWebKit/537.36 (KHTML, like Gecko) Chrome/37.0.2062.120 Safari/537.36",
    "Content-Length": "8225"
}
body = json.dumps([
    {
        "path": "" + root_uri + "/mercator/",
        "body": {
            "parent": "" + root_uri + "/mercator/",
            "data": {
                "adhocracy_core.sheets.name.IName": {
                    "name": "rightful_orthodontiaspickerfivesnonprescription14"
                }
            },
            "root_versions": [],
            "content_type": "adhocracy_mercator.resources.mercator.IMercatorProposal",
            "first_version_path": "@pn32"
        },
        "result_path": "@pn31",
        "method": "POST",
        "result_first_version_path": "@pn32"
    },
    {
        "path": "@pn31",
        "body": {
            "parent": "@pn31",
            "data": {
                "adhocracy_core.sheets.name.IName": {
                    "name": "Experience"
                }
            },
            "root_versions": [],
            "content_type": "adhocracy_mercator.resources.mercator.IExperience",
            "first_version_path": "@pn29"
        },
        "result_path": "@pn28",
        "method": "POST",
        "result_first_version_path": "@pn29"
    },
    {
        "path": "@pn28",
        "body": {
            "parent": "@pn28",
            "data": {
                "adhocracy_mercator.sheets.mercator.IExperience": {
                    "experience": "experience"
                },
                "adhocracy_core.sheets.versions.IVersionable": {
                    "follows": [
                        "@pn29"
                    ]
                }
            },
            "root_versions": [],
            "content_type": "adhocracy_mercator.resources.mercator.IExperienceVersion"
        },
        "result_path": "@pn30",
        "method": "POST",
        "result_first_version_path": "@pn34"
    },
    {
        "path": "@pn31",
        "body": {
            "parent": "@pn31",
            "data": {
                "adhocracy_core.sheets.name.IName": {
                    "name": "Finance"
                }
            },
            "root_versions": [],
            "content_type": "adhocracy_mercator.resources.mercator.IFinance",
            "first_version_path": "@pn26"
        },
        "result_path": "@pn25",
        "method": "POST",
        "result_first_version_path": "@pn26"
    },
    {
        "path": "@pn25",
        "body": {
            "parent": "@pn25",
            "data": {
                "adhocracy_mercator.sheets.mercator.IFinance": {
                    "granted": false,
                    "budget": 2,
                    "other_sources": "hidden treasure",
                    "requested_funding": 24
                },
                "adhocracy_core.sheets.versions.IVersionable": {
                    "follows": [
                        "@pn26"
                    ]
                }
            },
            "root_versions": [],
            "content_type": "adhocracy_mercator.resources.mercator.IFinanceVersion"
        },
        "result_path": "@pn27",
        "method": "POST",
        "result_first_version_path": "@pn35"
    },
    {
        "path": "@pn31",
        "body": {
            "parent": "@pn31",
            "data": {
                "adhocracy_core.sheets.name.IName": {
                    "name": "Partners"
                }
            },
            "root_versions": [],
            "content_type": "adhocracy_mercator.resources.mercator.IPartners",
            "first_version_path": "@pn23"
        },
        "result_path": "@pn22",
        "method": "POST",
        "result_first_version_path": "@pn23"
    },
    {
        "path": "@pn22",
        "body": {
            "parent": "@pn22",
            "data": {
                "adhocracy_core.sheets.versions.IVersionable": {
                    "follows": [
                        "@pn23"
                    ]
                },
                "adhocracy_mercator.sheets.mercator.IPartners": {
                    "partners": "partners"
                }
            },
            "root_versions": [],
            "content_type": "adhocracy_mercator.resources.mercator.IPartnersVersion"
        },
        "result_path": "@pn24",
        "method": "POST",
        "result_first_version_path": "@pn36"
    },
    {
        "path": "@pn31",
        "body": {
            "parent": "@pn31",
            "data": {
                "adhocracy_core.sheets.name.IName": {
                    "name": "Value"
                }
            },
            "root_versions": [],
            "content_type": "adhocracy_mercator.resources.mercator.IValue",
            "first_version_path": "@pn20"
        },
        "result_path": "@pn19",
        "method": "POST",
        "result_first_version_path": "@pn20"
    },
    {
        "path": "@pn19",
        "body": {
            "parent": "@pn19",
            "data": {
                "adhocracy_mercator.sheets.mercator.IValue": {
                    "value": "value"
                },
                "adhocracy_core.sheets.versions.IVersionable": {
                    "follows": [
                        "@pn20"
                    ]
                }
            },
            "root_versions": [],
            "content_type": "adhocracy_mercator.resources.mercator.IValueVersion"
        },
        "result_path": "@pn21",
        "method": "POST",
        "result_first_version_path": "@pn37"
    },
    {
        "path": "@pn31",
        "body": {
            "parent": "@pn31",
            "data": {
                "adhocracy_core.sheets.name.IName": {
                    "name": "Steps"
                }
            },
            "root_versions": [],
            "content_type": "adhocracy_mercator.resources.mercator.ISteps",
            "first_version_path": "@pn17"
        },
        "result_path": "@pn16",
        "method": "POST",
        "result_first_version_path": "@pn17"
    },
    {
        "path": "@pn16",
        "body": {
            "parent": "@pn16",
            "data": {
                "adhocracy_mercator.sheets.mercator.ISteps": {
                    "steps": "steps"
                },
                "adhocracy_core.sheets.versions.IVersionable": {
                    "follows": [
                        "@pn17"
                    ]
                }
            },
            "root_versions": [],
            "content_type": "adhocracy_mercator.resources.mercator.IStepsVersion"
        },
        "result_path": "@pn18",
        "method": "POST",
        "result_first_version_path": "@pn38"
    },
    {
        "path": "@pn31",
        "body": {
            "parent": "@pn31",
            "data": {
                "adhocracy_core.sheets.name.IName": {
                    "name": "Outcome"
                }
            },
            "root_versions": [],
            "content_type": "adhocracy_mercator.resources.mercator.IOutcome",
            "first_version_path": "@pn14"
        },
        "result_path": "@pn13",
        "method": "POST",
        "result_first_version_path": "@pn14"
    },
    {
        "path": "@pn13",
        "body": {
            "parent": "@pn13",
            "data": {
                "adhocracy_core.sheets.versions.IVersionable": {
                    "follows": [
                        "@pn14"
                    ]
                },
                "adhocracy_mercator.sheets.mercator.IOutcome": {
                    "outcome": "outcome"
                }
            },
            "root_versions": [],
            "content_type": "adhocracy_mercator.resources.mercator.IOutcomeVersion"
        },
        "result_path": "@pn15",
        "method": "POST",
        "result_first_version_path": "@pn39"
    },
    {
        "path": "@pn31",
        "body": {
            "parent": "@pn31",
            "data": {
                "adhocracy_core.sheets.name.IName": {
                    "name": "Story"
                }
            },
            "root_versions": [],
            "content_type": "adhocracy_mercator.resources.mercator.IStory",
            "first_version_path": "@pn11"
        },
        "result_path": "@pn10",
        "method": "POST",
        "result_first_version_path": "@pn11"
    },
    {
        "path": "@pn10",
        "body": {
            "parent": "@pn10",
            "data": {
                "adhocracy_core.sheets.versions.IVersionable": {
                    "follows": [
                        "@pn11"
                    ]
                },
                "adhocracy_mercator.sheets.mercator.IStory": {
                    "story": "story"
                }
            },
            "root_versions": [],
            "content_type": "adhocracy_mercator.resources.mercator.IStoryVersion"
        },
        "result_path": "@pn12",
        "method": "POST",
        "result_first_version_path": "@pn40"
    },
    {
        "path": "@pn31",
        "body": {
            "parent": "@pn31",
            "data": {
                "adhocracy_core.sheets.name.IName": {
                    "name": "Details"
                }
            },
            "root_versions": [],
            "content_type": "adhocracy_mercator.resources.mercator.IDetails",
            "first_version_path": "@pn8"
        },
        "result_path": "@pn7",
        "method": "POST",
        "result_first_version_path": "@pn8"
    },
    {
        "path": "@pn7",
        "body": {
            "parent": "@pn7",
            "data": {
                "adhocracy_core.sheets.versions.IVersionable": {
                    "follows": [
                        "@pn8"
                    ]
                },
                "adhocracy_mercator.sheets.mercator.IDetails": {
                    "location_specific_1": "location_specific_1",
                    "location_is_specific": true,
                    "location_specific_3": "location_specific_3",
                    "description": "description"
                }
            },
            "root_versions": [],
            "content_type": "adhocracy_mercator.resources.mercator.IDetailsVersion"
        },
        "result_path": "@pn9",
        "method": "POST",
        "result_first_version_path": "@pn41"
    },
    {
        "path": "@pn31",
        "body": {
            "parent": "@pn31",
            "data": {
                "adhocracy_core.sheets.name.IName": {
                    "name": "Introduction"
                }
            },
            "root_versions": [],
            "content_type": "adhocracy_mercator.resources.mercator.IIntroduction",
            "first_version_path": "@pn5"
        },
        "result_path": "@pn4",
        "method": "POST",
        "result_first_version_path": "@pn5"
    },
    {
        "path": "@pn4",
        "body": {
            "parent": "@pn4",
            "data": {
                "adhocracy_mercator.sheets.mercator.IIntroduction": {
                    "teaser": "spiritualistic combinations text's operative overstep tuns clitorises guarantied smirch's strops hayseed miasmas courtyard's handcuffing canasta's weepies fig Flossie's berm rapping yoghurt's fens Somme's mooring's adulation's Catholicisms",
                    "title": "rightful orthodontia's picker five's nonprescription14"
                },
                "adhocracy_core.sheets.versions.IVersionable": {
                    "follows": [
                        "@pn5"
                    ]
                }
            },
            "root_versions": [],
            "content_type": "adhocracy_mercator.resources.mercator.IIntroductionVersion"
        },
        "result_path": "@pn6",
        "method": "POST",
        "result_first_version_path": "@pn42"
    },
    {
        "path": "@pn31",
        "body": {
            "parent": "@pn31",
            "data": {
                "adhocracy_core.sheets.name.IName": {
                    "name": "OrganizationInfo"
                }
            },
            "root_versions": [],
            "content_type": "adhocracy_mercator.resources.mercator.IOrganizationInfo",
            "first_version_path": "@pn2"
        },
        "result_path": "@pn1",
        "method": "POST",
        "result_first_version_path": "@pn2"
    },
    {
        "path": "@pn1",
        "body": {
            "parent": "@pn1",
            "data": {
                "adhocracy_core.sheets.versions.IVersionable": {
                    "follows": [
                        "@pn2"
                    ]
                },
                "adhocracy_mercator.sheets.mercator.IOrganizationInfo": {
                    "status": "planned_nonprofit",
                    "country": "KY",
                    "website": "http://www.heise.de/http://northscape.net/",
                    "planned_date": "2014-11-19T13:19:25.405Z",
                    "name": "nameSisyphus"
                }
            },
            "root_versions": [],
            "content_type": "adhocracy_mercator.resources.mercator.IOrganizationInfoVersion"
        },
        "result_path": "@pn3",
        "method": "POST",
        "result_first_version_path": "@pn43"
    },
    {
        "path": "@pn31",
        "body": {
            "parent": "@pn31",
            "data": {
                "adhocracy_mercator.sheets.mercator.IHeardFrom": {
                    "heard_elsewhere": ""
                },
                "adhocracy_mercator.sheets.mercator.IUserInfo": {
                    "country": "ES",
                    "family_name": "thanking offense's",
                    "personal_name": "ticking curtailment Wiemar's"
                },
                "adhocracy_core.sheets.versions.IVersionable": {
                    "follows": [
                        "@pn32"
                    ]
                },
                "adhocracy_mercator.sheets.mercator.IMercatorSubResources": {
                    "partners": "@pn24",
                    "finance": "@pn27",
                    "introduction": "@pn6",
                    "value": "@pn21",
                    "steps": "@pn18",
                    "outcome": "@pn15",
                    "organization_info": "@pn3",
                    "details": "@pn9",
                    "story": "@pn12",
                    "experience": "@pn30"
                }
            },
            "root_versions": [],
            "content_type": "adhocracy_mercator.resources.mercator.IMercatorProposalVersion"
        },
        "result_path": "@pn33",
        "method": "POST",
        "result_first_version_path": "@pn44"
    }
])
response = requests.post(uri, headers=headers, data=body)
if verbose:
    print('\n')
    print(uri)
    print(headers)
    print(body)
    print(response)
    print(response.text)
assert response.status_code == 200

uri = root_uri + "/meta_api"
headers = {
    "Accept": "*/*",
    "Accept-Encoding": "gzip,deflate,sdch",
    "Connection": "keep-alive",
    "Accept-Language": "en-US,en;q=0.8",
    "User-Agent": "Mozilla/5.0 (X11; Linux x86_64) AppleWebKit/537.36 (KHTML, like Gecko) Chrome/37.0.2062.120 Safari/537.36"
}
body = ''
response = requests.get(uri, headers=headers, data=body)
if verbose:
    print('\n')
    print(uri)
    print(headers)
    print(body)
    print(response)
    print(response.text)
assert response.status_code == 200

uri = root_uri + "/principals/users/0000000/"
headers = {
    "Accept": "*/*",
    "Access-Control-Request-Method": "GET",
    "Accept-Encoding": "gzip,deflate,sdch",
    "Connection": "keep-alive",
    "Accept-Language": "en-US,en;q=0.8",
    "User-Agent": "Mozilla/5.0 (X11; Linux x86_64) AppleWebKit/537.36 (KHTML, like Gecko) Chrome/37.0.2062.120 Safari/537.36",
    "Access-Control-Request-Headers": "x-user-path, accept, x-user-token"
}
body = ''
response = requests.options(uri, headers=headers, data=body)
if verbose:
    print('\n')
    print(uri)
    print(headers)
    print(body)
    print(response)
    print(response.text)
assert response.status_code == 200

uri = root_uri + "/principals/users/0000000/"
headers = {
    "X-User-Token": "677c59c2498168b09e25b3bae931ac13960b06ce67b9fbdd13f2187fe132b7f3e031a63587a72ff4b5330102c65d14ab93e2db6d58ec0569eee0e60aa49c5c10",
    "Accept": "application/json, text/plain, */*",
    "Accept-Encoding": "gzip,deflate,sdch",
    "Connection": "keep-alive",
    "X-User-Path": "" + root_uri + "/principals/users/0000000/",
    "Accept-Language": "en-US,en;q=0.8",
    "User-Agent": "Mozilla/5.0 (X11; Linux x86_64) AppleWebKit/537.36 (KHTML, like Gecko) Chrome/37.0.2062.120 Safari/537.36"
}
body = ''
response = requests.get(uri, headers=headers, data=body)
if verbose:
    print('\n')
    print(uri)
    print(headers)
    print(body)
    print(response)
    print(response.text)
assert response.status_code == 200

uri = root_uri + "/batch"
headers = {
    "Accept": "*/*",
    "Access-Control-Request-Method": "POST",
    "Accept-Encoding": "gzip,deflate,sdch",
    "Connection": "keep-alive",
    "Accept-Language": "en-US,en;q=0.8",
    "User-Agent": "Mozilla/5.0 (X11; Linux x86_64) AppleWebKit/537.36 (KHTML, like Gecko) Chrome/37.0.2062.120 Safari/537.36",
    "Access-Control-Request-Headers": "x-user-path, accept, x-user-token, content-type"
}
body = ''
response = requests.options(uri, headers=headers, data=body)
if verbose:
    print('\n')
    print(uri)
    print(headers)
    print(body)
    print(response)
    print(response.text)
assert response.status_code == 200

uri = root_uri + "/batch"
headers = {
    "Content-Type": "application/json;charset=UTF-8",
    "X-User-Token": "677c59c2498168b09e25b3bae931ac13960b06ce67b9fbdd13f2187fe132b7f3e031a63587a72ff4b5330102c65d14ab93e2db6d58ec0569eee0e60aa49c5c10",
    "Accept": "application/json, text/plain, */*",
    "Accept-Encoding": "gzip,deflate",
    "Connection": "keep-alive",
    "X-User-Path": "" + root_uri + "/principals/users/0000000/",
    "Accept-Language": "en-US,en;q=0.8",
    "User-Agent": "Mozilla/5.0 (X11; Linux x86_64) AppleWebKit/537.36 (KHTML, like Gecko) Chrome/37.0.2062.120 Safari/537.36",
    "Content-Length": "8154"
}
body = json.dumps([
    {
        "path": "" + root_uri + "/mercator/",
        "body": {
            "parent": "" + root_uri + "/mercator/",
            "data": {
                "adhocracy_core.sheets.name.IName": {
                    "name": "stunned_RoentgenrailroadforbidMarions15"
                }
            },
            "root_versions": [],
            "content_type": "adhocracy_mercator.resources.mercator.IMercatorProposal",
            "first_version_path": "@pn32"
        },
        "result_path": "@pn31",
        "method": "POST",
        "result_first_version_path": "@pn32"
    },
    {
        "path": "@pn31",
        "body": {
            "parent": "@pn31",
            "data": {
                "adhocracy_core.sheets.name.IName": {
                    "name": "Experience"
                }
            },
            "root_versions": [],
            "content_type": "adhocracy_mercator.resources.mercator.IExperience",
            "first_version_path": "@pn29"
        },
        "result_path": "@pn28",
        "method": "POST",
        "result_first_version_path": "@pn29"
    },
    {
        "path": "@pn28",
        "body": {
            "parent": "@pn28",
            "data": {
                "adhocracy_mercator.sheets.mercator.IExperience": {
                    "experience": "experience"
                },
                "adhocracy_core.sheets.versions.IVersionable": {
                    "follows": [
                        "@pn29"
                    ]
                }
            },
            "root_versions": [],
            "content_type": "adhocracy_mercator.resources.mercator.IExperienceVersion"
        },
        "result_path": "@pn30",
        "method": "POST",
        "result_first_version_path": "@pn34"
    },
    {
        "path": "@pn31",
        "body": {
            "parent": "@pn31",
            "data": {
                "adhocracy_core.sheets.name.IName": {
                    "name": "Finance"
                }
            },
            "root_versions": [],
            "content_type": "adhocracy_mercator.resources.mercator.IFinance",
            "first_version_path": "@pn26"
        },
        "result_path": "@pn25",
        "method": "POST",
        "result_first_version_path": "@pn26"
    },
    {
        "path": "@pn25",
        "body": {
            "parent": "@pn25",
            "data": {
                "adhocracy_mercator.sheets.mercator.IFinance": {
                    "granted": true,
                    "budget": 6,
                    "other_sources": "hidden treasure",
                    "requested_funding": 11
                },
                "adhocracy_core.sheets.versions.IVersionable": {
                    "follows": [
                        "@pn26"
                    ]
                }
            },
            "root_versions": [],
            "content_type": "adhocracy_mercator.resources.mercator.IFinanceVersion"
        },
        "result_path": "@pn27",
        "method": "POST",
        "result_first_version_path": "@pn35"
    },
    {
        "path": "@pn31",
        "body": {
            "parent": "@pn31",
            "data": {
                "adhocracy_core.sheets.name.IName": {
                    "name": "Partners"
                }
            },
            "root_versions": [],
            "content_type": "adhocracy_mercator.resources.mercator.IPartners",
            "first_version_path": "@pn23"
        },
        "result_path": "@pn22",
        "method": "POST",
        "result_first_version_path": "@pn23"
    },
    {
        "path": "@pn22",
        "body": {
            "parent": "@pn22",
            "data": {
                "adhocracy_core.sheets.versions.IVersionable": {
                    "follows": [
                        "@pn23"
                    ]
                },
                "adhocracy_mercator.sheets.mercator.IPartners": {
                    "partners": "partners"
                }
            },
            "root_versions": [],
            "content_type": "adhocracy_mercator.resources.mercator.IPartnersVersion"
        },
        "result_path": "@pn24",
        "method": "POST",
        "result_first_version_path": "@pn36"
    },
    {
        "path": "@pn31",
        "body": {
            "parent": "@pn31",
            "data": {
                "adhocracy_core.sheets.name.IName": {
                    "name": "Value"
                }
            },
            "root_versions": [],
            "content_type": "adhocracy_mercator.resources.mercator.IValue",
            "first_version_path": "@pn20"
        },
        "result_path": "@pn19",
        "method": "POST",
        "result_first_version_path": "@pn20"
    },
    {
        "path": "@pn19",
        "body": {
            "parent": "@pn19",
            "data": {
                "adhocracy_mercator.sheets.mercator.IValue": {
                    "value": "value"
                },
                "adhocracy_core.sheets.versions.IVersionable": {
                    "follows": [
                        "@pn20"
                    ]
                }
            },
            "root_versions": [],
            "content_type": "adhocracy_mercator.resources.mercator.IValueVersion"
        },
        "result_path": "@pn21",
        "method": "POST",
        "result_first_version_path": "@pn37"
    },
    {
        "path": "@pn31",
        "body": {
            "parent": "@pn31",
            "data": {
                "adhocracy_core.sheets.name.IName": {
                    "name": "Steps"
                }
            },
            "root_versions": [],
            "content_type": "adhocracy_mercator.resources.mercator.ISteps",
            "first_version_path": "@pn17"
        },
        "result_path": "@pn16",
        "method": "POST",
        "result_first_version_path": "@pn17"
    },
    {
        "path": "@pn16",
        "body": {
            "parent": "@pn16",
            "data": {
                "adhocracy_mercator.sheets.mercator.ISteps": {
                    "steps": "steps"
                },
                "adhocracy_core.sheets.versions.IVersionable": {
                    "follows": [
                        "@pn17"
                    ]
                }
            },
            "root_versions": [],
            "content_type": "adhocracy_mercator.resources.mercator.IStepsVersion"
        },
        "result_path": "@pn18",
        "method": "POST",
        "result_first_version_path": "@pn38"
    },
    {
        "path": "@pn31",
        "body": {
            "parent": "@pn31",
            "data": {
                "adhocracy_core.sheets.name.IName": {
                    "name": "Outcome"
                }
            },
            "root_versions": [],
            "content_type": "adhocracy_mercator.resources.mercator.IOutcome",
            "first_version_path": "@pn14"
        },
        "result_path": "@pn13",
        "method": "POST",
        "result_first_version_path": "@pn14"
    },
    {
        "path": "@pn13",
        "body": {
            "parent": "@pn13",
            "data": {
                "adhocracy_core.sheets.versions.IVersionable": {
                    "follows": [
                        "@pn14"
                    ]
                },
                "adhocracy_mercator.sheets.mercator.IOutcome": {
                    "outcome": "outcome"
                }
            },
            "root_versions": [],
            "content_type": "adhocracy_mercator.resources.mercator.IOutcomeVersion"
        },
        "result_path": "@pn15",
        "method": "POST",
        "result_first_version_path": "@pn39"
    },
    {
        "path": "@pn31",
        "body": {
            "parent": "@pn31",
            "data": {
                "adhocracy_core.sheets.name.IName": {
                    "name": "Story"
                }
            },
            "root_versions": [],
            "content_type": "adhocracy_mercator.resources.mercator.IStory",
            "first_version_path": "@pn11"
        },
        "result_path": "@pn10",
        "method": "POST",
        "result_first_version_path": "@pn11"
    },
    {
        "path": "@pn10",
        "body": {
            "parent": "@pn10",
            "data": {
                "adhocracy_core.sheets.versions.IVersionable": {
                    "follows": [
                        "@pn11"
                    ]
                },
                "adhocracy_mercator.sheets.mercator.IStory": {
                    "story": "story"
                }
            },
            "root_versions": [],
            "content_type": "adhocracy_mercator.resources.mercator.IStoryVersion"
        },
        "result_path": "@pn12",
        "method": "POST",
        "result_first_version_path": "@pn40"
    },
    {
        "path": "@pn31",
        "body": {
            "parent": "@pn31",
            "data": {
                "adhocracy_core.sheets.name.IName": {
                    "name": "Details"
                }
            },
            "root_versions": [],
            "content_type": "adhocracy_mercator.resources.mercator.IDetails",
            "first_version_path": "@pn8"
        },
        "result_path": "@pn7",
        "method": "POST",
        "result_first_version_path": "@pn8"
    },
    {
        "path": "@pn7",
        "body": {
            "parent": "@pn7",
            "data": {
                "adhocracy_core.sheets.versions.IVersionable": {
                    "follows": [
                        "@pn8"
                    ]
                },
                "adhocracy_mercator.sheets.mercator.IDetails": {
                    "location_specific_1": "location_specific_1",
                    "location_is_specific": true,
                    "location_specific_2": "location_specific_2",
                    "description": "description"
                }
            },
            "root_versions": [],
            "content_type": "adhocracy_mercator.resources.mercator.IDetailsVersion"
        },
        "result_path": "@pn9",
        "method": "POST",
        "result_first_version_path": "@pn41"
    },
    {
        "path": "@pn31",
        "body": {
            "parent": "@pn31",
            "data": {
                "adhocracy_core.sheets.name.IName": {
                    "name": "Introduction"
                }
            },
            "root_versions": [],
            "content_type": "adhocracy_mercator.resources.mercator.IIntroduction",
            "first_version_path": "@pn5"
        },
        "result_path": "@pn4",
        "method": "POST",
        "result_first_version_path": "@pn5"
    },
    {
        "path": "@pn4",
        "body": {
            "parent": "@pn4",
            "data": {
                "adhocracy_mercator.sheets.mercator.IIntroduction": {
                    "teaser": "mathematician wallabies slovenlier Rhineland noisily balustrade's interpreter Brett obviating Lucknow's Haiphong privation's peonage luxuriating honorably yowled",
                    "title": "stunned Roentgen railroad forbid Marion's15"
                },
                "adhocracy_core.sheets.versions.IVersionable": {
                    "follows": [
                        "@pn5"
                    ]
                }
            },
            "root_versions": [],
            "content_type": "adhocracy_mercator.resources.mercator.IIntroductionVersion"
        },
        "result_path": "@pn6",
        "method": "POST",
        "result_first_version_path": "@pn42"
    },
    {
        "path": "@pn31",
        "body": {
            "parent": "@pn31",
            "data": {
                "adhocracy_core.sheets.name.IName": {
                    "name": "OrganizationInfo"
                }
            },
            "root_versions": [],
            "content_type": "adhocracy_mercator.resources.mercator.IOrganizationInfo",
            "first_version_path": "@pn2"
        },
        "result_path": "@pn1",
        "method": "POST",
        "result_first_version_path": "@pn2"
    },
    {
        "path": "@pn1",
        "body": {
            "parent": "@pn1",
            "data": {
                "adhocracy_core.sheets.versions.IVersionable": {
                    "follows": [
                        "@pn2"
                    ]
                },
                "adhocracy_mercator.sheets.mercator.IOrganizationInfo": {
                    "status": "registered_nonprofit",
                    "country": "AU",
                    "website": "http://www.heise.de/http://northscape.net/",
                    "planned_date": "2014-11-19T13:19:25.405Z",
                    "name": "nameunappetizing Cretaceous cloudbursts"
                }
            },
            "root_versions": [],
            "content_type": "adhocracy_mercator.resources.mercator.IOrganizationInfoVersion"
        },
        "result_path": "@pn3",
        "method": "POST",
        "result_first_version_path": "@pn43"
    },
    {
        "path": "@pn31",
        "body": {
            "parent": "@pn31",
            "data": {
                "adhocracy_mercator.sheets.mercator.IHeardFrom": {
                    "heard_elsewhere": ""
                },
                "adhocracy_mercator.sheets.mercator.IUserInfo": {
                    "country": "KM",
                    "family_name": "noncooperation's categorization's",
                    "personal_name": "advocated quintuple"
                },
                "adhocracy_core.sheets.versions.IVersionable": {
                    "follows": [
                        "@pn32"
                    ]
                },
                "adhocracy_mercator.sheets.mercator.IMercatorSubResources": {
                    "partners": "@pn24",
                    "finance": "@pn27",
                    "introduction": "@pn6",
                    "value": "@pn21",
                    "steps": "@pn18",
                    "outcome": "@pn15",
                    "organization_info": "@pn3",
                    "details": "@pn9",
                    "story": "@pn12",
                    "experience": "@pn30"
                }
            },
            "root_versions": [],
            "content_type": "adhocracy_mercator.resources.mercator.IMercatorProposalVersion"
        },
        "result_path": "@pn33",
        "method": "POST",
        "result_first_version_path": "@pn44"
    }
])
response = requests.post(uri, headers=headers, data=body)
if verbose:
    print('\n')
    print(uri)
    print(headers)
    print(body)
    print(response)
    print(response.text)
assert response.status_code == 200

uri = root_uri + "/meta_api"
headers = {
    "Accept": "*/*",
    "Accept-Encoding": "gzip,deflate,sdch",
    "Connection": "keep-alive",
    "Accept-Language": "en-US,en;q=0.8",
    "User-Agent": "Mozilla/5.0 (X11; Linux x86_64) AppleWebKit/537.36 (KHTML, like Gecko) Chrome/37.0.2062.120 Safari/537.36"
}
body = ''
response = requests.get(uri, headers=headers, data=body)
if verbose:
    print('\n')
    print(uri)
    print(headers)
    print(body)
    print(response)
    print(response.text)
assert response.status_code == 200

uri = root_uri + "/principals/users/0000000/"
headers = {
    "Accept": "*/*",
    "Access-Control-Request-Method": "GET",
    "Accept-Encoding": "gzip,deflate,sdch",
    "Connection": "keep-alive",
    "Accept-Language": "en-US,en;q=0.8",
    "User-Agent": "Mozilla/5.0 (X11; Linux x86_64) AppleWebKit/537.36 (KHTML, like Gecko) Chrome/37.0.2062.120 Safari/537.36",
    "Access-Control-Request-Headers": "x-user-path, accept, x-user-token"
}
body = ''
response = requests.options(uri, headers=headers, data=body)
if verbose:
    print('\n')
    print(uri)
    print(headers)
    print(body)
    print(response)
    print(response.text)
assert response.status_code == 200

uri = root_uri + "/principals/users/0000000/"
headers = {
    "X-User-Token": "677c59c2498168b09e25b3bae931ac13960b06ce67b9fbdd13f2187fe132b7f3e031a63587a72ff4b5330102c65d14ab93e2db6d58ec0569eee0e60aa49c5c10",
    "Accept": "application/json, text/plain, */*",
    "Accept-Encoding": "gzip,deflate,sdch",
    "Connection": "keep-alive",
    "X-User-Path": "" + root_uri + "/principals/users/0000000/",
    "Accept-Language": "en-US,en;q=0.8",
    "User-Agent": "Mozilla/5.0 (X11; Linux x86_64) AppleWebKit/537.36 (KHTML, like Gecko) Chrome/37.0.2062.120 Safari/537.36"
}
body = ''
response = requests.get(uri, headers=headers, data=body)
if verbose:
    print('\n')
    print(uri)
    print(headers)
    print(body)
    print(response)
    print(response.text)
assert response.status_code == 200

uri = root_uri + "/meta_api"
headers = {
    "Accept": "*/*",
    "Accept-Encoding": "gzip,deflate,sdch",
    "Connection": "keep-alive",
    "Accept-Language": "en-US,en;q=0.8",
    "User-Agent": "Mozilla/5.0 (X11; Linux x86_64) AppleWebKit/537.36 (KHTML, like Gecko) Chrome/37.0.2062.120 Safari/537.36"
}
body = ''
response = requests.get(uri, headers=headers, data=body)
if verbose:
    print('\n')
    print(uri)
    print(headers)
    print(body)
    print(response)
    print(response.text)
assert response.status_code == 200

uri = root_uri + "/principals/users/0000000/"
headers = {
    "Accept": "*/*",
    "Access-Control-Request-Method": "GET",
    "Accept-Encoding": "gzip,deflate,sdch",
    "Connection": "keep-alive",
    "Accept-Language": "en-US,en;q=0.8",
    "User-Agent": "Mozilla/5.0 (X11; Linux x86_64) AppleWebKit/537.36 (KHTML, like Gecko) Chrome/37.0.2062.120 Safari/537.36",
    "Access-Control-Request-Headers": "x-user-path, accept, x-user-token"
}
body = ''
response = requests.options(uri, headers=headers, data=body)
if verbose:
    print('\n')
    print(uri)
    print(headers)
    print(body)
    print(response)
    print(response.text)
assert response.status_code == 200

uri = root_uri + "/principals/users/0000000/"
headers = {
    "X-User-Token": "677c59c2498168b09e25b3bae931ac13960b06ce67b9fbdd13f2187fe132b7f3e031a63587a72ff4b5330102c65d14ab93e2db6d58ec0569eee0e60aa49c5c10",
    "Accept": "application/json, text/plain, */*",
    "Accept-Encoding": "gzip,deflate,sdch",
    "Connection": "keep-alive",
    "X-User-Path": "" + root_uri + "/principals/users/0000000/",
    "Accept-Language": "en-US,en;q=0.8",
    "User-Agent": "Mozilla/5.0 (X11; Linux x86_64) AppleWebKit/537.36 (KHTML, like Gecko) Chrome/37.0.2062.120 Safari/537.36"
}
body = ''
response = requests.get(uri, headers=headers, data=body)
if verbose:
    print('\n')
    print(uri)
    print(headers)
    print(body)
    print(response)
    print(response.text)
assert response.status_code == 200

uri = root_uri + "/meta_api"
headers = {
    "Accept": "*/*",
    "Accept-Encoding": "gzip,deflate,sdch",
    "Connection": "keep-alive",
    "Accept-Language": "en-US,en;q=0.8",
    "User-Agent": "Mozilla/5.0 (X11; Linux x86_64) AppleWebKit/537.36 (KHTML, like Gecko) Chrome/37.0.2062.120 Safari/537.36"
}
body = ''
response = requests.get(uri, headers=headers, data=body)
if verbose:
    print('\n')
    print(uri)
    print(headers)
    print(body)
    print(response)
    print(response.text)
assert response.status_code == 200

uri = root_uri + "/principals/users/0000000/"
headers = {
    "Accept": "*/*",
    "Access-Control-Request-Method": "GET",
    "Accept-Encoding": "gzip,deflate,sdch",
    "Connection": "keep-alive",
    "Accept-Language": "en-US,en;q=0.8",
    "User-Agent": "Mozilla/5.0 (X11; Linux x86_64) AppleWebKit/537.36 (KHTML, like Gecko) Chrome/37.0.2062.120 Safari/537.36",
    "Access-Control-Request-Headers": "x-user-path, accept, x-user-token"
}
body = ''
response = requests.options(uri, headers=headers, data=body)
if verbose:
    print('\n')
    print(uri)
    print(headers)
    print(body)
    print(response)
    print(response.text)
assert response.status_code == 200

uri = root_uri + "/principals/users/0000000/"
headers = {
    "X-User-Token": "677c59c2498168b09e25b3bae931ac13960b06ce67b9fbdd13f2187fe132b7f3e031a63587a72ff4b5330102c65d14ab93e2db6d58ec0569eee0e60aa49c5c10",
    "Accept": "application/json, text/plain, */*",
    "Accept-Encoding": "gzip,deflate,sdch",
    "Connection": "keep-alive",
    "X-User-Path": "" + root_uri + "/principals/users/0000000/",
    "Accept-Language": "en-US,en;q=0.8",
    "User-Agent": "Mozilla/5.0 (X11; Linux x86_64) AppleWebKit/537.36 (KHTML, like Gecko) Chrome/37.0.2062.120 Safari/537.36"
}
body = ''
response = requests.get(uri, headers=headers, data=body)
if verbose:
    print('\n')
    print(uri)
    print(headers)
    print(body)
    print(response)
    print(response.text)
assert response.status_code == 200

uri = root_uri + "/batch"
headers = {
    "Accept": "*/*",
    "Access-Control-Request-Method": "POST",
    "Accept-Encoding": "gzip,deflate,sdch",
    "Connection": "keep-alive",
    "Accept-Language": "en-US,en;q=0.8",
    "User-Agent": "Mozilla/5.0 (X11; Linux x86_64) AppleWebKit/537.36 (KHTML, like Gecko) Chrome/37.0.2062.120 Safari/537.36",
    "Access-Control-Request-Headers": "x-user-path, accept, x-user-token, content-type"
}
body = ''
response = requests.options(uri, headers=headers, data=body)
if verbose:
    print('\n')
    print(uri)
    print(headers)
    print(body)
    print(response)
    print(response.text)
assert response.status_code == 200

uri = root_uri + "/batch"
headers = {
    "Content-Type": "application/json;charset=UTF-8",
    "X-User-Token": "677c59c2498168b09e25b3bae931ac13960b06ce67b9fbdd13f2187fe132b7f3e031a63587a72ff4b5330102c65d14ab93e2db6d58ec0569eee0e60aa49c5c10",
    "Accept": "application/json, text/plain, */*",
    "Accept-Encoding": "gzip,deflate",
    "Connection": "keep-alive",
    "X-User-Path": "" + root_uri + "/principals/users/0000000/",
    "Accept-Language": "en-US,en;q=0.8",
    "User-Agent": "Mozilla/5.0 (X11; Linux x86_64) AppleWebKit/537.36 (KHTML, like Gecko) Chrome/37.0.2062.120 Safari/537.36",
    "Content-Length": "8151"
}
body = json.dumps([
    {
        "path": "" + root_uri + "/mercator/",
        "body": {
            "parent": "" + root_uri + "/mercator/",
            "data": {
                "adhocracy_core.sheets.name.IName": {
                    "name": "deviated_shogunspudgierdeviseddisquiet18"
                }
            },
            "root_versions": [],
            "content_type": "adhocracy_mercator.resources.mercator.IMercatorProposal",
            "first_version_path": "@pn32"
        },
        "result_path": "@pn31",
        "method": "POST",
        "result_first_version_path": "@pn32"
    },
    {
        "path": "@pn31",
        "body": {
            "parent": "@pn31",
            "data": {
                "adhocracy_core.sheets.name.IName": {
                    "name": "Experience"
                }
            },
            "root_versions": [],
            "content_type": "adhocracy_mercator.resources.mercator.IExperience",
            "first_version_path": "@pn29"
        },
        "result_path": "@pn28",
        "method": "POST",
        "result_first_version_path": "@pn29"
    },
    {
        "path": "@pn28",
        "body": {
            "parent": "@pn28",
            "data": {
                "adhocracy_mercator.sheets.mercator.IExperience": {
                    "experience": "experience"
                },
                "adhocracy_core.sheets.versions.IVersionable": {
                    "follows": [
                        "@pn29"
                    ]
                }
            },
            "root_versions": [],
            "content_type": "adhocracy_mercator.resources.mercator.IExperienceVersion"
        },
        "result_path": "@pn30",
        "method": "POST",
        "result_first_version_path": "@pn34"
    },
    {
        "path": "@pn31",
        "body": {
            "parent": "@pn31",
            "data": {
                "adhocracy_core.sheets.name.IName": {
                    "name": "Finance"
                }
            },
            "root_versions": [],
            "content_type": "adhocracy_mercator.resources.mercator.IFinance",
            "first_version_path": "@pn26"
        },
        "result_path": "@pn25",
        "method": "POST",
        "result_first_version_path": "@pn26"
    },
    {
        "path": "@pn25",
        "body": {
            "parent": "@pn25",
            "data": {
                "adhocracy_mercator.sheets.mercator.IFinance": {
                    "granted": false,
                    "budget": 27,
                    "other_sources": "hidden treasure",
                    "requested_funding": 20
                },
                "adhocracy_core.sheets.versions.IVersionable": {
                    "follows": [
                        "@pn26"
                    ]
                }
            },
            "root_versions": [],
            "content_type": "adhocracy_mercator.resources.mercator.IFinanceVersion"
        },
        "result_path": "@pn27",
        "method": "POST",
        "result_first_version_path": "@pn35"
    },
    {
        "path": "@pn31",
        "body": {
            "parent": "@pn31",
            "data": {
                "adhocracy_core.sheets.name.IName": {
                    "name": "Partners"
                }
            },
            "root_versions": [],
            "content_type": "adhocracy_mercator.resources.mercator.IPartners",
            "first_version_path": "@pn23"
        },
        "result_path": "@pn22",
        "method": "POST",
        "result_first_version_path": "@pn23"
    },
    {
        "path": "@pn22",
        "body": {
            "parent": "@pn22",
            "data": {
                "adhocracy_core.sheets.versions.IVersionable": {
                    "follows": [
                        "@pn23"
                    ]
                },
                "adhocracy_mercator.sheets.mercator.IPartners": {
                    "partners": "partners"
                }
            },
            "root_versions": [],
            "content_type": "adhocracy_mercator.resources.mercator.IPartnersVersion"
        },
        "result_path": "@pn24",
        "method": "POST",
        "result_first_version_path": "@pn36"
    },
    {
        "path": "@pn31",
        "body": {
            "parent": "@pn31",
            "data": {
                "adhocracy_core.sheets.name.IName": {
                    "name": "Value"
                }
            },
            "root_versions": [],
            "content_type": "adhocracy_mercator.resources.mercator.IValue",
            "first_version_path": "@pn20"
        },
        "result_path": "@pn19",
        "method": "POST",
        "result_first_version_path": "@pn20"
    },
    {
        "path": "@pn19",
        "body": {
            "parent": "@pn19",
            "data": {
                "adhocracy_mercator.sheets.mercator.IValue": {
                    "value": "value"
                },
                "adhocracy_core.sheets.versions.IVersionable": {
                    "follows": [
                        "@pn20"
                    ]
                }
            },
            "root_versions": [],
            "content_type": "adhocracy_mercator.resources.mercator.IValueVersion"
        },
        "result_path": "@pn21",
        "method": "POST",
        "result_first_version_path": "@pn37"
    },
    {
        "path": "@pn31",
        "body": {
            "parent": "@pn31",
            "data": {
                "adhocracy_core.sheets.name.IName": {
                    "name": "Steps"
                }
            },
            "root_versions": [],
            "content_type": "adhocracy_mercator.resources.mercator.ISteps",
            "first_version_path": "@pn17"
        },
        "result_path": "@pn16",
        "method": "POST",
        "result_first_version_path": "@pn17"
    },
    {
        "path": "@pn16",
        "body": {
            "parent": "@pn16",
            "data": {
                "adhocracy_mercator.sheets.mercator.ISteps": {
                    "steps": "steps"
                },
                "adhocracy_core.sheets.versions.IVersionable": {
                    "follows": [
                        "@pn17"
                    ]
                }
            },
            "root_versions": [],
            "content_type": "adhocracy_mercator.resources.mercator.IStepsVersion"
        },
        "result_path": "@pn18",
        "method": "POST",
        "result_first_version_path": "@pn38"
    },
    {
        "path": "@pn31",
        "body": {
            "parent": "@pn31",
            "data": {
                "adhocracy_core.sheets.name.IName": {
                    "name": "Outcome"
                }
            },
            "root_versions": [],
            "content_type": "adhocracy_mercator.resources.mercator.IOutcome",
            "first_version_path": "@pn14"
        },
        "result_path": "@pn13",
        "method": "POST",
        "result_first_version_path": "@pn14"
    },
    {
        "path": "@pn13",
        "body": {
            "parent": "@pn13",
            "data": {
                "adhocracy_core.sheets.versions.IVersionable": {
                    "follows": [
                        "@pn14"
                    ]
                },
                "adhocracy_mercator.sheets.mercator.IOutcome": {
                    "outcome": "outcome"
                }
            },
            "root_versions": [],
            "content_type": "adhocracy_mercator.resources.mercator.IOutcomeVersion"
        },
        "result_path": "@pn15",
        "method": "POST",
        "result_first_version_path": "@pn39"
    },
    {
        "path": "@pn31",
        "body": {
            "parent": "@pn31",
            "data": {
                "adhocracy_core.sheets.name.IName": {
                    "name": "Story"
                }
            },
            "root_versions": [],
            "content_type": "adhocracy_mercator.resources.mercator.IStory",
            "first_version_path": "@pn11"
        },
        "result_path": "@pn10",
        "method": "POST",
        "result_first_version_path": "@pn11"
    },
    {
        "path": "@pn10",
        "body": {
            "parent": "@pn10",
            "data": {
                "adhocracy_core.sheets.versions.IVersionable": {
                    "follows": [
                        "@pn11"
                    ]
                },
                "adhocracy_mercator.sheets.mercator.IStory": {
                    "story": "story"
                }
            },
            "root_versions": [],
            "content_type": "adhocracy_mercator.resources.mercator.IStoryVersion"
        },
        "result_path": "@pn12",
        "method": "POST",
        "result_first_version_path": "@pn40"
    },
    {
        "path": "@pn31",
        "body": {
            "parent": "@pn31",
            "data": {
                "adhocracy_core.sheets.name.IName": {
                    "name": "Details"
                }
            },
            "root_versions": [],
            "content_type": "adhocracy_mercator.resources.mercator.IDetails",
            "first_version_path": "@pn8"
        },
        "result_path": "@pn7",
        "method": "POST",
        "result_first_version_path": "@pn8"
    },
    {
        "path": "@pn7",
        "body": {
            "parent": "@pn7",
            "data": {
                "adhocracy_core.sheets.versions.IVersionable": {
                    "follows": [
                        "@pn8"
                    ]
                },
                "adhocracy_mercator.sheets.mercator.IDetails": {
                    "location_specific_1": "location_specific_1",
                    "location_specific_3": "location_specific_3",
                    "location_specific_2": "location_specific_2",
                    "description": "description"
                }
            },
            "root_versions": [],
            "content_type": "adhocracy_mercator.resources.mercator.IDetailsVersion"
        },
        "result_path": "@pn9",
        "method": "POST",
        "result_first_version_path": "@pn41"
    },
    {
        "path": "@pn31",
        "body": {
            "parent": "@pn31",
            "data": {
                "adhocracy_core.sheets.name.IName": {
                    "name": "Introduction"
                }
            },
            "root_versions": [],
            "content_type": "adhocracy_mercator.resources.mercator.IIntroduction",
            "first_version_path": "@pn5"
        },
        "result_path": "@pn4",
        "method": "POST",
        "result_first_version_path": "@pn5"
    },
    {
        "path": "@pn4",
        "body": {
            "parent": "@pn4",
            "data": {
                "adhocracy_mercator.sheets.mercator.IIntroduction": {
                    "teaser": "braving noshed Aramco helm floury parleyed tippler's gunboats Mantle Hottentot's Darcy Mongolian ruled Arthur's Ptah's colleges swap's portrait's chromes rifer Turkish's Richthofen daydreaming",
                    "title": "deviated shogun's pudgier devised disquiet18"
                },
                "adhocracy_core.sheets.versions.IVersionable": {
                    "follows": [
                        "@pn5"
                    ]
                }
            },
            "root_versions": [],
            "content_type": "adhocracy_mercator.resources.mercator.IIntroductionVersion"
        },
        "result_path": "@pn6",
        "method": "POST",
        "result_first_version_path": "@pn42"
    },
    {
        "path": "@pn31",
        "body": {
            "parent": "@pn31",
            "data": {
                "adhocracy_core.sheets.name.IName": {
                    "name": "OrganizationInfo"
                }
            },
            "root_versions": [],
            "content_type": "adhocracy_mercator.resources.mercator.IOrganizationInfo",
            "first_version_path": "@pn2"
        },
        "result_path": "@pn1",
        "method": "POST",
        "result_first_version_path": "@pn2"
    },
    {
        "path": "@pn1",
        "body": {
            "parent": "@pn1",
            "data": {
                "adhocracy_core.sheets.versions.IVersionable": {
                    "follows": [
                        "@pn2"
                    ]
                },
                "adhocracy_mercator.sheets.mercator.IOrganizationInfo": {
                    "status": "planned_nonprofit",
                    "country": "KY",
                    "website": "http://www.heise.de/http://northscape.net/",
                    "planned_date": "2014-11-19T13:19:25.405Z",
                    "name": "namescrods"
                }
            },
            "root_versions": [],
            "content_type": "adhocracy_mercator.resources.mercator.IOrganizationInfoVersion"
        },
        "result_path": "@pn3",
        "method": "POST",
        "result_first_version_path": "@pn43"
    },
    {
        "path": "@pn31",
        "body": {
            "parent": "@pn31",
            "data": {
                "adhocracy_mercator.sheets.mercator.IHeardFrom": {
                    "heard_elsewhere": ""
                },
                "adhocracy_mercator.sheets.mercator.IUserInfo": {
                    "country": "LK",
                    "family_name": "prolific Mitch's",
                    "personal_name": "sonnies"
                },
                "adhocracy_core.sheets.versions.IVersionable": {
                    "follows": [
                        "@pn32"
                    ]
                },
                "adhocracy_mercator.sheets.mercator.IMercatorSubResources": {
                    "partners": "@pn24",
                    "finance": "@pn27",
                    "introduction": "@pn6",
                    "value": "@pn21",
                    "steps": "@pn18",
                    "outcome": "@pn15",
                    "organization_info": "@pn3",
                    "details": "@pn9",
                    "story": "@pn12",
                    "experience": "@pn30"
                }
            },
            "root_versions": [],
            "content_type": "adhocracy_mercator.resources.mercator.IMercatorProposalVersion"
        },
        "result_path": "@pn33",
        "method": "POST",
        "result_first_version_path": "@pn44"
    }
])
response = requests.post(uri, headers=headers, data=body)
if verbose:
    print('\n')
    print(uri)
    print(headers)
    print(body)
    print(response)
    print(response.text)
assert response.status_code == 200
=======
    for i in range(n):
        name = get_random_string()

        location_is_specific = true if randint(0,1) else false
        location_is_linked_to_ruhr = true if randint(0,1) else false
        location_is_online = true if randint(0,1) else false
        location_specific_1 = None

        if not (location_is_specific or
                location_is_linked_to_ruhr or
                location_is_online):
            location_is_online = true
        if  location_is_specific:
            location_specific_1 = "location_is_specific"

        requested_proposal = [
            {
                "path": "" + root_uri + "/mercator/",
                "body": {
                    "parent": "" + root_uri + "/mercator/",
                    "data": {
                        "adhocracy_core.sheets.name.IName": {
                            "name": name
                        }
                    },
                    "root_versions": [],
                    "content_type": "adhocracy_mercator.resources.mercator.IMercatorProposal",
                    "first_version_path": "@pn32"
                },
                "result_path": "@pn31",
                "method": "POST",
                "result_first_version_path": "@pn32"
            },
            {
                "path": "@pn31",
                "body": {
                    "parent": "@pn31",
                    "data": {
                        "adhocracy_core.sheets.name.IName": {
                            "name": "Experience"
                        }
                    },
                    "root_versions": [],
                    "content_type": "adhocracy_mercator.resources.mercator.IExperience",
                    "first_version_path": "@pn29"
                },
                "result_path": "@pn28",
                "method": "POST",
                "result_first_version_path": "@pn29"
            },
            {
                "path": "@pn28",
                "body": {
                    "parent": "@pn28",
                    "data": {
                        "adhocracy_mercator.sheets.mercator.IExperience": {
                            "experience": "experience"
                        },
                        "adhocracy_core.sheets.versions.IVersionable": {
                            "follows": [
                                "@pn29"
                            ]
                        }
                    },
                    "root_versions": [],
                    "content_type": "adhocracy_mercator.resources.mercator.IExperienceVersion"
                },
                "result_path": "@pn30",
                "method": "POST",
                "result_first_version_path": "@pn34"
            },
            {
                "path": "@pn31",
                "body": {
                    "parent": "@pn31",
                    "data": {
                        "adhocracy_core.sheets.name.IName": {
                            "name": "Finance"
                        }
                    },
                    "root_versions": [],
                    "content_type": "adhocracy_mercator.resources.mercator.IFinance",
                    "first_version_path": "@pn26"
                },
                "result_path": "@pn25",
                "method": "POST",
                "result_first_version_path": "@pn26"
            },
            {
                "path": "@pn25",
                "body": {
                    "parent": "@pn25",
                    "data": {
                        "adhocracy_mercator.sheets.mercator.IFinance": {
                            "granted": false,
                            "budget": randint(0,50000),
                            "other_sources": "hidden treasure",
                            "requested_funding": randint(0,50000)
                        },
                        "adhocracy_core.sheets.versions.IVersionable": {
                            "follows": [
                                "@pn26"
                            ]
                        }
                    },
                    "root_versions": [],
                    "content_type": "adhocracy_mercator.resources.mercator.IFinanceVersion"
                },
                "result_path": "@pn27",
                "method": "POST",
                "result_first_version_path": "@pn35"
            },
            {
                "path": "@pn31",
                "body": {
                    "parent": "@pn31",
                    "data": {
                        "adhocracy_core.sheets.name.IName": {
                            "name": "Partners"
                        }
                    },
                    "root_versions": [],
                    "content_type": "adhocracy_mercator.resources.mercator.IPartners",
                    "first_version_path": "@pn23"
                },
                "result_path": "@pn22",
                "method": "POST",
                "result_first_version_path": "@pn23"
            },
            {
                "path": "@pn22",
                "body": {
                    "parent": "@pn22",
                    "data": {
                        "adhocracy_core.sheets.versions.IVersionable": {
                            "follows": [
                                "@pn23"
                            ]
                        },
                        "adhocracy_mercator.sheets.mercator.IPartners": {
                            "partners": "partners"
                        }
                    },
                    "root_versions": [],
                    "content_type": "adhocracy_mercator.resources.mercator.IPartnersVersion"
                },
                "result_path": "@pn24",
                "method": "POST",
                "result_first_version_path": "@pn36"
            },
            {
                "path": "@pn31",
                "body": {
                    "parent": "@pn31",
                    "data": {
                        "adhocracy_core.sheets.name.IName": {
                            "name": "Value"
                        }
                    },
                    "root_versions": [],
                    "content_type": "adhocracy_mercator.resources.mercator.IValue",
                    "first_version_path": "@pn20"
                },
                "result_path": "@pn19",
                "method": "POST",
                "result_first_version_path": "@pn20"
            },
            {
                "path": "@pn19",
                "body": {
                    "parent": "@pn19",
                    "data": {
                        "adhocracy_mercator.sheets.mercator.IValue": {
                            "value": "value"
                        },
                        "adhocracy_core.sheets.versions.IVersionable": {
                            "follows": [
                                "@pn20"
                            ]
                        }
                    },
                    "root_versions": [],
                    "content_type": "adhocracy_mercator.resources.mercator.IValueVersion"
                },
                "result_path": "@pn21",
                "method": "POST",
                "result_first_version_path": "@pn37"
            },
            {
                "path": "@pn31",
                "body": {
                    "parent": "@pn31",
                    "data": {
                        "adhocracy_core.sheets.name.IName": {
                            "name": "Steps"
                        }
                    },
                    "root_versions": [],
                    "content_type": "adhocracy_mercator.resources.mercator.ISteps",
                    "first_version_path": "@pn17"
                },
                "result_path": "@pn16",
                "method": "POST",
                "result_first_version_path": "@pn17"
            },
            {
                "path": "@pn16",
                "body": {
                    "parent": "@pn16",
                    "data": {
                        "adhocracy_mercator.sheets.mercator.ISteps": {
                            "steps": "steps"
                        },
                        "adhocracy_core.sheets.versions.IVersionable": {
                            "follows": [
                                "@pn17"
                            ]
                        }
                    },
                    "root_versions": [],
                    "content_type": "adhocracy_mercator.resources.mercator.IStepsVersion"
                },
                "result_path": "@pn18",
                "method": "POST",
                "result_first_version_path": "@pn38"
            },
            {
                "path": "@pn31",
                "body": {
                    "parent": "@pn31",
                    "data": {
                        "adhocracy_core.sheets.name.IName": {
                            "name": "Outcome"
                        }
                    },
                    "root_versions": [],
                    "content_type": "adhocracy_mercator.resources.mercator.IOutcome",
                    "first_version_path": "@pn14"
                },
                "result_path": "@pn13",
                "method": "POST",
                "result_first_version_path": "@pn14"
            },
            {
                "path": "@pn13",
                "body": {
                    "parent": "@pn13",
                    "data": {
                        "adhocracy_core.sheets.versions.IVersionable": {
                            "follows": [
                                "@pn14"
                            ]
                        },
                        "adhocracy_mercator.sheets.mercator.IOutcome": {
                            "outcome": "outcome"
                        }
                    },
                    "root_versions": [],
                    "content_type": "adhocracy_mercator.resources.mercator.IOutcomeVersion"
                },
                "result_path": "@pn15",
                "method": "POST",
                "result_first_version_path": "@pn39"
            },
            {
                "path": "@pn31",
                "body": {
                    "parent": "@pn31",
                    "data": {
                        "adhocracy_core.sheets.name.IName": {
                            "name": "Story"
                        }
                    },
                    "root_versions": [],
                    "content_type": "adhocracy_mercator.resources.mercator.IStory",
                    "first_version_path": "@pn11"
                },
                "result_path": "@pn10",
                "method": "POST",
                "result_first_version_path": "@pn11"
            },
            {
                "path": "@pn10",
                "body": {
                    "parent": "@pn10",
                    "data": {
                        "adhocracy_core.sheets.versions.IVersionable": {
                            "follows": [
                                "@pn11"
                            ]
                        },
                        "adhocracy_mercator.sheets.mercator.IStory": {
                            "story": "story"
                        }
                    },
                    "root_versions": [],
                    "content_type": "adhocracy_mercator.resources.mercator.IStoryVersion"
                },
                "result_path": "@pn12",
                "method": "POST",
                "result_first_version_path": "@pn40"
            },
            {
                "path": "@pn31",
                "body": {
                    "parent": "@pn31",
                    "data": {
                        "adhocracy_core.sheets.name.IName": {
                            "name": "Details"
                        }
                    },
                    "root_versions": [],
                    "content_type": "adhocracy_mercator.resources.mercator.IDetails",
                    "first_version_path": "@pn8"
                },
                "result_path": "@pn7",
                "method": "POST",
                "result_first_version_path": "@pn8"
            },
            {
                "path": "@pn7",
                "body": {
                    "parent": "@pn7",
                    "data": {
                        "adhocracy_core.sheets.versions.IVersionable": {
                            "follows": [
                                "@pn8"
                            ]
                        },
                        "adhocracy_mercator.sheets.mercator.IDetails": {
                            "location_specific_1": location_specific_1,
                            "location_is_specific": location_is_specific,
                            "location_is_online": location_is_online,
                            "location_is_linked_to_ruhr": location_is_linked_to_ruhr,
                            "description": "description"
                        }
                    },
                    "root_versions": [],
                    "content_type": "adhocracy_mercator.resources.mercator.IDetailsVersion"
                },
                "result_path": "@pn9",
                "method": "POST",
                "result_first_version_path": "@pn41"
            },
            {
                "path": "@pn31",
                "body": {
                    "parent": "@pn31",
                    "data": {
                        "adhocracy_core.sheets.name.IName": {
                            "name": "Introduction"
                        }
                    },
                    "root_versions": [],
                    "content_type": "adhocracy_mercator.resources.mercator.IIntroduction",
                    "first_version_path": "@pn5"
                },
                "result_path": "@pn4",
                "method": "POST",
                "result_first_version_path": "@pn5"
            },
            {
                "path": "@pn4",
                "body": {
                    "parent": "@pn4",
                    "data": {
                        "adhocracy_mercator.sheets.mercator.IIntroduction": {
                            "teaser": "wickerwork Ladonna's preterit's Kyoto's effaced Kenneth's emperor Candy jackknifed expectancy's pursed sultrier overcasts system Eysenck fulfils Bahia newsmen Kinney's Judith's glowworm's chintzier goatees alchemy ingratiated frigate passels Poznan's",
                            "title": name
                        },
                        "adhocracy_core.sheets.versions.IVersionable": {
                            "follows": [
                                "@pn5"
                            ]
                        }
                    },
                    "root_versions": [],
                    "content_type": "adhocracy_mercator.resources.mercator.IIntroductionVersion"
                },
                "result_path": "@pn6",
                "method": "POST",
                "result_first_version_path": "@pn42"
            },
            {
                "path": "@pn31",
                "body": {
                    "parent": "@pn31",
                    "data": {
                        "adhocracy_core.sheets.name.IName": {
                            "name": "OrganizationInfo"
                        }
                    },
                    "root_versions": [],
                    "content_type": "adhocracy_mercator.resources.mercator.IOrganizationInfo",
                    "first_version_path": "@pn2"
                },
                "result_path": "@pn1",
                "method": "POST",
                "result_first_version_path": "@pn2"
            },
            {
                "path": "@pn1",
                "body": {
                    "parent": "@pn1",
                    "data": {
                        "adhocracy_core.sheets.versions.IVersionable": {
                            "follows": [
                                "@pn2"
                            ]
                        },
                        "adhocracy_mercator.sheets.mercator.IOrganizationInfo": {
                            "status": "planned_nonprofit",
                            "country": "CC",
                            "website": "http://www.heise.de/http://northscape.net/",
                            "planned_date": "2014-11-19T13:19:25.405Z",
                            "name": "nameconstantly"
                        }
                    },
                    "root_versions": [],
                    "content_type": "adhocracy_mercator.resources.mercator.IOrganizationInfoVersion"
                },
                "result_path": "@pn3",
                "method": "POST",
                "result_first_version_path": "@pn43"
            },
            {
                "path": "@pn31",
                "body": {
                    "parent": "@pn31",
                    "data": {
                        "adhocracy_mercator.sheets.mercator.IHeardFrom": {
                            "heard_elsewhere": ""
                        },
                        "adhocracy_mercator.sheets.mercator.IUserInfo": {
                            "country": "NR",
                            "family_name": "fagging",
                            "personal_name": "hypertension Solis"
                        },
                        "adhocracy_core.sheets.versions.IVersionable": {
                            "follows": [
                                "@pn32"
                            ]
                        },
                        "adhocracy_mercator.sheets.mercator.IMercatorSubResources": {
                            "partners": "@pn24",
                            "finance": "@pn27",
                            "introduction": "@pn6",
                            "value": "@pn21",
                            "steps": "@pn18",
                            "outcome": "@pn15",
                            "organization_info": "@pn3",
                            "details": "@pn9",
                            "story": "@pn12",
                            "experience": "@pn30"
                        }
                    },
                    "root_versions": [],
                    "content_type": "adhocracy_mercator.resources.mercator.IMercatorProposalVersion"
                },
                "result_path": "@pn33",
                "method": "POST",
                "result_first_version_path": "@pn44"
            }
        ]

        body = json.dumps(requested_proposal)
        response = requests.post(uri, headers=headers, data=body)
        if verbose:
            print('\n')
            print(uri)
            print(headers)
            print(body)
            print(response)
            print(response.text)
        assert response.status_code == 200

        proposals.append(requested_proposal)

    return proposals

if __name__ == "__main__":
    create_proposals()
>>>>>>> 2d773e10
<|MERGE_RESOLUTION|>--- conflicted
+++ resolved
@@ -22,2684 +22,6 @@
 true = True
 false = False
 
-<<<<<<< HEAD
-uri = root_uri + "/meta_api"
-headers = {
-    "Accept": "*/*",
-    "Accept-Encoding": "gzip,deflate,sdch",
-    "Connection": "keep-alive",
-    "Accept-Language": "en-US,en;q=0.8",
-    "User-Agent": "Mozilla/5.0 (X11; Linux x86_64) AppleWebKit/537.36 (KHTML, like Gecko) Chrome/37.0.2062.120 Safari/537.36"
-}
-body = ''
-response = requests.get(uri, headers=headers, data=body)
-if verbose:
-    print('\n')
-    print(uri)
-    print(headers)
-    print(body)
-    print(response)
-    print(response.text)
-assert response.status_code == 200
-
-uri = root_uri + "/login_username"
-headers = {
-    "Accept": "*/*",
-    "Access-Control-Request-Method": "POST",
-    "Accept-Encoding": "gzip,deflate,sdch",
-    "Connection": "keep-alive",
-    "Accept-Language": "en-US,en;q=0.8",
-    "User-Agent": "Mozilla/5.0 (X11; Linux x86_64) AppleWebKit/537.36 (KHTML, like Gecko) Chrome/37.0.2062.120 Safari/537.36",
-    "Access-Control-Request-Headers": "accept, content-type"
-}
-body = ''
-response = requests.options(uri, headers=headers, data=body)
-if verbose:
-    print('\n')
-    print(uri)
-    print(headers)
-    print(body)
-    print(response)
-    print(response.text)
-assert response.status_code == 200
-
-uri = root_uri + "/login_username"
-headers = {
-    "Content-Type": "application/json;charset=UTF-8",
-    "Accept": "application/json, text/plain, */*",
-    "Accept-Encoding": "gzip,deflate",
-    "Connection": "keep-alive",
-    "Accept-Language": "en-US,en;q=0.8",
-    "User-Agent": "Mozilla/5.0 (X11; Linux x86_64) AppleWebKit/537.36 (KHTML, like Gecko) Chrome/37.0.2062.120 Safari/537.36",
-    "Content-Length": "36"
-}
-body = json.dumps({
-    "name": "god",
-    "password": "password"
-})
-response = requests.post(uri, headers=headers, data=body)
-if verbose:
-    print('\n')
-    print(uri)
-    print(headers)
-    print(body)
-    print(response)
-    print(response.text)
-assert response.status_code == 200
-
-uri = root_uri + "/principals/users/0000000/"
-headers = {
-    "Accept": "*/*",
-    "Access-Control-Request-Method": "GET",
-    "Accept-Encoding": "gzip,deflate,sdch",
-    "Connection": "keep-alive",
-    "Accept-Language": "en-US,en;q=0.8",
-    "User-Agent": "Mozilla/5.0 (X11; Linux x86_64) AppleWebKit/537.36 (KHTML, like Gecko) Chrome/37.0.2062.120 Safari/537.36",
-    "Access-Control-Request-Headers": "x-user-path, accept, x-user-token"
-}
-body = ''
-response = requests.options(uri, headers=headers, data=body)
-if verbose:
-    print('\n')
-    print(uri)
-    print(headers)
-    print(body)
-    print(response)
-    print(response.text)
-assert response.status_code == 200
-
-uri = root_uri + "/principals/users/0000000/"
-headers = {
-    "X-User-Token": "677c59c2498168b09e25b3bae931ac13960b06ce67b9fbdd13f2187fe132b7f3e031a63587a72ff4b5330102c65d14ab93e2db6d58ec0569eee0e60aa49c5c10",
-    "Accept": "application/json, text/plain, */*",
-    "Accept-Encoding": "gzip,deflate,sdch",
-    "Connection": "keep-alive",
-    "X-User-Path": "" + root_uri + "/principals/users/0000000/",
-    "Accept-Language": "en-US,en;q=0.8",
-    "User-Agent": "Mozilla/5.0 (X11; Linux x86_64) AppleWebKit/537.36 (KHTML, like Gecko) Chrome/37.0.2062.120 Safari/537.36"
-}
-body = ''
-response = requests.get(uri, headers=headers, data=body)
-if verbose:
-    print('\n')
-    print(uri)
-    print(headers)
-    print(body)
-    print(response)
-    print(response.text)
-assert response.status_code == 200
-
-uri = root_uri + "/adhocracy/"
-headers = {
-    "Accept": "*/*",
-    "Access-Control-Request-Method": "GET",
-    "Accept-Encoding": "gzip,deflate,sdch",
-    "Connection": "keep-alive",
-    "Accept-Language": "en-US,en;q=0.8",
-    "User-Agent": "Mozilla/5.0 (X11; Linux x86_64) AppleWebKit/537.36 (KHTML, like Gecko) Chrome/37.0.2062.120 Safari/537.36",
-    "Access-Control-Request-Headers": "x-user-path, accept, x-user-token"
-}
-body = ''
-response = requests.options(uri, headers=headers, data=body)
-if verbose:
-    print('\n')
-    print(uri)
-    print(headers)
-    print(body)
-    print(response)
-    print(response.text)
-assert response.status_code == 200
-
-uri = root_uri + "/adhocracy/"
-headers = {
-    "X-User-Token": "677c59c2498168b09e25b3bae931ac13960b06ce67b9fbdd13f2187fe132b7f3e031a63587a72ff4b5330102c65d14ab93e2db6d58ec0569eee0e60aa49c5c10",
-    "Accept": "application/json, text/plain, */*",
-    "Accept-Encoding": "gzip,deflate,sdch",
-    "Connection": "keep-alive",
-    "X-User-Path": "" + root_uri + "/principals/users/0000000/",
-    "Accept-Language": "en-US,en;q=0.8",
-    "User-Agent": "Mozilla/5.0 (X11; Linux x86_64) AppleWebKit/537.36 (KHTML, like Gecko) Chrome/37.0.2062.120 Safari/537.36"
-}
-body = ''
-response = requests.get(uri, headers=headers, data=body)
-if verbose:
-    print('\n')
-    print(uri)
-    print(headers)
-    print(body)
-    print(response)
-    print(response.text)
-assert response.status_code == 200
-
-uri = root_uri + "/adhocracy/"
-headers = {
-    "Accept": "*/*",
-    "Access-Control-Request-Method": "GET",
-    "Accept-Encoding": "gzip,deflate,sdch",
-    "Connection": "keep-alive",
-    "Accept-Language": "en-US,en;q=0.8",
-    "User-Agent": "Mozilla/5.0 (X11; Linux x86_64) AppleWebKit/537.36 (KHTML, like Gecko) Chrome/37.0.2062.120 Safari/537.36",
-    "Access-Control-Request-Headers": "x-user-path, accept, x-user-token"
-}
-body = ''
-response = requests.options(uri, headers=headers, data=body)
-if verbose:
-    print('\n')
-    print(uri)
-    print(headers)
-    print(body)
-    print(response)
-    print(response.text)
-assert response.status_code == 200
-
-uri = root_uri + "/adhocracy/"
-headers = {
-    "X-User-Token": "677c59c2498168b09e25b3bae931ac13960b06ce67b9fbdd13f2187fe132b7f3e031a63587a72ff4b5330102c65d14ab93e2db6d58ec0569eee0e60aa49c5c10",
-    "Accept": "application/json, text/plain, */*",
-    "Accept-Encoding": "gzip,deflate,sdch",
-    "Connection": "keep-alive",
-    "X-User-Path": "" + root_uri + "/principals/users/0000000/",
-    "Accept-Language": "en-US,en;q=0.8",
-    "User-Agent": "Mozilla/5.0 (X11; Linux x86_64) AppleWebKit/537.36 (KHTML, like Gecko) Chrome/37.0.2062.120 Safari/537.36"
-}
-body = ''
-response = requests.get(uri, headers=headers, data=body)
-if verbose:
-    print('\n')
-    print(uri)
-    print(headers)
-    print(body)
-    print(response)
-    print(response.text)
-assert response.status_code == 200
-
-uri = root_uri + "/adhocracy/"
-headers = {
-    "X-User-Token": "677c59c2498168b09e25b3bae931ac13960b06ce67b9fbdd13f2187fe132b7f3e031a63587a72ff4b5330102c65d14ab93e2db6d58ec0569eee0e60aa49c5c10",
-    "Accept": "application/json, text/plain, */*",
-    "Accept-Encoding": "gzip,deflate,sdch",
-    "Connection": "keep-alive",
-    "X-User-Path": "" + root_uri + "/principals/users/0000000/",
-    "Accept-Language": "en-US,en;q=0.8",
-    "User-Agent": "Mozilla/5.0 (X11; Linux x86_64) AppleWebKit/537.36 (KHTML, like Gecko) Chrome/37.0.2062.120 Safari/537.36"
-}
-body = ''
-response = requests.get(uri, headers=headers, data=body)
-if verbose:
-    print('\n')
-    print(uri)
-    print(headers)
-    print(body)
-    print(response)
-    print(response.text)
-assert response.status_code == 200
-
-uri = root_uri + "/adhocracy/"
-headers = {
-    "X-User-Token": "677c59c2498168b09e25b3bae931ac13960b06ce67b9fbdd13f2187fe132b7f3e031a63587a72ff4b5330102c65d14ab93e2db6d58ec0569eee0e60aa49c5c10",
-    "Accept": "application/json, text/plain, */*",
-    "Accept-Encoding": "gzip,deflate,sdch",
-    "Connection": "keep-alive",
-    "X-User-Path": "" + root_uri + "/principals/users/0000000/",
-    "Accept-Language": "en-US,en;q=0.8",
-    "User-Agent": "Mozilla/5.0 (X11; Linux x86_64) AppleWebKit/537.36 (KHTML, like Gecko) Chrome/37.0.2062.120 Safari/537.36"
-}
-body = ''
-response = requests.options(uri, headers=headers, data=body)
-if verbose:
-    print('\n')
-    print(uri)
-    print(headers)
-    print(body)
-    print(response)
-    print(response.text)
-assert response.status_code == 200
-
-uri = root_uri + "/adhocracy/"
-headers = {
-    "X-User-Token": "677c59c2498168b09e25b3bae931ac13960b06ce67b9fbdd13f2187fe132b7f3e031a63587a72ff4b5330102c65d14ab93e2db6d58ec0569eee0e60aa49c5c10",
-    "Accept": "application/json, text/plain, */*",
-    "Accept-Encoding": "gzip,deflate,sdch",
-    "Connection": "keep-alive",
-    "X-User-Path": "" + root_uri + "/principals/users/0000000/",
-    "Accept-Language": "en-US,en;q=0.8",
-    "User-Agent": "Mozilla/5.0 (X11; Linux x86_64) AppleWebKit/537.36 (KHTML, like Gecko) Chrome/37.0.2062.120 Safari/537.36"
-}
-body = ''
-response = requests.options(uri, headers=headers, data=body)
-if verbose:
-    print('\n')
-    print(uri)
-    print(headers)
-    print(body)
-    print(response)
-    print(response.text)
-assert response.status_code == 200
-
-uri = root_uri + "/meta_api"
-headers = {
-    "Accept": "*/*",
-    "Accept-Encoding": "gzip,deflate,sdch",
-    "Connection": "keep-alive",
-    "Accept-Language": "en-US,en;q=0.8",
-    "User-Agent": "Mozilla/5.0 (X11; Linux x86_64) AppleWebKit/537.36 (KHTML, like Gecko) Chrome/37.0.2062.120 Safari/537.36"
-}
-body = ''
-response = requests.get(uri, headers=headers, data=body)
-if verbose:
-    print('\n')
-    print(uri)
-    print(headers)
-    print(body)
-    print(response)
-    print(response.text)
-assert response.status_code == 200
-
-uri = root_uri + "/principals/users/0000000/"
-headers = {
-    "X-User-Token": "677c59c2498168b09e25b3bae931ac13960b06ce67b9fbdd13f2187fe132b7f3e031a63587a72ff4b5330102c65d14ab93e2db6d58ec0569eee0e60aa49c5c10",
-    "Accept": "application/json, text/plain, */*",
-    "Accept-Encoding": "gzip,deflate,sdch",
-    "Connection": "keep-alive",
-    "X-User-Path": "" + root_uri + "/principals/users/0000000/",
-    "Accept-Language": "en-US,en;q=0.8",
-    "User-Agent": "Mozilla/5.0 (X11; Linux x86_64) AppleWebKit/537.36 (KHTML, like Gecko) Chrome/37.0.2062.120 Safari/537.36"
-}
-body = ''
-response = requests.get(uri, headers=headers, data=body)
-if verbose:
-    print('\n')
-    print(uri)
-    print(headers)
-    print(body)
-    print(response)
-    print(response.text)
-assert response.status_code == 200
-
-uri = root_uri + "/meta_api"
-headers = {
-    "Accept": "*/*",
-    "Accept-Encoding": "gzip,deflate,sdch",
-    "Connection": "keep-alive",
-    "Accept-Language": "en-US,en;q=0.8",
-    "User-Agent": "Mozilla/5.0 (X11; Linux x86_64) AppleWebKit/537.36 (KHTML, like Gecko) Chrome/37.0.2062.120 Safari/537.36"
-}
-body = ''
-response = requests.get(uri, headers=headers, data=body)
-if verbose:
-    print('\n')
-    print(uri)
-    print(headers)
-    print(body)
-    print(response)
-    print(response.text)
-assert response.status_code == 200
-
-uri = root_uri + "/principals/users/0000000/"
-headers = {
-    "Accept": "*/*",
-    "Access-Control-Request-Method": "GET",
-    "Accept-Encoding": "gzip,deflate,sdch",
-    "Connection": "keep-alive",
-    "Accept-Language": "en-US,en;q=0.8",
-    "User-Agent": "Mozilla/5.0 (X11; Linux x86_64) AppleWebKit/537.36 (KHTML, like Gecko) Chrome/37.0.2062.120 Safari/537.36",
-    "Access-Control-Request-Headers": "x-user-path, accept, x-user-token"
-}
-body = ''
-response = requests.options(uri, headers=headers, data=body)
-if verbose:
-    print('\n')
-    print(uri)
-    print(headers)
-    print(body)
-    print(response)
-    print(response.text)
-assert response.status_code == 200
-
-uri = root_uri + "/principals/users/0000000/"
-headers = {
-    "X-User-Token": "677c59c2498168b09e25b3bae931ac13960b06ce67b9fbdd13f2187fe132b7f3e031a63587a72ff4b5330102c65d14ab93e2db6d58ec0569eee0e60aa49c5c10",
-    "Accept": "application/json, text/plain, */*",
-    "Accept-Encoding": "gzip,deflate,sdch",
-    "Connection": "keep-alive",
-    "X-User-Path": "" + root_uri + "/principals/users/0000000/",
-    "Accept-Language": "en-US,en;q=0.8",
-    "User-Agent": "Mozilla/5.0 (X11; Linux x86_64) AppleWebKit/537.36 (KHTML, like Gecko) Chrome/37.0.2062.120 Safari/537.36"
-}
-body = ''
-response = requests.get(uri, headers=headers, data=body)
-if verbose:
-    print('\n')
-    print(uri)
-    print(headers)
-    print(body)
-    print(response)
-    print(response.text)
-assert response.status_code == 200
-
-uri = root_uri + "/batch"
-headers = {
-    "Accept": "*/*",
-    "Access-Control-Request-Method": "POST",
-    "Accept-Encoding": "gzip,deflate,sdch",
-    "Connection": "keep-alive",
-    "Accept-Language": "en-US,en;q=0.8",
-    "User-Agent": "Mozilla/5.0 (X11; Linux x86_64) AppleWebKit/537.36 (KHTML, like Gecko) Chrome/37.0.2062.120 Safari/537.36",
-    "Access-Control-Request-Headers": "x-user-path, accept, x-user-token, content-type"
-}
-body = ''
-response = requests.options(uri, headers=headers, data=body)
-if verbose:
-    print('\n')
-    print(uri)
-    print(headers)
-    print(body)
-    print(response)
-    print(response.text)
-assert response.status_code == 200
-
-uri = root_uri + "/batch"
-headers = {
-    "Content-Type": "application/json;charset=UTF-8",
-    "X-User-Token": "677c59c2498168b09e25b3bae931ac13960b06ce67b9fbdd13f2187fe132b7f3e031a63587a72ff4b5330102c65d14ab93e2db6d58ec0569eee0e60aa49c5c10",
-    "Accept": "application/json, text/plain, */*",
-    "Accept-Encoding": "gzip,deflate",
-    "Connection": "keep-alive",
-    "X-User-Path": "" + root_uri + "/principals/users/0000000/",
-    "Accept-Language": "en-US,en;q=0.8",
-    "User-Agent": "Mozilla/5.0 (X11; Linux x86_64) AppleWebKit/537.36 (KHTML, like Gecko) Chrome/37.0.2062.120 Safari/537.36",
-    "Content-Length": "8206"
-}
-body = json.dumps([
-    {
-        "path": "" + root_uri + "/mercator/",
-        "body": {
-            "parent": "" + root_uri + "/mercator/",
-            "data": {
-                "adhocracy_core.sheets.name.IName": {
-                    "name": "shady_intelligencesscrawlingMidwaysMurrumbidgee1"
-                }
-            },
-            "root_versions": [],
-            "content_type": "adhocracy_mercator.resources.mercator.IMercatorProposal",
-            "first_version_path": "@pn32"
-        },
-        "result_path": "@pn31",
-        "method": "POST",
-        "result_first_version_path": "@pn32"
-    },
-    {
-        "path": "@pn31",
-        "body": {
-            "parent": "@pn31",
-            "data": {
-                "adhocracy_core.sheets.name.IName": {
-                    "name": "Experience"
-                }
-            },
-            "root_versions": [],
-            "content_type": "adhocracy_mercator.resources.mercator.IExperience",
-            "first_version_path": "@pn29"
-        },
-        "result_path": "@pn28",
-        "method": "POST",
-        "result_first_version_path": "@pn29"
-    },
-    {
-        "path": "@pn28",
-        "body": {
-            "parent": "@pn28",
-            "data": {
-                "adhocracy_mercator.sheets.mercator.IExperience": {
-                    "experience": "experience"
-                },
-                "adhocracy_core.sheets.versions.IVersionable": {
-                    "follows": [
-                        "@pn29"
-                    ]
-                }
-            },
-            "root_versions": [],
-            "content_type": "adhocracy_mercator.resources.mercator.IExperienceVersion"
-        },
-        "result_path": "@pn30",
-        "method": "POST",
-        "result_first_version_path": "@pn34"
-    },
-    {
-        "path": "@pn31",
-        "body": {
-            "parent": "@pn31",
-            "data": {
-                "adhocracy_core.sheets.name.IName": {
-                    "name": "Finance"
-                }
-            },
-            "root_versions": [],
-            "content_type": "adhocracy_mercator.resources.mercator.IFinance",
-            "first_version_path": "@pn26"
-        },
-        "result_path": "@pn25",
-        "method": "POST",
-        "result_first_version_path": "@pn26"
-    },
-    {
-        "path": "@pn25",
-        "body": {
-            "parent": "@pn25",
-            "data": {
-                "adhocracy_mercator.sheets.mercator.IFinance": {
-                    "granted": false,
-                    "budget": 16,
-                    "other_sources": "hidden treasure",
-                    "requested_funding": 29
-                },
-                "adhocracy_core.sheets.versions.IVersionable": {
-                    "follows": [
-                        "@pn26"
-                    ]
-                }
-            },
-            "root_versions": [],
-            "content_type": "adhocracy_mercator.resources.mercator.IFinanceVersion"
-        },
-        "result_path": "@pn27",
-        "method": "POST",
-        "result_first_version_path": "@pn35"
-    },
-    {
-        "path": "@pn31",
-        "body": {
-            "parent": "@pn31",
-            "data": {
-                "adhocracy_core.sheets.name.IName": {
-                    "name": "Partners"
-                }
-            },
-            "root_versions": [],
-            "content_type": "adhocracy_mercator.resources.mercator.IPartners",
-            "first_version_path": "@pn23"
-        },
-        "result_path": "@pn22",
-        "method": "POST",
-        "result_first_version_path": "@pn23"
-    },
-    {
-        "path": "@pn22",
-        "body": {
-            "parent": "@pn22",
-            "data": {
-                "adhocracy_core.sheets.versions.IVersionable": {
-                    "follows": [
-                        "@pn23"
-                    ]
-                },
-                "adhocracy_mercator.sheets.mercator.IPartners": {
-                    "partners": "partners"
-                }
-            },
-            "root_versions": [],
-            "content_type": "adhocracy_mercator.resources.mercator.IPartnersVersion"
-        },
-        "result_path": "@pn24",
-        "method": "POST",
-        "result_first_version_path": "@pn36"
-    },
-    {
-        "path": "@pn31",
-        "body": {
-            "parent": "@pn31",
-            "data": {
-                "adhocracy_core.sheets.name.IName": {
-                    "name": "Value"
-                }
-            },
-            "root_versions": [],
-            "content_type": "adhocracy_mercator.resources.mercator.IValue",
-            "first_version_path": "@pn20"
-        },
-        "result_path": "@pn19",
-        "method": "POST",
-        "result_first_version_path": "@pn20"
-    },
-    {
-        "path": "@pn19",
-        "body": {
-            "parent": "@pn19",
-            "data": {
-                "adhocracy_mercator.sheets.mercator.IValue": {
-                    "value": "value"
-                },
-                "adhocracy_core.sheets.versions.IVersionable": {
-                    "follows": [
-                        "@pn20"
-                    ]
-                }
-            },
-            "root_versions": [],
-            "content_type": "adhocracy_mercator.resources.mercator.IValueVersion"
-        },
-        "result_path": "@pn21",
-        "method": "POST",
-        "result_first_version_path": "@pn37"
-    },
-    {
-        "path": "@pn31",
-        "body": {
-            "parent": "@pn31",
-            "data": {
-                "adhocracy_core.sheets.name.IName": {
-                    "name": "Steps"
-                }
-            },
-            "root_versions": [],
-            "content_type": "adhocracy_mercator.resources.mercator.ISteps",
-            "first_version_path": "@pn17"
-        },
-        "result_path": "@pn16",
-        "method": "POST",
-        "result_first_version_path": "@pn17"
-    },
-    {
-        "path": "@pn16",
-        "body": {
-            "parent": "@pn16",
-            "data": {
-                "adhocracy_mercator.sheets.mercator.ISteps": {
-                    "steps": "steps"
-                },
-                "adhocracy_core.sheets.versions.IVersionable": {
-                    "follows": [
-                        "@pn17"
-                    ]
-                }
-            },
-            "root_versions": [],
-            "content_type": "adhocracy_mercator.resources.mercator.IStepsVersion"
-        },
-        "result_path": "@pn18",
-        "method": "POST",
-        "result_first_version_path": "@pn38"
-    },
-    {
-        "path": "@pn31",
-        "body": {
-            "parent": "@pn31",
-            "data": {
-                "adhocracy_core.sheets.name.IName": {
-                    "name": "Outcome"
-                }
-            },
-            "root_versions": [],
-            "content_type": "adhocracy_mercator.resources.mercator.IOutcome",
-            "first_version_path": "@pn14"
-        },
-        "result_path": "@pn13",
-        "method": "POST",
-        "result_first_version_path": "@pn14"
-    },
-    {
-        "path": "@pn13",
-        "body": {
-            "parent": "@pn13",
-            "data": {
-                "adhocracy_core.sheets.versions.IVersionable": {
-                    "follows": [
-                        "@pn14"
-                    ]
-                },
-                "adhocracy_mercator.sheets.mercator.IOutcome": {
-                    "outcome": "outcome"
-                }
-            },
-            "root_versions": [],
-            "content_type": "adhocracy_mercator.resources.mercator.IOutcomeVersion"
-        },
-        "result_path": "@pn15",
-        "method": "POST",
-        "result_first_version_path": "@pn39"
-    },
-    {
-        "path": "@pn31",
-        "body": {
-            "parent": "@pn31",
-            "data": {
-                "adhocracy_core.sheets.name.IName": {
-                    "name": "Story"
-                }
-            },
-            "root_versions": [],
-            "content_type": "adhocracy_mercator.resources.mercator.IStory",
-            "first_version_path": "@pn11"
-        },
-        "result_path": "@pn10",
-        "method": "POST",
-        "result_first_version_path": "@pn11"
-    },
-    {
-        "path": "@pn10",
-        "body": {
-            "parent": "@pn10",
-            "data": {
-                "adhocracy_core.sheets.versions.IVersionable": {
-                    "follows": [
-                        "@pn11"
-                    ]
-                },
-                "adhocracy_mercator.sheets.mercator.IStory": {
-                    "story": "story"
-                }
-            },
-            "root_versions": [],
-            "content_type": "adhocracy_mercator.resources.mercator.IStoryVersion"
-        },
-        "result_path": "@pn12",
-        "method": "POST",
-        "result_first_version_path": "@pn40"
-    },
-    {
-        "path": "@pn31",
-        "body": {
-            "parent": "@pn31",
-            "data": {
-                "adhocracy_core.sheets.name.IName": {
-                    "name": "Details"
-                }
-            },
-            "root_versions": [],
-            "content_type": "adhocracy_mercator.resources.mercator.IDetails",
-            "first_version_path": "@pn8"
-        },
-        "result_path": "@pn7",
-        "method": "POST",
-        "result_first_version_path": "@pn8"
-    },
-    {
-        "path": "@pn7",
-        "body": {
-            "parent": "@pn7",
-            "data": {
-                "adhocracy_core.sheets.versions.IVersionable": {
-                    "follows": [
-                        "@pn8"
-                    ]
-                },
-                "adhocracy_mercator.sheets.mercator.IDetails": {
-                    "location_specific_1": "location_specific_1",
-                    "location_is_specific": true,
-                    "location_is_linked_to_ruhr": true,
-                    "description": "description"
-                }
-            },
-            "root_versions": [],
-            "content_type": "adhocracy_mercator.resources.mercator.IDetailsVersion"
-        },
-        "result_path": "@pn9",
-        "method": "POST",
-        "result_first_version_path": "@pn41"
-    },
-    {
-        "path": "@pn31",
-        "body": {
-            "parent": "@pn31",
-            "data": {
-                "adhocracy_core.sheets.name.IName": {
-                    "name": "Introduction"
-                }
-            },
-            "root_versions": [],
-            "content_type": "adhocracy_mercator.resources.mercator.IIntroduction",
-            "first_version_path": "@pn5"
-        },
-        "result_path": "@pn4",
-        "method": "POST",
-        "result_first_version_path": "@pn5"
-    },
-    {
-        "path": "@pn4",
-        "body": {
-            "parent": "@pn4",
-            "data": {
-                "adhocracy_mercator.sheets.mercator.IIntroduction": {
-                    "teaser": "wickerwork Ladonna's preterit's Kyoto's effaced Kenneth's emperor Candy jackknifed expectancy's pursed sultrier overcasts system Eysenck fulfils Bahia newsmen Kinney's Judith's glowworm's chintzier goatees alchemy ingratiated frigate passels Poznan's",
-                    "title": "shady intelligence's scrawling Midway's Murrumbidgee1"
-                },
-                "adhocracy_core.sheets.versions.IVersionable": {
-                    "follows": [
-                        "@pn5"
-                    ]
-                }
-            },
-            "root_versions": [],
-            "content_type": "adhocracy_mercator.resources.mercator.IIntroductionVersion"
-        },
-        "result_path": "@pn6",
-        "method": "POST",
-        "result_first_version_path": "@pn42"
-    },
-    {
-        "path": "@pn31",
-        "body": {
-            "parent": "@pn31",
-            "data": {
-                "adhocracy_core.sheets.name.IName": {
-                    "name": "OrganizationInfo"
-                }
-            },
-            "root_versions": [],
-            "content_type": "adhocracy_mercator.resources.mercator.IOrganizationInfo",
-            "first_version_path": "@pn2"
-        },
-        "result_path": "@pn1",
-        "method": "POST",
-        "result_first_version_path": "@pn2"
-    },
-    {
-        "path": "@pn1",
-        "body": {
-            "parent": "@pn1",
-            "data": {
-                "adhocracy_core.sheets.versions.IVersionable": {
-                    "follows": [
-                        "@pn2"
-                    ]
-                },
-                "adhocracy_mercator.sheets.mercator.IOrganizationInfo": {
-                    "status": "planned_nonprofit",
-                    "country": "CC",
-                    "website": "http://www.heise.de/http://northscape.net/",
-                    "planned_date": '2014-11-19T13:19:25.405Z',
-                    "name": "nameconstantly"
-                }
-            },
-            "root_versions": [],
-            "content_type": "adhocracy_mercator.resources.mercator.IOrganizationInfoVersion"
-        },
-        "result_path": "@pn3",
-        "method": "POST",
-        "result_first_version_path": "@pn43"
-    },
-    {
-        "path": "@pn31",
-        "body": {
-            "parent": "@pn31",
-            "data": {
-                "adhocracy_mercator.sheets.mercator.IHeardFrom": {
-                    "heard_elsewhere": ""
-                },
-                "adhocracy_mercator.sheets.mercator.IUserInfo": {
-                    "country": "NR",
-                    "family_name": "fagging",
-                    "personal_name": "hypertension Solis"
-                },
-                "adhocracy_core.sheets.versions.IVersionable": {
-                    "follows": [
-                        "@pn32"
-                    ]
-                },
-                "adhocracy_mercator.sheets.mercator.IMercatorSubResources": {
-                    "partners": "@pn24",
-                    "finance": "@pn27",
-                    "introduction": "@pn6",
-                    "value": "@pn21",
-                    "steps": "@pn18",
-                    "outcome": "@pn15",
-                    "organization_info": "@pn3",
-                    "details": "@pn9",
-                    "story": "@pn12",
-                    "experience": "@pn30"
-                }
-            },
-            "root_versions": [],
-            "content_type": "adhocracy_mercator.resources.mercator.IMercatorProposalVersion"
-        },
-        "result_path": "@pn33",
-        "method": "POST",
-        "result_first_version_path": "@pn44"
-    }
-])
-response = requests.post(uri, headers=headers, data=body)
-if verbose:
-    print('\n')
-    print(uri)
-    print(headers)
-    print(body)
-    print(response)
-    print(response.text)
-assert response.status_code == 200
-
-uri = root_uri + "/meta_api"
-headers = {
-    "Accept": "*/*",
-    "Accept-Encoding": "gzip,deflate,sdch",
-    "Connection": "keep-alive",
-    "Accept-Language": "en-US,en;q=0.8",
-    "User-Agent": "Mozilla/5.0 (X11; Linux x86_64) AppleWebKit/537.36 (KHTML, like Gecko) Chrome/37.0.2062.120 Safari/537.36"
-}
-body = ''
-response = requests.get(uri, headers=headers, data=body)
-if verbose:
-    print('\n')
-    print(uri)
-    print(headers)
-    print(body)
-    print(response)
-    print(response.text)
-assert response.status_code == 200
-
-uri = root_uri + "/principals/users/0000000/"
-headers = {
-    "Accept": "*/*",
-    "Access-Control-Request-Method": "GET",
-    "Accept-Encoding": "gzip,deflate,sdch",
-    "Connection": "keep-alive",
-    "Accept-Language": "en-US,en;q=0.8",
-    "User-Agent": "Mozilla/5.0 (X11; Linux x86_64) AppleWebKit/537.36 (KHTML, like Gecko) Chrome/37.0.2062.120 Safari/537.36",
-    "Access-Control-Request-Headers": "x-user-path, accept, x-user-token"
-}
-body = ''
-response = requests.options(uri, headers=headers, data=body)
-if verbose:
-    print('\n')
-    print(uri)
-    print(headers)
-    print(body)
-    print(response)
-    print(response.text)
-assert response.status_code == 200
-
-uri = root_uri + "/principals/users/0000000/"
-headers = {
-    "X-User-Token": "677c59c2498168b09e25b3bae931ac13960b06ce67b9fbdd13f2187fe132b7f3e031a63587a72ff4b5330102c65d14ab93e2db6d58ec0569eee0e60aa49c5c10",
-    "Accept": "application/json, text/plain, */*",
-    "Accept-Encoding": "gzip,deflate,sdch",
-    "Connection": "keep-alive",
-    "X-User-Path": "" + root_uri + "/principals/users/0000000/",
-    "Accept-Language": "en-US,en;q=0.8",
-    "User-Agent": "Mozilla/5.0 (X11; Linux x86_64) AppleWebKit/537.36 (KHTML, like Gecko) Chrome/37.0.2062.120 Safari/537.36"
-}
-body = ''
-response = requests.get(uri, headers=headers, data=body)
-if verbose:
-    print('\n')
-    print(uri)
-    print(headers)
-    print(body)
-    print(response)
-    print(response.text)
-assert response.status_code == 200
-
-uri = root_uri + "/batch"
-headers = {
-    "Accept": "*/*",
-    "Access-Control-Request-Method": "POST",
-    "Accept-Encoding": "gzip,deflate,sdch",
-    "Connection": "keep-alive",
-    "Accept-Language": "en-US,en;q=0.8",
-    "User-Agent": "Mozilla/5.0 (X11; Linux x86_64) AppleWebKit/537.36 (KHTML, like Gecko) Chrome/37.0.2062.120 Safari/537.36",
-    "Access-Control-Request-Headers": "x-user-path, accept, x-user-token, content-type"
-}
-body = ''
-response = requests.options(uri, headers=headers, data=body)
-if verbose:
-    print('\n')
-    print(uri)
-    print(headers)
-    print(body)
-    print(response)
-    print(response.text)
-assert response.status_code == 200
-
-uri = root_uri + "/batch"
-headers = {
-    "Content-Type": "application/json;charset=UTF-8",
-    "X-User-Token": "677c59c2498168b09e25b3bae931ac13960b06ce67b9fbdd13f2187fe132b7f3e031a63587a72ff4b5330102c65d14ab93e2db6d58ec0569eee0e60aa49c5c10",
-    "Accept": "application/json, text/plain, */*",
-    "Accept-Encoding": "gzip,deflate",
-    "Connection": "keep-alive",
-    "X-User-Path": "" + root_uri + "/principals/users/0000000/",
-    "Accept-Language": "en-US,en;q=0.8",
-    "User-Agent": "Mozilla/5.0 (X11; Linux x86_64) AppleWebKit/537.36 (KHTML, like Gecko) Chrome/37.0.2062.120 Safari/537.36",
-    "Content-Length": "8261"
-}
-body = json.dumps([
-    {
-        "path": "" + root_uri + "/mercator/",
-        "body": {
-            "parent": "" + root_uri + "/mercator/",
-            "data": {
-                "adhocracy_core.sheets.name.IName": {
-                    "name": "gendarmes_SylviasacquiescingCristinasmantels2"
-                }
-            },
-            "root_versions": [],
-            "content_type": "adhocracy_mercator.resources.mercator.IMercatorProposal",
-            "first_version_path": "@pn32"
-        },
-        "result_path": "@pn31",
-        "method": "POST",
-        "result_first_version_path": "@pn32"
-    },
-    {
-        "path": "@pn31",
-        "body": {
-            "parent": "@pn31",
-            "data": {
-                "adhocracy_core.sheets.name.IName": {
-                    "name": "Experience"
-                }
-            },
-            "root_versions": [],
-            "content_type": "adhocracy_mercator.resources.mercator.IExperience",
-            "first_version_path": "@pn29"
-        },
-        "result_path": "@pn28",
-        "method": "POST",
-        "result_first_version_path": "@pn29"
-    },
-    {
-        "path": "@pn28",
-        "body": {
-            "parent": "@pn28",
-            "data": {
-                "adhocracy_mercator.sheets.mercator.IExperience": {
-                    "experience": "experience"
-                },
-                "adhocracy_core.sheets.versions.IVersionable": {
-                    "follows": [
-                        "@pn29"
-                    ]
-                }
-            },
-            "root_versions": [],
-            "content_type": "adhocracy_mercator.resources.mercator.IExperienceVersion"
-        },
-        "result_path": "@pn30",
-        "method": "POST",
-        "result_first_version_path": "@pn34"
-    },
-    {
-        "path": "@pn31",
-        "body": {
-            "parent": "@pn31",
-            "data": {
-                "adhocracy_core.sheets.name.IName": {
-                    "name": "Finance"
-                }
-            },
-            "root_versions": [],
-            "content_type": "adhocracy_mercator.resources.mercator.IFinance",
-            "first_version_path": "@pn26"
-        },
-        "result_path": "@pn25",
-        "method": "POST",
-        "result_first_version_path": "@pn26"
-    },
-    {
-        "path": "@pn25",
-        "body": {
-            "parent": "@pn25",
-            "data": {
-                "adhocracy_mercator.sheets.mercator.IFinance": {
-                    "granted": false,
-                    "budget": 20,
-                    "other_sources": "hidden treasure",
-                    "requested_funding": 8
-                },
-                "adhocracy_core.sheets.versions.IVersionable": {
-                    "follows": [
-                        "@pn26"
-                    ]
-                }
-            },
-            "root_versions": [],
-            "content_type": "adhocracy_mercator.resources.mercator.IFinanceVersion"
-        },
-        "result_path": "@pn27",
-        "method": "POST",
-        "result_first_version_path": "@pn35"
-    },
-    {
-        "path": "@pn31",
-        "body": {
-            "parent": "@pn31",
-            "data": {
-                "adhocracy_core.sheets.name.IName": {
-                    "name": "Partners"
-                }
-            },
-            "root_versions": [],
-            "content_type": "adhocracy_mercator.resources.mercator.IPartners",
-            "first_version_path": "@pn23"
-        },
-        "result_path": "@pn22",
-        "method": "POST",
-        "result_first_version_path": "@pn23"
-    },
-    {
-        "path": "@pn22",
-        "body": {
-            "parent": "@pn22",
-            "data": {
-                "adhocracy_core.sheets.versions.IVersionable": {
-                    "follows": [
-                        "@pn23"
-                    ]
-                },
-                "adhocracy_mercator.sheets.mercator.IPartners": {
-                    "partners": "partners"
-                }
-            },
-            "root_versions": [],
-            "content_type": "adhocracy_mercator.resources.mercator.IPartnersVersion"
-        },
-        "result_path": "@pn24",
-        "method": "POST",
-        "result_first_version_path": "@pn36"
-    },
-    {
-        "path": "@pn31",
-        "body": {
-            "parent": "@pn31",
-            "data": {
-                "adhocracy_core.sheets.name.IName": {
-                    "name": "Value"
-                }
-            },
-            "root_versions": [],
-            "content_type": "adhocracy_mercator.resources.mercator.IValue",
-            "first_version_path": "@pn20"
-        },
-        "result_path": "@pn19",
-        "method": "POST",
-        "result_first_version_path": "@pn20"
-    },
-    {
-        "path": "@pn19",
-        "body": {
-            "parent": "@pn19",
-            "data": {
-                "adhocracy_mercator.sheets.mercator.IValue": {
-                    "value": "value"
-                },
-                "adhocracy_core.sheets.versions.IVersionable": {
-                    "follows": [
-                        "@pn20"
-                    ]
-                }
-            },
-            "root_versions": [],
-            "content_type": "adhocracy_mercator.resources.mercator.IValueVersion"
-        },
-        "result_path": "@pn21",
-        "method": "POST",
-        "result_first_version_path": "@pn37"
-    },
-    {
-        "path": "@pn31",
-        "body": {
-            "parent": "@pn31",
-            "data": {
-                "adhocracy_core.sheets.name.IName": {
-                    "name": "Steps"
-                }
-            },
-            "root_versions": [],
-            "content_type": "adhocracy_mercator.resources.mercator.ISteps",
-            "first_version_path": "@pn17"
-        },
-        "result_path": "@pn16",
-        "method": "POST",
-        "result_first_version_path": "@pn17"
-    },
-    {
-        "path": "@pn16",
-        "body": {
-            "parent": "@pn16",
-            "data": {
-                "adhocracy_mercator.sheets.mercator.ISteps": {
-                    "steps": "steps"
-                },
-                "adhocracy_core.sheets.versions.IVersionable": {
-                    "follows": [
-                        "@pn17"
-                    ]
-                }
-            },
-            "root_versions": [],
-            "content_type": "adhocracy_mercator.resources.mercator.IStepsVersion"
-        },
-        "result_path": "@pn18",
-        "method": "POST",
-        "result_first_version_path": "@pn38"
-    },
-    {
-        "path": "@pn31",
-        "body": {
-            "parent": "@pn31",
-            "data": {
-                "adhocracy_core.sheets.name.IName": {
-                    "name": "Outcome"
-                }
-            },
-            "root_versions": [],
-            "content_type": "adhocracy_mercator.resources.mercator.IOutcome",
-            "first_version_path": "@pn14"
-        },
-        "result_path": "@pn13",
-        "method": "POST",
-        "result_first_version_path": "@pn14"
-    },
-    {
-        "path": "@pn13",
-        "body": {
-            "parent": "@pn13",
-            "data": {
-                "adhocracy_core.sheets.versions.IVersionable": {
-                    "follows": [
-                        "@pn14"
-                    ]
-                },
-                "adhocracy_mercator.sheets.mercator.IOutcome": {
-                    "outcome": "outcome"
-                }
-            },
-            "root_versions": [],
-            "content_type": "adhocracy_mercator.resources.mercator.IOutcomeVersion"
-        },
-        "result_path": "@pn15",
-        "method": "POST",
-        "result_first_version_path": "@pn39"
-    },
-    {
-        "path": "@pn31",
-        "body": {
-            "parent": "@pn31",
-            "data": {
-                "adhocracy_core.sheets.name.IName": {
-                    "name": "Story"
-                }
-            },
-            "root_versions": [],
-            "content_type": "adhocracy_mercator.resources.mercator.IStory",
-            "first_version_path": "@pn11"
-        },
-        "result_path": "@pn10",
-        "method": "POST",
-        "result_first_version_path": "@pn11"
-    },
-    {
-        "path": "@pn10",
-        "body": {
-            "parent": "@pn10",
-            "data": {
-                "adhocracy_core.sheets.versions.IVersionable": {
-                    "follows": [
-                        "@pn11"
-                    ]
-                },
-                "adhocracy_mercator.sheets.mercator.IStory": {
-                    "story": "story"
-                }
-            },
-            "root_versions": [],
-            "content_type": "adhocracy_mercator.resources.mercator.IStoryVersion"
-        },
-        "result_path": "@pn12",
-        "method": "POST",
-        "result_first_version_path": "@pn40"
-    },
-    {
-        "path": "@pn31",
-        "body": {
-            "parent": "@pn31",
-            "data": {
-                "adhocracy_core.sheets.name.IName": {
-                    "name": "Details"
-                }
-            },
-            "root_versions": [],
-            "content_type": "adhocracy_mercator.resources.mercator.IDetails",
-            "first_version_path": "@pn8"
-        },
-        "result_path": "@pn7",
-        "method": "POST",
-        "result_first_version_path": "@pn8"
-    },
-    {
-        "path": "@pn7",
-        "body": {
-            "parent": "@pn7",
-            "data": {
-                "adhocracy_core.sheets.versions.IVersionable": {
-                    "follows": [
-                        "@pn8"
-                    ]
-                },
-                "adhocracy_mercator.sheets.mercator.IDetails": {
-                    "location_specific_1": "location_specific_1",
-                    "location_is_specific": true,
-                    "location_specific_3": "location_specific_3",
-                    "location_is_linked_to_ruhr": true,
-                    "description": "description"
-                }
-            },
-            "root_versions": [],
-            "content_type": "adhocracy_mercator.resources.mercator.IDetailsVersion"
-        },
-        "result_path": "@pn9",
-        "method": "POST",
-        "result_first_version_path": "@pn41"
-    },
-    {
-        "path": "@pn31",
-        "body": {
-            "parent": "@pn31",
-            "data": {
-                "adhocracy_core.sheets.name.IName": {
-                    "name": "Introduction"
-                }
-            },
-            "root_versions": [],
-            "content_type": "adhocracy_mercator.resources.mercator.IIntroduction",
-            "first_version_path": "@pn5"
-        },
-        "result_path": "@pn4",
-        "method": "POST",
-        "result_first_version_path": "@pn5"
-    },
-    {
-        "path": "@pn4",
-        "body": {
-            "parent": "@pn4",
-            "data": {
-                "adhocracy_mercator.sheets.mercator.IIntroduction": {
-                    "teaser": "silent's yawing nitrate retreaded desalinating electrocutions cheerfulness upchucks cutter's sorrowfully nonwhite's dinner's contrariness whore perching Nantucket's misogyny's Blackburn's model colonialist's sentimentalizing unpalatable lorded",
-                    "title": "gendarmes Sylvia's acquiescing Cristina's mantel's2"
-                },
-                "adhocracy_core.sheets.versions.IVersionable": {
-                    "follows": [
-                        "@pn5"
-                    ]
-                }
-            },
-            "root_versions": [],
-            "content_type": "adhocracy_mercator.resources.mercator.IIntroductionVersion"
-        },
-        "result_path": "@pn6",
-        "method": "POST",
-        "result_first_version_path": "@pn42"
-    },
-    {
-        "path": "@pn31",
-        "body": {
-            "parent": "@pn31",
-            "data": {
-                "adhocracy_core.sheets.name.IName": {
-                    "name": "OrganizationInfo"
-                }
-            },
-            "root_versions": [],
-            "content_type": "adhocracy_mercator.resources.mercator.IOrganizationInfo",
-            "first_version_path": "@pn2"
-        },
-        "result_path": "@pn1",
-        "method": "POST",
-        "result_first_version_path": "@pn2"
-    },
-    {
-        "path": "@pn1",
-        "body": {
-            "parent": "@pn1",
-            "data": {
-                "adhocracy_core.sheets.versions.IVersionable": {
-                    "follows": [
-                        "@pn2"
-                    ]
-                },
-                "adhocracy_mercator.sheets.mercator.IOrganizationInfo": {
-                    "status": "planned_nonprofit",
-                    "country": "EC",
-                    "website": "http://www.heise.de/http://northscape.net/",
-                    "planned_date": "2014-11-19T13:19:25.405Z",
-                    "name": "nameworrier tortes"
-                }
-            },
-            "root_versions": [],
-            "content_type": "adhocracy_mercator.resources.mercator.IOrganizationInfoVersion"
-        },
-        "result_path": "@pn3",
-        "method": "POST",
-        "result_first_version_path": "@pn43"
-    },
-    {
-        "path": "@pn31",
-        "body": {
-            "parent": "@pn31",
-            "data": {
-                "adhocracy_mercator.sheets.mercator.IHeardFrom": {
-                    "heard_elsewhere": ""
-                },
-                "adhocracy_mercator.sheets.mercator.IUserInfo": {
-                    "country": "UG",
-                    "family_name": "shleps elastic's",
-                    "personal_name": "orange's electrically wieners"
-                },
-                "adhocracy_core.sheets.versions.IVersionable": {
-                    "follows": [
-                        "@pn32"
-                    ]
-                },
-                "adhocracy_mercator.sheets.mercator.IMercatorSubResources": {
-                    "partners": "@pn24",
-                    "finance": "@pn27",
-                    "introduction": "@pn6",
-                    "value": "@pn21",
-                    "steps": "@pn18",
-                    "outcome": "@pn15",
-                    "organization_info": "@pn3",
-                    "details": "@pn9",
-                    "story": "@pn12",
-                    "experience": "@pn30"
-                }
-            },
-            "root_versions": [],
-            "content_type": "adhocracy_mercator.resources.mercator.IMercatorProposalVersion"
-        },
-        "result_path": "@pn33",
-        "method": "POST",
-        "result_first_version_path": "@pn44"
-    }
-])
-response = requests.post(uri, headers=headers, data=body)
-if verbose:
-    print('\n')
-    print(uri)
-    print(headers)
-    print(body)
-    print(response)
-    print(response.text)
-assert response.status_code == 200
-
-uri = root_uri + "/meta_api"
-headers = {
-    "Accept": "*/*",
-    "Accept-Encoding": "gzip,deflate,sdch",
-    "Connection": "keep-alive",
-    "Accept-Language": "en-US,en;q=0.8",
-    "User-Agent": "Mozilla/5.0 (X11; Linux x86_64) AppleWebKit/537.36 (KHTML, like Gecko) Chrome/37.0.2062.120 Safari/537.36"
-}
-body = ''
-response = requests.get(uri, headers=headers, data=body)
-if verbose:
-    print('\n')
-    print(uri)
-    print(headers)
-    print(body)
-    print(response)
-    print(response.text)
-assert response.status_code == 200
-
-uri = root_uri + "/principals/users/0000000/"
-headers = {
-    "Accept": "*/*",
-    "Access-Control-Request-Method": "GET",
-    "Accept-Encoding": "gzip,deflate,sdch",
-    "Connection": "keep-alive",
-    "Accept-Language": "en-US,en;q=0.8",
-    "User-Agent": "Mozilla/5.0 (X11; Linux x86_64) AppleWebKit/537.36 (KHTML, like Gecko) Chrome/37.0.2062.120 Safari/537.36",
-    "Access-Control-Request-Headers": "x-user-path, accept, x-user-token"
-}
-body = ''
-response = requests.options(uri, headers=headers, data=body)
-if verbose:
-    print('\n')
-    print(uri)
-    print(headers)
-    print(body)
-    print(response)
-    print(response.text)
-assert response.status_code == 200
-
-uri = root_uri + "/principals/users/0000000/"
-headers = {
-    "X-User-Token": "677c59c2498168b09e25b3bae931ac13960b06ce67b9fbdd13f2187fe132b7f3e031a63587a72ff4b5330102c65d14ab93e2db6d58ec0569eee0e60aa49c5c10",
-    "Accept": "application/json, text/plain, */*",
-    "Accept-Encoding": "gzip,deflate,sdch",
-    "Connection": "keep-alive",
-    "X-User-Path": "" + root_uri + "/principals/users/0000000/",
-    "Accept-Language": "en-US,en;q=0.8",
-    "User-Agent": "Mozilla/5.0 (X11; Linux x86_64) AppleWebKit/537.36 (KHTML, like Gecko) Chrome/37.0.2062.120 Safari/537.36"
-}
-body = ''
-response = requests.get(uri, headers=headers, data=body)
-if verbose:
-    print('\n')
-    print(uri)
-    print(headers)
-    print(body)
-    print(response)
-    print(response.text)
-assert response.status_code == 200
-
-uri = root_uri + "/meta_api"
-headers = {
-    "Accept": "*/*",
-    "Accept-Encoding": "gzip,deflate,sdch",
-    "Connection": "keep-alive",
-    "Accept-Language": "en-US,en;q=0.8",
-    "User-Agent": "Mozilla/5.0 (X11; Linux x86_64) AppleWebKit/537.36 (KHTML, like Gecko) Chrome/37.0.2062.120 Safari/537.36"
-}
-body = ''
-response = requests.get(uri, headers=headers, data=body)
-if verbose:
-    print('\n')
-    print(uri)
-    print(headers)
-    print(body)
-    print(response)
-    print(response.text)
-assert response.status_code == 200
-
-uri = root_uri + "/principals/users/0000000/"
-headers = {
-    "Accept": "*/*",
-    "Access-Control-Request-Method": "GET",
-    "Accept-Encoding": "gzip,deflate,sdch",
-    "Connection": "keep-alive",
-    "Accept-Language": "en-US,en;q=0.8",
-    "User-Agent": "Mozilla/5.0 (X11; Linux x86_64) AppleWebKit/537.36 (KHTML, like Gecko) Chrome/37.0.2062.120 Safari/537.36",
-    "Access-Control-Request-Headers": "x-user-path, accept, x-user-token"
-}
-body = ''
-response = requests.options(uri, headers=headers, data=body)
-if verbose:
-    print('\n')
-    print(uri)
-    print(headers)
-    print(body)
-    print(response)
-    print(response.text)
-assert response.status_code == 200
-
-uri = root_uri + "/principals/users/0000000/"
-headers = {
-    "X-User-Token": "677c59c2498168b09e25b3bae931ac13960b06ce67b9fbdd13f2187fe132b7f3e031a63587a72ff4b5330102c65d14ab93e2db6d58ec0569eee0e60aa49c5c10",
-    "Accept": "application/json, text/plain, */*",
-    "Accept-Encoding": "gzip,deflate,sdch",
-    "Connection": "keep-alive",
-    "X-User-Path": "" + root_uri + "/principals/users/0000000/",
-    "Accept-Language": "en-US,en;q=0.8",
-    "User-Agent": "Mozilla/5.0 (X11; Linux x86_64) AppleWebKit/537.36 (KHTML, like Gecko) Chrome/37.0.2062.120 Safari/537.36"
-}
-body = ''
-response = requests.get(uri, headers=headers, data=body)
-if verbose:
-    print('\n')
-    print(uri)
-    print(headers)
-    print(body)
-    print(response)
-    print(response.text)
-assert response.status_code == 200
-
-uri = root_uri + "/meta_api"
-headers = {
-    "Accept": "*/*",
-    "Accept-Encoding": "gzip,deflate,sdch",
-    "Connection": "keep-alive",
-    "Accept-Language": "en-US,en;q=0.8",
-    "User-Agent": "Mozilla/5.0 (X11; Linux x86_64) AppleWebKit/537.36 (KHTML, like Gecko) Chrome/37.0.2062.120 Safari/537.36"
-}
-body = ''
-response = requests.get(uri, headers=headers, data=body)
-if verbose:
-    print('\n')
-    print(uri)
-    print(headers)
-    print(body)
-    print(response)
-    print(response.text)
-assert response.status_code == 200
-
-uri = root_uri + "/principals/users/0000000/"
-headers = {
-    "Accept": "*/*",
-    "Access-Control-Request-Method": "GET",
-    "Accept-Encoding": "gzip,deflate,sdch",
-    "Connection": "keep-alive",
-    "Accept-Language": "en-US,en;q=0.8",
-    "User-Agent": "Mozilla/5.0 (X11; Linux x86_64) AppleWebKit/537.36 (KHTML, like Gecko) Chrome/37.0.2062.120 Safari/537.36",
-    "Access-Control-Request-Headers": "x-user-path, accept, x-user-token"
-}
-body = ''
-response = requests.options(uri, headers=headers, data=body)
-if verbose:
-    print('\n')
-    print(uri)
-    print(headers)
-    print(body)
-    print(response)
-    print(response.text)
-assert response.status_code == 200
-
-uri = root_uri + "/principals/users/0000000/"
-headers = {
-    "X-User-Token": "677c59c2498168b09e25b3bae931ac13960b06ce67b9fbdd13f2187fe132b7f3e031a63587a72ff4b5330102c65d14ab93e2db6d58ec0569eee0e60aa49c5c10",
-    "Accept": "application/json, text/plain, */*",
-    "Accept-Encoding": "gzip,deflate,sdch",
-    "Connection": "keep-alive",
-    "X-User-Path": "" + root_uri + "/principals/users/0000000/",
-    "Accept-Language": "en-US,en;q=0.8",
-    "User-Agent": "Mozilla/5.0 (X11; Linux x86_64) AppleWebKit/537.36 (KHTML, like Gecko) Chrome/37.0.2062.120 Safari/537.36"
-}
-body = ''
-response = requests.get(uri, headers=headers, data=body)
-if verbose:
-    print('\n')
-    print(uri)
-    print(headers)
-    print(body)
-    print(response)
-    print(response.text)
-assert response.status_code == 200
-
-uri = root_uri + "/batch"
-headers = {
-    "Accept": "*/*",
-    "Access-Control-Request-Method": "POST",
-    "Accept-Encoding": "gzip,deflate,sdch",
-    "Connection": "keep-alive",
-    "Accept-Language": "en-US,en;q=0.8",
-    "User-Agent": "Mozilla/5.0 (X11; Linux x86_64) AppleWebKit/537.36 (KHTML, like Gecko) Chrome/37.0.2062.120 Safari/537.36",
-    "Access-Control-Request-Headers": "x-user-path, accept, x-user-token, content-type"
-}
-body = ''
-response = requests.options(uri, headers=headers, data=body)
-if verbose:
-    print('\n')
-    print(uri)
-    print(headers)
-    print(body)
-    print(response)
-    print(response.text)
-assert response.status_code == 200
-
-uri = root_uri + "/batch"
-headers = {
-    "Content-Type": "application/json;charset=UTF-8",
-    "X-User-Token": "677c59c2498168b09e25b3bae931ac13960b06ce67b9fbdd13f2187fe132b7f3e031a63587a72ff4b5330102c65d14ab93e2db6d58ec0569eee0e60aa49c5c10",
-    "Accept": "application/json, text/plain, */*",
-    "Accept-Encoding": "gzip,deflate",
-    "Connection": "keep-alive",
-    "X-User-Path": "" + root_uri + "/principals/users/0000000/",
-    "Accept-Language": "en-US,en;q=0.8",
-    "User-Agent": "Mozilla/5.0 (X11; Linux x86_64) AppleWebKit/537.36 (KHTML, like Gecko) Chrome/37.0.2062.120 Safari/537.36",
-    "Content-Length": "8182"
-}
-body = json.dumps([
-    {
-        "path": "" + root_uri + "/mercator/",
-        "body": {
-            "parent": "" + root_uri + "/mercator/",
-            "data": {
-                "adhocracy_core.sheets.name.IName": {
-                    "name": "frazzles_tripcombinesextensionspyre5"
-                }
-            },
-            "root_versions": [],
-            "content_type": "adhocracy_mercator.resources.mercator.IMercatorProposal",
-            "first_version_path": "@pn32"
-        },
-        "result_path": "@pn31",
-        "method": "POST",
-        "result_first_version_path": "@pn32"
-    },
-    {
-        "path": "@pn31",
-        "body": {
-            "parent": "@pn31",
-            "data": {
-                "adhocracy_core.sheets.name.IName": {
-                    "name": "Experience"
-                }
-            },
-            "root_versions": [],
-            "content_type": "adhocracy_mercator.resources.mercator.IExperience",
-            "first_version_path": "@pn29"
-        },
-        "result_path": "@pn28",
-        "method": "POST",
-        "result_first_version_path": "@pn29"
-    },
-    {
-        "path": "@pn28",
-        "body": {
-            "parent": "@pn28",
-            "data": {
-                "adhocracy_mercator.sheets.mercator.IExperience": {
-                    "experience": "experience"
-                },
-                "adhocracy_core.sheets.versions.IVersionable": {
-                    "follows": [
-                        "@pn29"
-                    ]
-                }
-            },
-            "root_versions": [],
-            "content_type": "adhocracy_mercator.resources.mercator.IExperienceVersion"
-        },
-        "result_path": "@pn30",
-        "method": "POST",
-        "result_first_version_path": "@pn34"
-    },
-    {
-        "path": "@pn31",
-        "body": {
-            "parent": "@pn31",
-            "data": {
-                "adhocracy_core.sheets.name.IName": {
-                    "name": "Finance"
-                }
-            },
-            "root_versions": [],
-            "content_type": "adhocracy_mercator.resources.mercator.IFinance",
-            "first_version_path": "@pn26"
-        },
-        "result_path": "@pn25",
-        "method": "POST",
-        "result_first_version_path": "@pn26"
-    },
-    {
-        "path": "@pn25",
-        "body": {
-            "parent": "@pn25",
-            "data": {
-                "adhocracy_mercator.sheets.mercator.IFinance": {
-                    "granted": true,
-                    "budget": 26,
-                    "other_sources": "hidden treasure",
-                    "requested_funding": 25
-                },
-                "adhocracy_core.sheets.versions.IVersionable": {
-                    "follows": [
-                        "@pn26"
-                    ]
-                }
-            },
-            "root_versions": [],
-            "content_type": "adhocracy_mercator.resources.mercator.IFinanceVersion"
-        },
-        "result_path": "@pn27",
-        "method": "POST",
-        "result_first_version_path": "@pn35"
-    },
-    {
-        "path": "@pn31",
-        "body": {
-            "parent": "@pn31",
-            "data": {
-                "adhocracy_core.sheets.name.IName": {
-                    "name": "Partners"
-                }
-            },
-            "root_versions": [],
-            "content_type": "adhocracy_mercator.resources.mercator.IPartners",
-            "first_version_path": "@pn23"
-        },
-        "result_path": "@pn22",
-        "method": "POST",
-        "result_first_version_path": "@pn23"
-    },
-    {
-        "path": "@pn22",
-        "body": {
-            "parent": "@pn22",
-            "data": {
-                "adhocracy_core.sheets.versions.IVersionable": {
-                    "follows": [
-                        "@pn23"
-                    ]
-                },
-                "adhocracy_mercator.sheets.mercator.IPartners": {
-                    "partners": "partners"
-                }
-            },
-            "root_versions": [],
-            "content_type": "adhocracy_mercator.resources.mercator.IPartnersVersion"
-        },
-        "result_path": "@pn24",
-        "method": "POST",
-        "result_first_version_path": "@pn36"
-    },
-    {
-        "path": "@pn31",
-        "body": {
-            "parent": "@pn31",
-            "data": {
-                "adhocracy_core.sheets.name.IName": {
-                    "name": "Value"
-                }
-            },
-            "root_versions": [],
-            "content_type": "adhocracy_mercator.resources.mercator.IValue",
-            "first_version_path": "@pn20"
-        },
-        "result_path": "@pn19",
-        "method": "POST",
-        "result_first_version_path": "@pn20"
-    },
-    {
-        "path": "@pn19",
-        "body": {
-            "parent": "@pn19",
-            "data": {
-                "adhocracy_mercator.sheets.mercator.IValue": {
-                    "value": "value"
-                },
-                "adhocracy_core.sheets.versions.IVersionable": {
-                    "follows": [
-                        "@pn20"
-                    ]
-                }
-            },
-            "root_versions": [],
-            "content_type": "adhocracy_mercator.resources.mercator.IValueVersion"
-        },
-        "result_path": "@pn21",
-        "method": "POST",
-        "result_first_version_path": "@pn37"
-    },
-    {
-        "path": "@pn31",
-        "body": {
-            "parent": "@pn31",
-            "data": {
-                "adhocracy_core.sheets.name.IName": {
-                    "name": "Steps"
-                }
-            },
-            "root_versions": [],
-            "content_type": "adhocracy_mercator.resources.mercator.ISteps",
-            "first_version_path": "@pn17"
-        },
-        "result_path": "@pn16",
-        "method": "POST",
-        "result_first_version_path": "@pn17"
-    },
-    {
-        "path": "@pn16",
-        "body": {
-            "parent": "@pn16",
-            "data": {
-                "adhocracy_mercator.sheets.mercator.ISteps": {
-                    "steps": "steps"
-                },
-                "adhocracy_core.sheets.versions.IVersionable": {
-                    "follows": [
-                        "@pn17"
-                    ]
-                }
-            },
-            "root_versions": [],
-            "content_type": "adhocracy_mercator.resources.mercator.IStepsVersion"
-        },
-        "result_path": "@pn18",
-        "method": "POST",
-        "result_first_version_path": "@pn38"
-    },
-    {
-        "path": "@pn31",
-        "body": {
-            "parent": "@pn31",
-            "data": {
-                "adhocracy_core.sheets.name.IName": {
-                    "name": "Outcome"
-                }
-            },
-            "root_versions": [],
-            "content_type": "adhocracy_mercator.resources.mercator.IOutcome",
-            "first_version_path": "@pn14"
-        },
-        "result_path": "@pn13",
-        "method": "POST",
-        "result_first_version_path": "@pn14"
-    },
-    {
-        "path": "@pn13",
-        "body": {
-            "parent": "@pn13",
-            "data": {
-                "adhocracy_core.sheets.versions.IVersionable": {
-                    "follows": [
-                        "@pn14"
-                    ]
-                },
-                "adhocracy_mercator.sheets.mercator.IOutcome": {
-                    "outcome": "outcome"
-                }
-            },
-            "root_versions": [],
-            "content_type": "adhocracy_mercator.resources.mercator.IOutcomeVersion"
-        },
-        "result_path": "@pn15",
-        "method": "POST",
-        "result_first_version_path": "@pn39"
-    },
-    {
-        "path": "@pn31",
-        "body": {
-            "parent": "@pn31",
-            "data": {
-                "adhocracy_core.sheets.name.IName": {
-                    "name": "Story"
-                }
-            },
-            "root_versions": [],
-            "content_type": "adhocracy_mercator.resources.mercator.IStory",
-            "first_version_path": "@pn11"
-        },
-        "result_path": "@pn10",
-        "method": "POST",
-        "result_first_version_path": "@pn11"
-    },
-    {
-        "path": "@pn10",
-        "body": {
-            "parent": "@pn10",
-            "data": {
-                "adhocracy_core.sheets.versions.IVersionable": {
-                    "follows": [
-                        "@pn11"
-                    ]
-                },
-                "adhocracy_mercator.sheets.mercator.IStory": {
-                    "story": "story"
-                }
-            },
-            "root_versions": [],
-            "content_type": "adhocracy_mercator.resources.mercator.IStoryVersion"
-        },
-        "result_path": "@pn12",
-        "method": "POST",
-        "result_first_version_path": "@pn40"
-    },
-    {
-        "path": "@pn31",
-        "body": {
-            "parent": "@pn31",
-            "data": {
-                "adhocracy_core.sheets.name.IName": {
-                    "name": "Details"
-                }
-            },
-            "root_versions": [],
-            "content_type": "adhocracy_mercator.resources.mercator.IDetails",
-            "first_version_path": "@pn8"
-        },
-        "result_path": "@pn7",
-        "method": "POST",
-        "result_first_version_path": "@pn8"
-    },
-    {
-        "path": "@pn7",
-        "body": {
-            "parent": "@pn7",
-            "data": {
-                "adhocracy_core.sheets.versions.IVersionable": {
-                    "follows": [
-                        "@pn8"
-                    ]
-                },
-                "adhocracy_mercator.sheets.mercator.IDetails": {
-                    "location_specific_1": "location_specific_1",
-                    "location_specific_2": "location_specific_2",
-                    "location_is_linked_to_ruhr": true,
-                    "description": "description"
-                }
-            },
-            "root_versions": [],
-            "content_type": "adhocracy_mercator.resources.mercator.IDetailsVersion"
-        },
-        "result_path": "@pn9",
-        "method": "POST",
-        "result_first_version_path": "@pn41"
-    },
-    {
-        "path": "@pn31",
-        "body": {
-            "parent": "@pn31",
-            "data": {
-                "adhocracy_core.sheets.name.IName": {
-                    "name": "Introduction"
-                }
-            },
-            "root_versions": [],
-            "content_type": "adhocracy_mercator.resources.mercator.IIntroduction",
-            "first_version_path": "@pn5"
-        },
-        "result_path": "@pn4",
-        "method": "POST",
-        "result_first_version_path": "@pn5"
-    },
-    {
-        "path": "@pn4",
-        "body": {
-            "parent": "@pn4",
-            "data": {
-                "adhocracy_mercator.sheets.mercator.IIntroduction": {
-                    "teaser": "hennaing encoring ideogram's sahib avowing sophist's ditties spas deaconesses Voltaire's Tahitian Moog Adam's appointees Calvin's Amsterdam's strop's organelle's Demavend cogitating homework's cloakroom's reenforces",
-                    "title": "frazzles trip combines extensions pyre5"
-                },
-                "adhocracy_core.sheets.versions.IVersionable": {
-                    "follows": [
-                        "@pn5"
-                    ]
-                }
-            },
-            "root_versions": [],
-            "content_type": "adhocracy_mercator.resources.mercator.IIntroductionVersion"
-        },
-        "result_path": "@pn6",
-        "method": "POST",
-        "result_first_version_path": "@pn42"
-    },
-    {
-        "path": "@pn31",
-        "body": {
-            "parent": "@pn31",
-            "data": {
-                "adhocracy_core.sheets.name.IName": {
-                    "name": "OrganizationInfo"
-                }
-            },
-            "root_versions": [],
-            "content_type": "adhocracy_mercator.resources.mercator.IOrganizationInfo",
-            "first_version_path": "@pn2"
-        },
-        "result_path": "@pn1",
-        "method": "POST",
-        "result_first_version_path": "@pn2"
-    },
-    {
-        "path": "@pn1",
-        "body": {
-            "parent": "@pn1",
-            "data": {
-                "adhocracy_core.sheets.versions.IVersionable": {
-                    "follows": [
-                        "@pn2"
-                    ]
-                },
-                "adhocracy_mercator.sheets.mercator.IOrganizationInfo": {
-                    "status": "planned_nonprofit",
-                    "country": "PW",
-                    "website": "http://www.heise.de/http://northscape.net/",
-                    "planned_date": "2014-11-19T13:19:25.405Z",
-                    "name": "namesturdiest steadying gyp's"
-                }
-            },
-            "root_versions": [],
-            "content_type": "adhocracy_mercator.resources.mercator.IOrganizationInfoVersion"
-        },
-        "result_path": "@pn3",
-        "method": "POST",
-        "result_first_version_path": "@pn43"
-    },
-    {
-        "path": "@pn31",
-        "body": {
-            "parent": "@pn31",
-            "data": {
-                "adhocracy_mercator.sheets.mercator.IHeardFrom": {
-                    "heard_elsewhere": ""
-                },
-                "adhocracy_mercator.sheets.mercator.IUserInfo": {
-                    "country": "AZ",
-                    "family_name": "Bologna",
-                    "personal_name": "fervid algorithms harkens"
-                },
-                "adhocracy_core.sheets.versions.IVersionable": {
-                    "follows": [
-                        "@pn32"
-                    ]
-                },
-                "adhocracy_mercator.sheets.mercator.IMercatorSubResources": {
-                    "partners": "@pn24",
-                    "finance": "@pn27",
-                    "introduction": "@pn6",
-                    "value": "@pn21",
-                    "steps": "@pn18",
-                    "outcome": "@pn15",
-                    "organization_info": "@pn3",
-                    "details": "@pn9",
-                    "story": "@pn12",
-                    "experience": "@pn30"
-                }
-            },
-            "root_versions": [],
-            "content_type": "adhocracy_mercator.resources.mercator.IMercatorProposalVersion"
-        },
-        "result_path": "@pn33",
-        "method": "POST",
-        "result_first_version_path": "@pn44"
-    }
-])
-response = requests.post(uri, headers=headers, data=body)
-if verbose:
-    print('\n')
-    print(uri)
-    print(headers)
-    print(body)
-    print(response)
-    print(response.text)
-assert response.status_code == 200
-
-uri = root_uri + "/meta_api"
-headers = {
-    "Accept": "*/*",
-    "Accept-Encoding": "gzip,deflate,sdch",
-    "Connection": "keep-alive",
-    "Accept-Language": "en-US,en;q=0.8",
-    "User-Agent": "Mozilla/5.0 (X11; Linux x86_64) AppleWebKit/537.36 (KHTML, like Gecko) Chrome/37.0.2062.120 Safari/537.36"
-}
-body = ''
-response = requests.get(uri, headers=headers, data=body)
-if verbose:
-    print('\n')
-    print(uri)
-    print(headers)
-    print(body)
-    print(response)
-    print(response.text)
-assert response.status_code == 200
-
-uri = root_uri + "/principals/users/0000000/"
-headers = {
-    "Accept": "*/*",
-    "Access-Control-Request-Method": "GET",
-    "Accept-Encoding": "gzip,deflate,sdch",
-    "Connection": "keep-alive",
-    "Accept-Language": "en-US,en;q=0.8",
-    "User-Agent": "Mozilla/5.0 (X11; Linux x86_64) AppleWebKit/537.36 (KHTML, like Gecko) Chrome/37.0.2062.120 Safari/537.36",
-    "Access-Control-Request-Headers": "x-user-path, accept, x-user-token"
-}
-body = ''
-response = requests.options(uri, headers=headers, data=body)
-if verbose:
-    print('\n')
-    print(uri)
-    print(headers)
-    print(body)
-    print(response)
-    print(response.text)
-assert response.status_code == 200
-
-uri = root_uri + "/principals/users/0000000/"
-headers = {
-    "X-User-Token": "677c59c2498168b09e25b3bae931ac13960b06ce67b9fbdd13f2187fe132b7f3e031a63587a72ff4b5330102c65d14ab93e2db6d58ec0569eee0e60aa49c5c10",
-    "Accept": "application/json, text/plain, */*",
-    "Accept-Encoding": "gzip,deflate,sdch",
-    "Connection": "keep-alive",
-    "X-User-Path": "" + root_uri + "/principals/users/0000000/",
-    "Accept-Language": "en-US,en;q=0.8",
-    "User-Agent": "Mozilla/5.0 (X11; Linux x86_64) AppleWebKit/537.36 (KHTML, like Gecko) Chrome/37.0.2062.120 Safari/537.36"
-}
-body = ''
-response = requests.get(uri, headers=headers, data=body)
-if verbose:
-    print('\n')
-    print(uri)
-    print(headers)
-    print(body)
-    print(response)
-    print(response.text)
-assert response.status_code == 200
-
-uri = root_uri + "/meta_api"
-headers = {
-    "Accept": "*/*",
-    "Accept-Encoding": "gzip,deflate,sdch",
-    "Connection": "keep-alive",
-    "Accept-Language": "en-US,en;q=0.8",
-    "User-Agent": "Mozilla/5.0 (X11; Linux x86_64) AppleWebKit/537.36 (KHTML, like Gecko) Chrome/37.0.2062.120 Safari/537.36"
-}
-body = ''
-response = requests.get(uri, headers=headers, data=body)
-if verbose:
-    print('\n')
-    print(uri)
-    print(headers)
-    print(body)
-    print(response)
-    print(response.text)
-assert response.status_code == 200
-
-uri = root_uri + "/principals/users/0000000/"
-headers = {
-    "Accept": "*/*",
-    "Access-Control-Request-Method": "GET",
-    "Accept-Encoding": "gzip,deflate,sdch",
-    "Connection": "keep-alive",
-    "Accept-Language": "en-US,en;q=0.8",
-    "User-Agent": "Mozilla/5.0 (X11; Linux x86_64) AppleWebKit/537.36 (KHTML, like Gecko) Chrome/37.0.2062.120 Safari/537.36",
-    "Access-Control-Request-Headers": "x-user-path, accept, x-user-token"
-}
-body = ''
-response = requests.options(uri, headers=headers, data=body)
-if verbose:
-    print('\n')
-    print(uri)
-    print(headers)
-    print(body)
-    print(response)
-    print(response.text)
-assert response.status_code == 200
-
-uri = root_uri + "/principals/users/0000000/"
-headers = {
-    "X-User-Token": "677c59c2498168b09e25b3bae931ac13960b06ce67b9fbdd13f2187fe132b7f3e031a63587a72ff4b5330102c65d14ab93e2db6d58ec0569eee0e60aa49c5c10",
-    "Accept": "application/json, text/plain, */*",
-    "Accept-Encoding": "gzip,deflate,sdch",
-    "Connection": "keep-alive",
-    "X-User-Path": "" + root_uri + "/principals/users/0000000/",
-    "Accept-Language": "en-US,en;q=0.8",
-    "User-Agent": "Mozilla/5.0 (X11; Linux x86_64) AppleWebKit/537.36 (KHTML, like Gecko) Chrome/37.0.2062.120 Safari/537.36"
-}
-body = ''
-response = requests.get(uri, headers=headers, data=body)
-if verbose:
-    print('\n')
-    print(uri)
-    print(headers)
-    print(body)
-    print(response)
-    print(response.text)
-assert response.status_code == 200
-
-uri = root_uri + "/batch"
-headers = {
-    "Accept": "*/*",
-    "Access-Control-Request-Method": "POST",
-    "Accept-Encoding": "gzip,deflate,sdch",
-    "Connection": "keep-alive",
-    "Accept-Language": "en-US,en;q=0.8",
-    "User-Agent": "Mozilla/5.0 (X11; Linux x86_64) AppleWebKit/537.36 (KHTML, like Gecko) Chrome/37.0.2062.120 Safari/537.36",
-    "Access-Control-Request-Headers": "x-user-path, accept, x-user-token, content-type"
-}
-body = ''
-response = requests.options(uri, headers=headers, data=body)
-if verbose:
-    print('\n')
-    print(uri)
-    print(headers)
-    print(body)
-    print(response)
-    print(response.text)
-assert response.status_code == 200
-
-uri = root_uri + "/batch"
-headers = {
-    "Content-Type": "application/json;charset=UTF-8",
-    "X-User-Token": "677c59c2498168b09e25b3bae931ac13960b06ce67b9fbdd13f2187fe132b7f3e031a63587a72ff4b5330102c65d14ab93e2db6d58ec0569eee0e60aa49c5c10",
-    "Accept": "application/json, text/plain, */*",
-    "Accept-Encoding": "gzip,deflate",
-    "Connection": "keep-alive",
-    "X-User-Path": "" + root_uri + "/principals/users/0000000/",
-    "Accept-Language": "en-US,en;q=0.8",
-    "User-Agent": "Mozilla/5.0 (X11; Linux x86_64) AppleWebKit/537.36 (KHTML, like Gecko) Chrome/37.0.2062.120 Safari/537.36",
-    "Content-Length": "8386"
-}
-body = json.dumps([
-    {
-        "path": "" + root_uri + "/mercator/",
-        "body": {
-            "parent": "" + root_uri + "/mercator/",
-            "data": {
-                "adhocracy_core.sheets.name.IName": {
-                    "name": "incompleteness_pigmentsjawbonesdoggednessBobbi7"
-                }
-            },
-            "root_versions": [],
-            "content_type": "adhocracy_mercator.resources.mercator.IMercatorProposal",
-            "first_version_path": "@pn32"
-        },
-        "result_path": "@pn31",
-        "method": "POST",
-        "result_first_version_path": "@pn32"
-    },
-    {
-        "path": "@pn31",
-        "body": {
-            "parent": "@pn31",
-            "data": {
-                "adhocracy_core.sheets.name.IName": {
-                    "name": "Experience"
-                }
-            },
-            "root_versions": [],
-            "content_type": "adhocracy_mercator.resources.mercator.IExperience",
-            "first_version_path": "@pn29"
-        },
-        "result_path": "@pn28",
-        "method": "POST",
-        "result_first_version_path": "@pn29"
-    },
-    {
-        "path": "@pn28",
-        "body": {
-            "parent": "@pn28",
-            "data": {
-                "adhocracy_mercator.sheets.mercator.IExperience": {
-                    "experience": "experience"
-                },
-                "adhocracy_core.sheets.versions.IVersionable": {
-                    "follows": [
-                        "@pn29"
-                    ]
-                }
-            },
-            "root_versions": [],
-            "content_type": "adhocracy_mercator.resources.mercator.IExperienceVersion"
-        },
-        "result_path": "@pn30",
-        "method": "POST",
-        "result_first_version_path": "@pn34"
-    },
-    {
-        "path": "@pn31",
-        "body": {
-            "parent": "@pn31",
-            "data": {
-                "adhocracy_core.sheets.name.IName": {
-                    "name": "Finance"
-                }
-            },
-            "root_versions": [],
-            "content_type": "adhocracy_mercator.resources.mercator.IFinance",
-            "first_version_path": "@pn26"
-        },
-        "result_path": "@pn25",
-        "method": "POST",
-        "result_first_version_path": "@pn26"
-    },
-    {
-        "path": "@pn25",
-        "body": {
-            "parent": "@pn25",
-            "data": {
-                "adhocracy_mercator.sheets.mercator.IFinance": {
-                    "granted": true,
-                    "budget": 11,
-                    "other_sources": "hidden treasure",
-                    "requested_funding": 9
-                },
-                "adhocracy_core.sheets.versions.IVersionable": {
-                    "follows": [
-                        "@pn26"
-                    ]
-                }
-            },
-            "root_versions": [],
-            "content_type": "adhocracy_mercator.resources.mercator.IFinanceVersion"
-        },
-        "result_path": "@pn27",
-        "method": "POST",
-        "result_first_version_path": "@pn35"
-    },
-    {
-        "path": "@pn31",
-        "body": {
-            "parent": "@pn31",
-            "data": {
-                "adhocracy_core.sheets.name.IName": {
-                    "name": "Partners"
-                }
-            },
-            "root_versions": [],
-            "content_type": "adhocracy_mercator.resources.mercator.IPartners",
-            "first_version_path": "@pn23"
-        },
-        "result_path": "@pn22",
-        "method": "POST",
-        "result_first_version_path": "@pn23"
-    },
-    {
-        "path": "@pn22",
-        "body": {
-            "parent": "@pn22",
-            "data": {
-                "adhocracy_core.sheets.versions.IVersionable": {
-                    "follows": [
-                        "@pn23"
-                    ]
-                },
-                "adhocracy_mercator.sheets.mercator.IPartners": {
-                    "partners": "partners"
-                }
-            },
-            "root_versions": [],
-            "content_type": "adhocracy_mercator.resources.mercator.IPartnersVersion"
-        },
-        "result_path": "@pn24",
-        "method": "POST",
-        "result_first_version_path": "@pn36"
-    },
-    {
-        "path": "@pn31",
-        "body": {
-            "parent": "@pn31",
-            "data": {
-                "adhocracy_core.sheets.name.IName": {
-                    "name": "Value"
-                }
-            },
-            "root_versions": [],
-            "content_type": "adhocracy_mercator.resources.mercator.IValue",
-            "first_version_path": "@pn20"
-        },
-        "result_path": "@pn19",
-        "method": "POST",
-        "result_first_version_path": "@pn20"
-    },
-    {
-        "path": "@pn19",
-        "body": {
-            "parent": "@pn19",
-            "data": {
-                "adhocracy_mercator.sheets.mercator.IValue": {
-                    "value": "value"
-                },
-                "adhocracy_core.sheets.versions.IVersionable": {
-                    "follows": [
-                        "@pn20"
-                    ]
-                }
-            },
-            "root_versions": [],
-            "content_type": "adhocracy_mercator.resources.mercator.IValueVersion"
-        },
-        "result_path": "@pn21",
-        "method": "POST",
-        "result_first_version_path": "@pn37"
-    },
-    {
-        "path": "@pn31",
-        "body": {
-            "parent": "@pn31",
-            "data": {
-                "adhocracy_core.sheets.name.IName": {
-                    "name": "Steps"
-                }
-            },
-            "root_versions": [],
-            "content_type": "adhocracy_mercator.resources.mercator.ISteps",
-            "first_version_path": "@pn17"
-        },
-        "result_path": "@pn16",
-        "method": "POST",
-        "result_first_version_path": "@pn17"
-    },
-    {
-        "path": "@pn16",
-        "body": {
-            "parent": "@pn16",
-            "data": {
-                "adhocracy_mercator.sheets.mercator.ISteps": {
-                    "steps": "steps"
-                },
-                "adhocracy_core.sheets.versions.IVersionable": {
-                    "follows": [
-                        "@pn17"
-                    ]
-                }
-            },
-            "root_versions": [],
-            "content_type": "adhocracy_mercator.resources.mercator.IStepsVersion"
-        },
-        "result_path": "@pn18",
-        "method": "POST",
-        "result_first_version_path": "@pn38"
-    },
-    {
-        "path": "@pn31",
-        "body": {
-            "parent": "@pn31",
-            "data": {
-                "adhocracy_core.sheets.name.IName": {
-                    "name": "Outcome"
-                }
-            },
-            "root_versions": [],
-            "content_type": "adhocracy_mercator.resources.mercator.IOutcome",
-            "first_version_path": "@pn14"
-        },
-        "result_path": "@pn13",
-        "method": "POST",
-        "result_first_version_path": "@pn14"
-    },
-    {
-        "path": "@pn13",
-        "body": {
-            "parent": "@pn13",
-            "data": {
-                "adhocracy_core.sheets.versions.IVersionable": {
-                    "follows": [
-                        "@pn14"
-                    ]
-                },
-                "adhocracy_mercator.sheets.mercator.IOutcome": {
-                    "outcome": "outcome"
-                }
-            },
-            "root_versions": [],
-            "content_type": "adhocracy_mercator.resources.mercator.IOutcomeVersion"
-        },
-        "result_path": "@pn15",
-        "method": "POST",
-        "result_first_version_path": "@pn39"
-    },
-    {
-        "path": "@pn31",
-        "body": {
-            "parent": "@pn31",
-            "data": {
-                "adhocracy_core.sheets.name.IName": {
-                    "name": "Story"
-                }
-            },
-            "root_versions": [],
-            "content_type": "adhocracy_mercator.resources.mercator.IStory",
-            "first_version_path": "@pn11"
-        },
-        "result_path": "@pn10",
-        "method": "POST",
-        "result_first_version_path": "@pn11"
-    },
-    {
-        "path": "@pn10",
-        "body": {
-            "parent": "@pn10",
-            "data": {
-                "adhocracy_core.sheets.versions.IVersionable": {
-                    "follows": [
-                        "@pn11"
-                    ]
-                },
-                "adhocracy_mercator.sheets.mercator.IStory": {
-                    "story": "story"
-                }
-            },
-            "root_versions": [],
-            "content_type": "adhocracy_mercator.resources.mercator.IStoryVersion"
-        },
-        "result_path": "@pn12",
-        "method": "POST",
-        "result_first_version_path": "@pn40"
-    },
-    {
-        "path": "@pn31",
-        "body": {
-            "parent": "@pn31",
-            "data": {
-                "adhocracy_core.sheets.name.IName": {
-                    "name": "Details"
-                }
-            },
-            "root_versions": [],
-            "content_type": "adhocracy_mercator.resources.mercator.IDetails",
-            "first_version_path": "@pn8"
-        },
-        "result_path": "@pn7",
-        "method": "POST",
-        "result_first_version_path": "@pn8"
-    },
-    {
-        "path": "@pn7",
-        "body": {
-            "parent": "@pn7",
-            "data": {
-                "adhocracy_core.sheets.versions.IVersionable": {
-                    "follows": [
-                        "@pn8"
-                    ]
-                },
-                "adhocracy_mercator.sheets.mercator.IDetails": {
-                    "location_specific_1": "location_specific_1",
-                    "location_is_specific": true,
-                    "location_is_online": true,
-                    "location_specific_3": "location_specific_3",
-                    "location_is_linked_to_ruhr": true,
-                    "description": "description"
-                }
-            },
-            "root_versions": [],
-            "content_type": "adhocracy_mercator.resources.mercator.IDetailsVersion"
-        },
-        "result_path": "@pn9",
-        "method": "POST",
-        "result_first_version_path": "@pn41"
-    },
-    {
-        "path": "@pn31",
-        "body": {
-            "parent": "@pn31",
-            "data": {
-                "adhocracy_core.sheets.name.IName": {
-                    "name": "Introduction"
-                }
-            },
-            "root_versions": [],
-            "content_type": "adhocracy_mercator.resources.mercator.IIntroduction",
-            "first_version_path": "@pn5"
-        },
-        "result_path": "@pn4",
-        "method": "POST",
-        "result_first_version_path": "@pn5"
-    },
-    {
-        "path": "@pn4",
-        "body": {
-            "parent": "@pn4",
-            "data": {
-                "adhocracy_mercator.sheets.mercator.IIntroduction": {
-                    "teaser": "partying pigeonholing Pushkin tousles faintly animate appreciate spare denigration's treadmill jungles",
-                    "title": "incompleteness pigments jawbones doggedness Bobbi7"
-                },
-                "adhocracy_core.sheets.versions.IVersionable": {
-                    "follows": [
-                        "@pn5"
-                    ]
-                }
-            },
-            "root_versions": [],
-            "content_type": "adhocracy_mercator.resources.mercator.IIntroductionVersion"
-        },
-        "result_path": "@pn6",
-        "method": "POST",
-        "result_first_version_path": "@pn42"
-    },
-    {
-        "path": "@pn31",
-        "body": {
-            "parent": "@pn31",
-            "data": {
-                "adhocracy_core.sheets.name.IName": {
-                    "name": "OrganizationInfo"
-                }
-            },
-            "root_versions": [],
-            "content_type": "adhocracy_mercator.resources.mercator.IOrganizationInfo",
-            "first_version_path": "@pn2"
-        },
-        "result_path": "@pn1",
-        "method": "POST",
-        "result_first_version_path": "@pn2"
-    },
-    {
-        "path": "@pn1",
-        "body": {
-            "parent": "@pn1",
-            "data": {
-                "adhocracy_core.sheets.versions.IVersionable": {
-                    "follows": [
-                        "@pn2"
-                    ]
-                },
-                "adhocracy_mercator.sheets.mercator.IOrganizationInfo": {
-                    "status": "other",
-                    "status_other": "ordeal drawstrings chattiness supremacy rs spoonerism's schoolmistress's housemaid boons yaws's stancher emerging preconceives reconciled rumbles festival's terrarium dogfight gestate Borneo's nitrate's gelt Damien guttering wooers pointless familiarity written drunkenly tigers",
-                    "country": "CC",
-                    "website": "http://www.heise.de/",
-                    "planned_date": "2014-11-19T13:19:25.405Z",
-                    "name": "name"
-                }
-            },
-            "root_versions": [],
-            "content_type": "adhocracy_mercator.resources.mercator.IOrganizationInfoVersion"
-        },
-        "result_path": "@pn3",
-        "method": "POST",
-        "result_first_version_path": "@pn43"
-    },
-    {
-        "path": "@pn31",
-        "body": {
-            "parent": "@pn31",
-            "data": {
-                "adhocracy_mercator.sheets.mercator.IHeardFrom": {
-                    "heard_elsewhere": ""
-                },
-                "adhocracy_mercator.sheets.mercator.IUserInfo": {
-                    "country": "NI",
-                    "family_name": "powder backpedalling",
-                    "personal_name": "huffiest particularizing"
-                },
-                "adhocracy_core.sheets.versions.IVersionable": {
-                    "follows": [
-                        "@pn32"
-                    ]
-                },
-                "adhocracy_mercator.sheets.mercator.IMercatorSubResources": {
-                    "partners": "@pn24",
-                    "finance": "@pn27",
-                    "introduction": "@pn6",
-                    "value": "@pn21",
-                    "steps": "@pn18",
-                    "outcome": "@pn15",
-                    "organization_info": "@pn3",
-                    "details": "@pn9",
-                    "story": "@pn12",
-                    "experience": "@pn30"
-                }
-            },
-            "root_versions": [],
-            "content_type": "adhocracy_mercator.resources.mercator.IMercatorProposalVersion"
-        },
-        "result_path": "@pn33",
-        "method": "POST",
-        "result_first_version_path": "@pn44"
-=======
 def login():
     uri = root_uri + "/login_username"
     headers = {
@@ -2741,2995 +63,8 @@
         "Accept-Language": "en-US,en;q=0.8",
         "User-Agent": "Mozilla/5.0 (X11; Linux x86_64) AppleWebKit/537.36 (KHTML, like Gecko) Chrome/37.0.2062.120 Safari/537.36",
         "Content-Length": "8206"
->>>>>>> 2d773e10
     }
 
-<<<<<<< HEAD
-uri = root_uri + "/batch"
-headers = {
-    "Content-Type": "application/json;charset=UTF-8",
-    "X-User-Token": "677c59c2498168b09e25b3bae931ac13960b06ce67b9fbdd13f2187fe132b7f3e031a63587a72ff4b5330102c65d14ab93e2db6d58ec0569eee0e60aa49c5c10",
-    "Accept": "application/json, text/plain, */*",
-    "Accept-Encoding": "gzip,deflate",
-    "Connection": "keep-alive",
-    "X-User-Path": "" + root_uri + "/principals/users/0000000/",
-    "Accept-Language": "en-US,en;q=0.8",
-    "User-Agent": "Mozilla/5.0 (X11; Linux x86_64) AppleWebKit/537.36 (KHTML, like Gecko) Chrome/37.0.2062.120 Safari/537.36",
-    "Content-Length": "8296"
-}
-body = json.dumps([
-    {
-        "path": "" + root_uri + "/mercator/",
-        "body": {
-            "parent": "" + root_uri + "/mercator/",
-            "data": {
-                "adhocracy_core.sheets.name.IName": {
-                    "name": "helmsmen_portersdesalinatingdisconcertedineptly9"
-                }
-            },
-            "root_versions": [],
-            "content_type": "adhocracy_mercator.resources.mercator.IMercatorProposal",
-            "first_version_path": "@pn32"
-        },
-        "result_path": "@pn31",
-        "method": "POST",
-        "result_first_version_path": "@pn32"
-    },
-    {
-        "path": "@pn31",
-        "body": {
-            "parent": "@pn31",
-            "data": {
-                "adhocracy_core.sheets.name.IName": {
-                    "name": "Experience"
-                }
-            },
-            "root_versions": [],
-            "content_type": "adhocracy_mercator.resources.mercator.IExperience",
-            "first_version_path": "@pn29"
-        },
-        "result_path": "@pn28",
-        "method": "POST",
-        "result_first_version_path": "@pn29"
-    },
-    {
-        "path": "@pn28",
-        "body": {
-            "parent": "@pn28",
-            "data": {
-                "adhocracy_mercator.sheets.mercator.IExperience": {
-                    "experience": "experience"
-                },
-                "adhocracy_core.sheets.versions.IVersionable": {
-                    "follows": [
-                        "@pn29"
-                    ]
-                }
-            },
-            "root_versions": [],
-            "content_type": "adhocracy_mercator.resources.mercator.IExperienceVersion"
-        },
-        "result_path": "@pn30",
-        "method": "POST",
-        "result_first_version_path": "@pn34"
-    },
-    {
-        "path": "@pn31",
-        "body": {
-            "parent": "@pn31",
-            "data": {
-                "adhocracy_core.sheets.name.IName": {
-                    "name": "Finance"
-                }
-            },
-            "root_versions": [],
-            "content_type": "adhocracy_mercator.resources.mercator.IFinance",
-            "first_version_path": "@pn26"
-        },
-        "result_path": "@pn25",
-        "method": "POST",
-        "result_first_version_path": "@pn26"
-    },
-    {
-        "path": "@pn25",
-        "body": {
-            "parent": "@pn25",
-            "data": {
-                "adhocracy_mercator.sheets.mercator.IFinance": {
-                    "granted": false,
-                    "budget": 15,
-                    "other_sources": "hidden treasure",
-                    "requested_funding": 22
-                },
-                "adhocracy_core.sheets.versions.IVersionable": {
-                    "follows": [
-                        "@pn26"
-                    ]
-                }
-            },
-            "root_versions": [],
-            "content_type": "adhocracy_mercator.resources.mercator.IFinanceVersion"
-        },
-        "result_path": "@pn27",
-        "method": "POST",
-        "result_first_version_path": "@pn35"
-    },
-    {
-        "path": "@pn31",
-        "body": {
-            "parent": "@pn31",
-            "data": {
-                "adhocracy_core.sheets.name.IName": {
-                    "name": "Partners"
-                }
-            },
-            "root_versions": [],
-            "content_type": "adhocracy_mercator.resources.mercator.IPartners",
-            "first_version_path": "@pn23"
-        },
-        "result_path": "@pn22",
-        "method": "POST",
-        "result_first_version_path": "@pn23"
-    },
-    {
-        "path": "@pn22",
-        "body": {
-            "parent": "@pn22",
-            "data": {
-                "adhocracy_core.sheets.versions.IVersionable": {
-                    "follows": [
-                        "@pn23"
-                    ]
-                },
-                "adhocracy_mercator.sheets.mercator.IPartners": {
-                    "partners": "partners"
-                }
-            },
-            "root_versions": [],
-            "content_type": "adhocracy_mercator.resources.mercator.IPartnersVersion"
-        },
-        "result_path": "@pn24",
-        "method": "POST",
-        "result_first_version_path": "@pn36"
-    },
-    {
-        "path": "@pn31",
-        "body": {
-            "parent": "@pn31",
-            "data": {
-                "adhocracy_core.sheets.name.IName": {
-                    "name": "Value"
-                }
-            },
-            "root_versions": [],
-            "content_type": "adhocracy_mercator.resources.mercator.IValue",
-            "first_version_path": "@pn20"
-        },
-        "result_path": "@pn19",
-        "method": "POST",
-        "result_first_version_path": "@pn20"
-    },
-    {
-        "path": "@pn19",
-        "body": {
-            "parent": "@pn19",
-            "data": {
-                "adhocracy_mercator.sheets.mercator.IValue": {
-                    "value": "value"
-                },
-                "adhocracy_core.sheets.versions.IVersionable": {
-                    "follows": [
-                        "@pn20"
-                    ]
-                }
-            },
-            "root_versions": [],
-            "content_type": "adhocracy_mercator.resources.mercator.IValueVersion"
-        },
-        "result_path": "@pn21",
-        "method": "POST",
-        "result_first_version_path": "@pn37"
-    },
-    {
-        "path": "@pn31",
-        "body": {
-            "parent": "@pn31",
-            "data": {
-                "adhocracy_core.sheets.name.IName": {
-                    "name": "Steps"
-                }
-            },
-            "root_versions": [],
-            "content_type": "adhocracy_mercator.resources.mercator.ISteps",
-            "first_version_path": "@pn17"
-        },
-        "result_path": "@pn16",
-        "method": "POST",
-        "result_first_version_path": "@pn17"
-    },
-    {
-        "path": "@pn16",
-        "body": {
-            "parent": "@pn16",
-            "data": {
-                "adhocracy_mercator.sheets.mercator.ISteps": {
-                    "steps": "steps"
-                },
-                "adhocracy_core.sheets.versions.IVersionable": {
-                    "follows": [
-                        "@pn17"
-                    ]
-                }
-            },
-            "root_versions": [],
-            "content_type": "adhocracy_mercator.resources.mercator.IStepsVersion"
-        },
-        "result_path": "@pn18",
-        "method": "POST",
-        "result_first_version_path": "@pn38"
-    },
-    {
-        "path": "@pn31",
-        "body": {
-            "parent": "@pn31",
-            "data": {
-                "adhocracy_core.sheets.name.IName": {
-                    "name": "Outcome"
-                }
-            },
-            "root_versions": [],
-            "content_type": "adhocracy_mercator.resources.mercator.IOutcome",
-            "first_version_path": "@pn14"
-        },
-        "result_path": "@pn13",
-        "method": "POST",
-        "result_first_version_path": "@pn14"
-    },
-    {
-        "path": "@pn13",
-        "body": {
-            "parent": "@pn13",
-            "data": {
-                "adhocracy_core.sheets.versions.IVersionable": {
-                    "follows": [
-                        "@pn14"
-                    ]
-                },
-                "adhocracy_mercator.sheets.mercator.IOutcome": {
-                    "outcome": "outcome"
-                }
-            },
-            "root_versions": [],
-            "content_type": "adhocracy_mercator.resources.mercator.IOutcomeVersion"
-        },
-        "result_path": "@pn15",
-        "method": "POST",
-        "result_first_version_path": "@pn39"
-    },
-    {
-        "path": "@pn31",
-        "body": {
-            "parent": "@pn31",
-            "data": {
-                "adhocracy_core.sheets.name.IName": {
-                    "name": "Story"
-                }
-            },
-            "root_versions": [],
-            "content_type": "adhocracy_mercator.resources.mercator.IStory",
-            "first_version_path": "@pn11"
-        },
-        "result_path": "@pn10",
-        "method": "POST",
-        "result_first_version_path": "@pn11"
-    },
-    {
-        "path": "@pn10",
-        "body": {
-            "parent": "@pn10",
-            "data": {
-                "adhocracy_core.sheets.versions.IVersionable": {
-                    "follows": [
-                        "@pn11"
-                    ]
-                },
-                "adhocracy_mercator.sheets.mercator.IStory": {
-                    "story": "story"
-                }
-            },
-            "root_versions": [],
-            "content_type": "adhocracy_mercator.resources.mercator.IStoryVersion"
-        },
-        "result_path": "@pn12",
-        "method": "POST",
-        "result_first_version_path": "@pn40"
-    },
-    {
-        "path": "@pn31",
-        "body": {
-            "parent": "@pn31",
-            "data": {
-                "adhocracy_core.sheets.name.IName": {
-                    "name": "Details"
-                }
-            },
-            "root_versions": [],
-            "content_type": "adhocracy_mercator.resources.mercator.IDetails",
-            "first_version_path": "@pn8"
-        },
-        "result_path": "@pn7",
-        "method": "POST",
-        "result_first_version_path": "@pn8"
-    },
-    {
-        "path": "@pn7",
-        "body": {
-            "parent": "@pn7",
-            "data": {
-                "adhocracy_core.sheets.versions.IVersionable": {
-                    "follows": [
-                        "@pn8"
-                    ]
-                },
-                "adhocracy_mercator.sheets.mercator.IDetails": {
-                    "location_specific_1": "location_specific_1",
-                    "location_is_online": true,
-                    "location_specific_3": "location_specific_3",
-                    "description": "description"
-                }
-            },
-            "root_versions": [],
-            "content_type": "adhocracy_mercator.resources.mercator.IDetailsVersion"
-        },
-        "result_path": "@pn9",
-        "method": "POST",
-        "result_first_version_path": "@pn41"
-    },
-    {
-        "path": "@pn31",
-        "body": {
-            "parent": "@pn31",
-            "data": {
-                "adhocracy_core.sheets.name.IName": {
-                    "name": "Introduction"
-                }
-            },
-            "root_versions": [],
-            "content_type": "adhocracy_mercator.resources.mercator.IIntroduction",
-            "first_version_path": "@pn5"
-        },
-        "result_path": "@pn4",
-        "method": "POST",
-        "result_first_version_path": "@pn5"
-    },
-    {
-        "path": "@pn4",
-        "body": {
-            "parent": "@pn4",
-            "data": {
-                "adhocracy_mercator.sheets.mercator.IIntroduction": {
-                    "teaser": "oblations constipated inheres mendicant's sybarite vibrato's Manfred drier irrelevancies worsen cervices colonial's ordinal's incremented tranquilizer's LBJ's obligates generic IV's lade altruism",
-                    "title": "helmsmen porters desalinating disconcerted ineptly9"
-                },
-                "adhocracy_core.sheets.versions.IVersionable": {
-                    "follows": [
-                        "@pn5"
-                    ]
-                }
-            },
-            "root_versions": [],
-            "content_type": "adhocracy_mercator.resources.mercator.IIntroductionVersion"
-        },
-        "result_path": "@pn6",
-        "method": "POST",
-        "result_first_version_path": "@pn42"
-    },
-    {
-        "path": "@pn31",
-        "body": {
-            "parent": "@pn31",
-            "data": {
-                "adhocracy_core.sheets.name.IName": {
-                    "name": "OrganizationInfo"
-                }
-            },
-            "root_versions": [],
-            "content_type": "adhocracy_mercator.resources.mercator.IOrganizationInfo",
-            "first_version_path": "@pn2"
-        },
-        "result_path": "@pn1",
-        "method": "POST",
-        "result_first_version_path": "@pn2"
-    },
-    {
-        "path": "@pn1",
-        "body": {
-            "parent": "@pn1",
-            "data": {
-                "adhocracy_core.sheets.versions.IVersionable": {
-                    "follows": [
-                        "@pn2"
-                    ]
-                },
-                "adhocracy_mercator.sheets.mercator.IOrganizationInfo": {
-                    "status": "other",
-                    "status_other": "Tarkenton fore bobwhites obviated sty Purdue's stress Belushi's labels killings calorific butchers sherds Anatole Svalbard's handkerchiefs Hartline libertarians cheer",
-                    "country": "CC",
-                    "website": "http://www.heise.de/",
-                    "planned_date": "2014-11-19T13:19:25.405Z",
-                    "name": "name"
-                }
-            },
-            "root_versions": [],
-            "content_type": "adhocracy_mercator.resources.mercator.IOrganizationInfoVersion"
-        },
-        "result_path": "@pn3",
-        "method": "POST",
-        "result_first_version_path": "@pn43"
-    },
-    {
-        "path": "@pn31",
-        "body": {
-            "parent": "@pn31",
-            "data": {
-                "adhocracy_mercator.sheets.mercator.IHeardFrom": {
-                    "heard_elsewhere": ""
-                },
-                "adhocracy_mercator.sheets.mercator.IUserInfo": {
-                    "country": "TZ",
-                    "family_name": "miscalculated",
-                    "personal_name": "decentralization's"
-                },
-                "adhocracy_core.sheets.versions.IVersionable": {
-                    "follows": [
-                        "@pn32"
-                    ]
-                },
-                "adhocracy_mercator.sheets.mercator.IMercatorSubResources": {
-                    "partners": "@pn24",
-                    "finance": "@pn27",
-                    "introduction": "@pn6",
-                    "value": "@pn21",
-                    "steps": "@pn18",
-                    "outcome": "@pn15",
-                    "organization_info": "@pn3",
-                    "details": "@pn9",
-                    "story": "@pn12",
-                    "experience": "@pn30"
-                }
-            },
-            "root_versions": [],
-            "content_type": "adhocracy_mercator.resources.mercator.IMercatorProposalVersion"
-        },
-        "result_path": "@pn33",
-        "method": "POST",
-        "result_first_version_path": "@pn44"
-    }
-])
-response = requests.post(uri, headers=headers, data=body)
-if verbose:
-    print('\n')
-    print(uri)
-    print(headers)
-    print(body)
-    print(response)
-    print(response.text)
-assert response.status_code == 200
-
-uri = root_uri + "/meta_api"
-headers = {
-    "Accept": "*/*",
-    "Accept-Encoding": "gzip,deflate,sdch",
-    "Connection": "keep-alive",
-    "Accept-Language": "en-US,en;q=0.8",
-    "User-Agent": "Mozilla/5.0 (X11; Linux x86_64) AppleWebKit/537.36 (KHTML, like Gecko) Chrome/37.0.2062.120 Safari/537.36"
-}
-body = ''
-response = requests.get(uri, headers=headers, data=body)
-if verbose:
-    print('\n')
-    print(uri)
-    print(headers)
-    print(body)
-    print(response)
-    print(response.text)
-assert response.status_code == 200
-
-uri = root_uri + "/principals/users/0000000/"
-headers = {
-    "Accept": "*/*",
-    "Access-Control-Request-Method": "GET",
-    "Accept-Encoding": "gzip,deflate,sdch",
-    "Connection": "keep-alive",
-    "Accept-Language": "en-US,en;q=0.8",
-    "User-Agent": "Mozilla/5.0 (X11; Linux x86_64) AppleWebKit/537.36 (KHTML, like Gecko) Chrome/37.0.2062.120 Safari/537.36",
-    "Access-Control-Request-Headers": "x-user-path, accept, x-user-token"
-}
-body = ''
-response = requests.options(uri, headers=headers, data=body)
-if verbose:
-    print('\n')
-    print(uri)
-    print(headers)
-    print(body)
-    print(response)
-    print(response.text)
-assert response.status_code == 200
-
-uri = root_uri + "/principals/users/0000000/"
-headers = {
-    "X-User-Token": "677c59c2498168b09e25b3bae931ac13960b06ce67b9fbdd13f2187fe132b7f3e031a63587a72ff4b5330102c65d14ab93e2db6d58ec0569eee0e60aa49c5c10",
-    "Accept": "application/json, text/plain, */*",
-    "Accept-Encoding": "gzip,deflate,sdch",
-    "Connection": "keep-alive",
-    "X-User-Path": "" + root_uri + "/principals/users/0000000/",
-    "Accept-Language": "en-US,en;q=0.8",
-    "User-Agent": "Mozilla/5.0 (X11; Linux x86_64) AppleWebKit/537.36 (KHTML, like Gecko) Chrome/37.0.2062.120 Safari/537.36"
-}
-body = ''
-response = requests.get(uri, headers=headers, data=body)
-if verbose:
-    print('\n')
-    print(uri)
-    print(headers)
-    print(body)
-    print(response)
-    print(response.text)
-assert response.status_code == 200
-
-uri = root_uri + "/meta_api"
-headers = {
-    "Accept": "*/*",
-    "Accept-Encoding": "gzip,deflate,sdch",
-    "Connection": "keep-alive",
-    "Accept-Language": "en-US,en;q=0.8",
-    "User-Agent": "Mozilla/5.0 (X11; Linux x86_64) AppleWebKit/537.36 (KHTML, like Gecko) Chrome/37.0.2062.120 Safari/537.36"
-}
-body = ''
-response = requests.get(uri, headers=headers, data=body)
-if verbose:
-    print('\n')
-    print(uri)
-    print(headers)
-    print(body)
-    print(response)
-    print(response.text)
-assert response.status_code == 200
-
-uri = root_uri + "/principals/users/0000000/"
-headers = {
-    "Accept": "*/*",
-    "Access-Control-Request-Method": "GET",
-    "Accept-Encoding": "gzip,deflate,sdch",
-    "Connection": "keep-alive",
-    "Accept-Language": "en-US,en;q=0.8",
-    "User-Agent": "Mozilla/5.0 (X11; Linux x86_64) AppleWebKit/537.36 (KHTML, like Gecko) Chrome/37.0.2062.120 Safari/537.36",
-    "Access-Control-Request-Headers": "x-user-path, accept, x-user-token"
-}
-body = ''
-response = requests.options(uri, headers=headers, data=body)
-if verbose:
-    print('\n')
-    print(uri)
-    print(headers)
-    print(body)
-    print(response)
-    print(response.text)
-assert response.status_code == 200
-
-uri = root_uri + "/principals/users/0000000/"
-headers = {
-    "X-User-Token": "677c59c2498168b09e25b3bae931ac13960b06ce67b9fbdd13f2187fe132b7f3e031a63587a72ff4b5330102c65d14ab93e2db6d58ec0569eee0e60aa49c5c10",
-    "Accept": "application/json, text/plain, */*",
-    "Accept-Encoding": "gzip,deflate,sdch",
-    "Connection": "keep-alive",
-    "X-User-Path": "" + root_uri + "/principals/users/0000000/",
-    "Accept-Language": "en-US,en;q=0.8",
-    "User-Agent": "Mozilla/5.0 (X11; Linux x86_64) AppleWebKit/537.36 (KHTML, like Gecko) Chrome/37.0.2062.120 Safari/537.36"
-}
-body = ''
-response = requests.get(uri, headers=headers, data=body)
-if verbose:
-    print('\n')
-    print(uri)
-    print(headers)
-    print(body)
-    print(response)
-    print(response.text)
-assert response.status_code == 200
-
-uri = root_uri + "/meta_api"
-headers = {
-    "Accept": "*/*",
-    "Accept-Encoding": "gzip,deflate,sdch",
-    "Connection": "keep-alive",
-    "Accept-Language": "en-US,en;q=0.8",
-    "User-Agent": "Mozilla/5.0 (X11; Linux x86_64) AppleWebKit/537.36 (KHTML, like Gecko) Chrome/37.0.2062.120 Safari/537.36"
-}
-body = ''
-response = requests.get(uri, headers=headers, data=body)
-if verbose:
-    print('\n')
-    print(uri)
-    print(headers)
-    print(body)
-    print(response)
-    print(response.text)
-assert response.status_code == 200
-
-uri = root_uri + "/principals/users/0000000/"
-headers = {
-    "Accept": "*/*",
-    "Access-Control-Request-Method": "GET",
-    "Accept-Encoding": "gzip,deflate,sdch",
-    "Connection": "keep-alive",
-    "Accept-Language": "en-US,en;q=0.8",
-    "User-Agent": "Mozilla/5.0 (X11; Linux x86_64) AppleWebKit/537.36 (KHTML, like Gecko) Chrome/37.0.2062.120 Safari/537.36",
-    "Access-Control-Request-Headers": "x-user-path, accept, x-user-token"
-}
-body = ''
-response = requests.options(uri, headers=headers, data=body)
-if verbose:
-    print('\n')
-    print(uri)
-    print(headers)
-    print(body)
-    print(response)
-    print(response.text)
-assert response.status_code == 200
-
-uri = root_uri + "/principals/users/0000000/"
-headers = {
-    "X-User-Token": "677c59c2498168b09e25b3bae931ac13960b06ce67b9fbdd13f2187fe132b7f3e031a63587a72ff4b5330102c65d14ab93e2db6d58ec0569eee0e60aa49c5c10",
-    "Accept": "application/json, text/plain, */*",
-    "Accept-Encoding": "gzip,deflate,sdch",
-    "Connection": "keep-alive",
-    "X-User-Path": "" + root_uri + "/principals/users/0000000/",
-    "Accept-Language": "en-US,en;q=0.8",
-    "User-Agent": "Mozilla/5.0 (X11; Linux x86_64) AppleWebKit/537.36 (KHTML, like Gecko) Chrome/37.0.2062.120 Safari/537.36"
-}
-body = ''
-response = requests.get(uri, headers=headers, data=body)
-if verbose:
-    print('\n')
-    print(uri)
-    print(headers)
-    print(body)
-    print(response)
-    print(response.text)
-assert response.status_code == 200
-
-uri = root_uri + "/meta_api"
-headers = {
-    "Accept": "*/*",
-    "Accept-Encoding": "gzip,deflate,sdch",
-    "Connection": "keep-alive",
-    "Accept-Language": "en-US,en;q=0.8",
-    "User-Agent": "Mozilla/5.0 (X11; Linux x86_64) AppleWebKit/537.36 (KHTML, like Gecko) Chrome/37.0.2062.120 Safari/537.36"
-}
-body = ''
-response = requests.get(uri, headers=headers, data=body)
-if verbose:
-    print('\n')
-    print(uri)
-    print(headers)
-    print(body)
-    print(response)
-    print(response.text)
-assert response.status_code == 200
-
-uri = root_uri + "/principals/users/0000000/"
-headers = {
-    "Accept": "*/*",
-    "Access-Control-Request-Method": "GET",
-    "Accept-Encoding": "gzip,deflate,sdch",
-    "Connection": "keep-alive",
-    "Accept-Language": "en-US,en;q=0.8",
-    "User-Agent": "Mozilla/5.0 (X11; Linux x86_64) AppleWebKit/537.36 (KHTML, like Gecko) Chrome/37.0.2062.120 Safari/537.36",
-    "Access-Control-Request-Headers": "x-user-path, accept, x-user-token"
-}
-body = ''
-response = requests.options(uri, headers=headers, data=body)
-if verbose:
-    print('\n')
-    print(uri)
-    print(headers)
-    print(body)
-    print(response)
-    print(response.text)
-assert response.status_code == 200
-
-uri = root_uri + "/principals/users/0000000/"
-headers = {
-    "X-User-Token": "677c59c2498168b09e25b3bae931ac13960b06ce67b9fbdd13f2187fe132b7f3e031a63587a72ff4b5330102c65d14ab93e2db6d58ec0569eee0e60aa49c5c10",
-    "Accept": "application/json, text/plain, */*",
-    "Accept-Encoding": "gzip,deflate,sdch",
-    "Connection": "keep-alive",
-    "X-User-Path": "" + root_uri + "/principals/users/0000000/",
-    "Accept-Language": "en-US,en;q=0.8",
-    "User-Agent": "Mozilla/5.0 (X11; Linux x86_64) AppleWebKit/537.36 (KHTML, like Gecko) Chrome/37.0.2062.120 Safari/537.36"
-}
-body = ''
-response = requests.get(uri, headers=headers, data=body)
-if verbose:
-    print('\n')
-    print(uri)
-    print(headers)
-    print(body)
-    print(response)
-    print(response.text)
-assert response.status_code == 200
-
-uri = root_uri + "/batch"
-headers = {
-    "Accept": "*/*",
-    "Access-Control-Request-Method": "POST",
-    "Accept-Encoding": "gzip,deflate,sdch",
-    "Connection": "keep-alive",
-    "Accept-Language": "en-US,en;q=0.8",
-    "User-Agent": "Mozilla/5.0 (X11; Linux x86_64) AppleWebKit/537.36 (KHTML, like Gecko) Chrome/37.0.2062.120 Safari/537.36",
-    "Access-Control-Request-Headers": "x-user-path, accept, x-user-token, content-type"
-}
-body = ''
-response = requests.options(uri, headers=headers, data=body)
-if verbose:
-    print('\n')
-    print(uri)
-    print(headers)
-    print(body)
-    print(response)
-    print(response.text)
-assert response.status_code == 200
-
-uri = root_uri + "/batch"
-headers = {
-    "Content-Type": "application/json;charset=UTF-8",
-    "X-User-Token": "677c59c2498168b09e25b3bae931ac13960b06ce67b9fbdd13f2187fe132b7f3e031a63587a72ff4b5330102c65d14ab93e2db6d58ec0569eee0e60aa49c5c10",
-    "Accept": "application/json, text/plain, */*",
-    "Accept-Encoding": "gzip,deflate",
-    "Connection": "keep-alive",
-    "X-User-Path": "" + root_uri + "/principals/users/0000000/",
-    "Accept-Language": "en-US,en;q=0.8",
-    "User-Agent": "Mozilla/5.0 (X11; Linux x86_64) AppleWebKit/537.36 (KHTML, like Gecko) Chrome/37.0.2062.120 Safari/537.36",
-    "Content-Length": "8327"
-}
-body = json.dumps([
-    {
-        "path": "" + root_uri + "/mercator/",
-        "body": {
-            "parent": "" + root_uri + "/mercator/",
-            "data": {
-                "adhocracy_core.sheets.name.IName": {
-                    "name": "overeaten_soughtManciniwheatkith13"
-                }
-            },
-            "root_versions": [],
-            "content_type": "adhocracy_mercator.resources.mercator.IMercatorProposal",
-            "first_version_path": "@pn32"
-        },
-        "result_path": "@pn31",
-        "method": "POST",
-        "result_first_version_path": "@pn32"
-    },
-    {
-        "path": "@pn31",
-        "body": {
-            "parent": "@pn31",
-            "data": {
-                "adhocracy_core.sheets.name.IName": {
-                    "name": "Experience"
-                }
-            },
-            "root_versions": [],
-            "content_type": "adhocracy_mercator.resources.mercator.IExperience",
-            "first_version_path": "@pn29"
-        },
-        "result_path": "@pn28",
-        "method": "POST",
-        "result_first_version_path": "@pn29"
-    },
-    {
-        "path": "@pn28",
-        "body": {
-            "parent": "@pn28",
-            "data": {
-                "adhocracy_mercator.sheets.mercator.IExperience": {
-                    "experience": "experience"
-                },
-                "adhocracy_core.sheets.versions.IVersionable": {
-                    "follows": [
-                        "@pn29"
-                    ]
-                }
-            },
-            "root_versions": [],
-            "content_type": "adhocracy_mercator.resources.mercator.IExperienceVersion"
-        },
-        "result_path": "@pn30",
-        "method": "POST",
-        "result_first_version_path": "@pn34"
-    },
-    {
-        "path": "@pn31",
-        "body": {
-            "parent": "@pn31",
-            "data": {
-                "adhocracy_core.sheets.name.IName": {
-                    "name": "Finance"
-                }
-            },
-            "root_versions": [],
-            "content_type": "adhocracy_mercator.resources.mercator.IFinance",
-            "first_version_path": "@pn26"
-        },
-        "result_path": "@pn25",
-        "method": "POST",
-        "result_first_version_path": "@pn26"
-    },
-    {
-        "path": "@pn25",
-        "body": {
-            "parent": "@pn25",
-            "data": {
-                "adhocracy_mercator.sheets.mercator.IFinance": {
-                    "granted": true,
-                    "budget": 18,
-                    "other_sources": "hidden treasure",
-                    "requested_funding": 23
-                },
-                "adhocracy_core.sheets.versions.IVersionable": {
-                    "follows": [
-                        "@pn26"
-                    ]
-                }
-            },
-            "root_versions": [],
-            "content_type": "adhocracy_mercator.resources.mercator.IFinanceVersion"
-        },
-        "result_path": "@pn27",
-        "method": "POST",
-        "result_first_version_path": "@pn35"
-    },
-    {
-        "path": "@pn31",
-        "body": {
-            "parent": "@pn31",
-            "data": {
-                "adhocracy_core.sheets.name.IName": {
-                    "name": "Partners"
-                }
-            },
-            "root_versions": [],
-            "content_type": "adhocracy_mercator.resources.mercator.IPartners",
-            "first_version_path": "@pn23"
-        },
-        "result_path": "@pn22",
-        "method": "POST",
-        "result_first_version_path": "@pn23"
-    },
-    {
-        "path": "@pn22",
-        "body": {
-            "parent": "@pn22",
-            "data": {
-                "adhocracy_core.sheets.versions.IVersionable": {
-                    "follows": [
-                        "@pn23"
-                    ]
-                },
-                "adhocracy_mercator.sheets.mercator.IPartners": {
-                    "partners": "partners"
-                }
-            },
-            "root_versions": [],
-            "content_type": "adhocracy_mercator.resources.mercator.IPartnersVersion"
-        },
-        "result_path": "@pn24",
-        "method": "POST",
-        "result_first_version_path": "@pn36"
-    },
-    {
-        "path": "@pn31",
-        "body": {
-            "parent": "@pn31",
-            "data": {
-                "adhocracy_core.sheets.name.IName": {
-                    "name": "Value"
-                }
-            },
-            "root_versions": [],
-            "content_type": "adhocracy_mercator.resources.mercator.IValue",
-            "first_version_path": "@pn20"
-        },
-        "result_path": "@pn19",
-        "method": "POST",
-        "result_first_version_path": "@pn20"
-    },
-    {
-        "path": "@pn19",
-        "body": {
-            "parent": "@pn19",
-            "data": {
-                "adhocracy_mercator.sheets.mercator.IValue": {
-                    "value": "value"
-                },
-                "adhocracy_core.sheets.versions.IVersionable": {
-                    "follows": [
-                        "@pn20"
-                    ]
-                }
-            },
-            "root_versions": [],
-            "content_type": "adhocracy_mercator.resources.mercator.IValueVersion"
-        },
-        "result_path": "@pn21",
-        "method": "POST",
-        "result_first_version_path": "@pn37"
-    },
-    {
-        "path": "@pn31",
-        "body": {
-            "parent": "@pn31",
-            "data": {
-                "adhocracy_core.sheets.name.IName": {
-                    "name": "Steps"
-                }
-            },
-            "root_versions": [],
-            "content_type": "adhocracy_mercator.resources.mercator.ISteps",
-            "first_version_path": "@pn17"
-        },
-        "result_path": "@pn16",
-        "method": "POST",
-        "result_first_version_path": "@pn17"
-    },
-    {
-        "path": "@pn16",
-        "body": {
-            "parent": "@pn16",
-            "data": {
-                "adhocracy_mercator.sheets.mercator.ISteps": {
-                    "steps": "steps"
-                },
-                "adhocracy_core.sheets.versions.IVersionable": {
-                    "follows": [
-                        "@pn17"
-                    ]
-                }
-            },
-            "root_versions": [],
-            "content_type": "adhocracy_mercator.resources.mercator.IStepsVersion"
-        },
-        "result_path": "@pn18",
-        "method": "POST",
-        "result_first_version_path": "@pn38"
-    },
-    {
-        "path": "@pn31",
-        "body": {
-            "parent": "@pn31",
-            "data": {
-                "adhocracy_core.sheets.name.IName": {
-                    "name": "Outcome"
-                }
-            },
-            "root_versions": [],
-            "content_type": "adhocracy_mercator.resources.mercator.IOutcome",
-            "first_version_path": "@pn14"
-        },
-        "result_path": "@pn13",
-        "method": "POST",
-        "result_first_version_path": "@pn14"
-    },
-    {
-        "path": "@pn13",
-        "body": {
-            "parent": "@pn13",
-            "data": {
-                "adhocracy_core.sheets.versions.IVersionable": {
-                    "follows": [
-                        "@pn14"
-                    ]
-                },
-                "adhocracy_mercator.sheets.mercator.IOutcome": {
-                    "outcome": "outcome"
-                }
-            },
-            "root_versions": [],
-            "content_type": "adhocracy_mercator.resources.mercator.IOutcomeVersion"
-        },
-        "result_path": "@pn15",
-        "method": "POST",
-        "result_first_version_path": "@pn39"
-    },
-    {
-        "path": "@pn31",
-        "body": {
-            "parent": "@pn31",
-            "data": {
-                "adhocracy_core.sheets.name.IName": {
-                    "name": "Story"
-                }
-            },
-            "root_versions": [],
-            "content_type": "adhocracy_mercator.resources.mercator.IStory",
-            "first_version_path": "@pn11"
-        },
-        "result_path": "@pn10",
-        "method": "POST",
-        "result_first_version_path": "@pn11"
-    },
-    {
-        "path": "@pn10",
-        "body": {
-            "parent": "@pn10",
-            "data": {
-                "adhocracy_core.sheets.versions.IVersionable": {
-                    "follows": [
-                        "@pn11"
-                    ]
-                },
-                "adhocracy_mercator.sheets.mercator.IStory": {
-                    "story": "story"
-                }
-            },
-            "root_versions": [],
-            "content_type": "adhocracy_mercator.resources.mercator.IStoryVersion"
-        },
-        "result_path": "@pn12",
-        "method": "POST",
-        "result_first_version_path": "@pn40"
-    },
-    {
-        "path": "@pn31",
-        "body": {
-            "parent": "@pn31",
-            "data": {
-                "adhocracy_core.sheets.name.IName": {
-                    "name": "Details"
-                }
-            },
-            "root_versions": [],
-            "content_type": "adhocracy_mercator.resources.mercator.IDetails",
-            "first_version_path": "@pn8"
-        },
-        "result_path": "@pn7",
-        "method": "POST",
-        "result_first_version_path": "@pn8"
-    },
-    {
-        "path": "@pn7",
-        "body": {
-            "parent": "@pn7",
-            "data": {
-                "adhocracy_core.sheets.versions.IVersionable": {
-                    "follows": [
-                        "@pn8"
-                    ]
-                },
-                "adhocracy_mercator.sheets.mercator.IDetails": {
-                    "location_specific_1": "location_specific_1",
-                    "location_specific_3": "location_specific_3",
-                    "location_is_linked_to_ruhr": true,
-                    "description": "description"
-                }
-            },
-            "root_versions": [],
-            "content_type": "adhocracy_mercator.resources.mercator.IDetailsVersion"
-        },
-        "result_path": "@pn9",
-        "method": "POST",
-        "result_first_version_path": "@pn41"
-    },
-    {
-        "path": "@pn31",
-        "body": {
-            "parent": "@pn31",
-            "data": {
-                "adhocracy_core.sheets.name.IName": {
-                    "name": "Introduction"
-                }
-            },
-            "root_versions": [],
-            "content_type": "adhocracy_mercator.resources.mercator.IIntroduction",
-            "first_version_path": "@pn5"
-        },
-        "result_path": "@pn4",
-        "method": "POST",
-        "result_first_version_path": "@pn5"
-    },
-    {
-        "path": "@pn4",
-        "body": {
-            "parent": "@pn4",
-            "data": {
-                "adhocracy_mercator.sheets.mercator.IIntroduction": {
-                    "teaser": "Luis Baltic's creams chutzpah lisle flybys relax politico's flagship Spenserian Christmas bedstead thruways Iguassu wronging shirring",
-                    "title": "overeaten sought Mancini wheat kith13"
-                },
-                "adhocracy_core.sheets.versions.IVersionable": {
-                    "follows": [
-                        "@pn5"
-                    ]
-                }
-            },
-            "root_versions": [],
-            "content_type": "adhocracy_mercator.resources.mercator.IIntroductionVersion"
-        },
-        "result_path": "@pn6",
-        "method": "POST",
-        "result_first_version_path": "@pn42"
-    },
-    {
-        "path": "@pn31",
-        "body": {
-            "parent": "@pn31",
-            "data": {
-                "adhocracy_core.sheets.name.IName": {
-                    "name": "OrganizationInfo"
-                }
-            },
-            "root_versions": [],
-            "content_type": "adhocracy_mercator.resources.mercator.IOrganizationInfo",
-            "first_version_path": "@pn2"
-        },
-        "result_path": "@pn1",
-        "method": "POST",
-        "result_first_version_path": "@pn2"
-    },
-    {
-        "path": "@pn1",
-        "body": {
-            "parent": "@pn1",
-            "data": {
-                "adhocracy_core.sheets.versions.IVersionable": {
-                    "follows": [
-                        "@pn2"
-                    ]
-                },
-                "adhocracy_mercator.sheets.mercator.IOrganizationInfo": {
-                    "status": "other",
-                    "status_other": "ampersands fisher misogyny's parliamentary agility's Nobelist adopting story's execution's watchfulness's cryptographer's confessions alarmists hashing sublimated indigestion's bondsman Elul's portfolio Manson's Sanchez badmouthing Arabia's constipate discomfited juggle loggerheads",
-                    "country": "CC",
-                    "website": "http://www.heise.de/",
-                    "planned_date": "2014-11-19T13:19:25.405Z",
-                    "name": "name"
-                }
-            },
-            "root_versions": [],
-            "content_type": "adhocracy_mercator.resources.mercator.IOrganizationInfoVersion"
-        },
-        "result_path": "@pn3",
-        "method": "POST",
-        "result_first_version_path": "@pn43"
-    },
-    {
-        "path": "@pn31",
-        "body": {
-            "parent": "@pn31",
-            "data": {
-                "adhocracy_mercator.sheets.mercator.IHeardFrom": {
-                    "heard_elsewhere": ""
-                },
-                "adhocracy_mercator.sheets.mercator.IUserInfo": {
-                    "country": "AQ",
-                    "family_name": "roe's Cooperstown's",
-                    "personal_name": "perversely"
-                },
-                "adhocracy_core.sheets.versions.IVersionable": {
-                    "follows": [
-                        "@pn32"
-                    ]
-                },
-                "adhocracy_mercator.sheets.mercator.IMercatorSubResources": {
-                    "partners": "@pn24",
-                    "finance": "@pn27",
-                    "introduction": "@pn6",
-                    "value": "@pn21",
-                    "steps": "@pn18",
-                    "outcome": "@pn15",
-                    "organization_info": "@pn3",
-                    "details": "@pn9",
-                    "story": "@pn12",
-                    "experience": "@pn30"
-                }
-            },
-            "root_versions": [],
-            "content_type": "adhocracy_mercator.resources.mercator.IMercatorProposalVersion"
-        },
-        "result_path": "@pn33",
-        "method": "POST",
-        "result_first_version_path": "@pn44"
-    }
-])
-response = requests.post(uri, headers=headers, data=body)
-if verbose:
-    print('\n')
-    print(uri)
-    print(headers)
-    print(body)
-    print(response)
-    print(response.text)
-assert response.status_code == 200
-
-uri = root_uri + "/meta_api"
-headers = {
-    "Accept": "*/*",
-    "Accept-Encoding": "gzip,deflate,sdch",
-    "Connection": "keep-alive",
-    "Accept-Language": "en-US,en;q=0.8",
-    "User-Agent": "Mozilla/5.0 (X11; Linux x86_64) AppleWebKit/537.36 (KHTML, like Gecko) Chrome/37.0.2062.120 Safari/537.36"
-}
-body = ''
-response = requests.get(uri, headers=headers, data=body)
-if verbose:
-    print('\n')
-    print(uri)
-    print(headers)
-    print(body)
-    print(response)
-    print(response.text)
-assert response.status_code == 200
-
-uri = root_uri + "/principals/users/0000000/"
-headers = {
-    "Accept": "*/*",
-    "Access-Control-Request-Method": "GET",
-    "Accept-Encoding": "gzip,deflate,sdch",
-    "Connection": "keep-alive",
-    "Accept-Language": "en-US,en;q=0.8",
-    "User-Agent": "Mozilla/5.0 (X11; Linux x86_64) AppleWebKit/537.36 (KHTML, like Gecko) Chrome/37.0.2062.120 Safari/537.36",
-    "Access-Control-Request-Headers": "x-user-path, accept, x-user-token"
-}
-body = ''
-response = requests.options(uri, headers=headers, data=body)
-if verbose:
-    print('\n')
-    print(uri)
-    print(headers)
-    print(body)
-    print(response)
-    print(response.text)
-assert response.status_code == 200
-
-uri = root_uri + "/principals/users/0000000/"
-headers = {
-    "X-User-Token": "677c59c2498168b09e25b3bae931ac13960b06ce67b9fbdd13f2187fe132b7f3e031a63587a72ff4b5330102c65d14ab93e2db6d58ec0569eee0e60aa49c5c10",
-    "Accept": "application/json, text/plain, */*",
-    "Accept-Encoding": "gzip,deflate,sdch",
-    "Connection": "keep-alive",
-    "X-User-Path": "" + root_uri + "/principals/users/0000000/",
-    "Accept-Language": "en-US,en;q=0.8",
-    "User-Agent": "Mozilla/5.0 (X11; Linux x86_64) AppleWebKit/537.36 (KHTML, like Gecko) Chrome/37.0.2062.120 Safari/537.36"
-}
-body = ''
-response = requests.get(uri, headers=headers, data=body)
-if verbose:
-    print('\n')
-    print(uri)
-    print(headers)
-    print(body)
-    print(response)
-    print(response.text)
-assert response.status_code == 200
-
-uri = root_uri + "/batch"
-headers = {
-    "Accept": "*/*",
-    "Access-Control-Request-Method": "POST",
-    "Accept-Encoding": "gzip,deflate,sdch",
-    "Connection": "keep-alive",
-    "Accept-Language": "en-US,en;q=0.8",
-    "User-Agent": "Mozilla/5.0 (X11; Linux x86_64) AppleWebKit/537.36 (KHTML, like Gecko) Chrome/37.0.2062.120 Safari/537.36",
-    "Access-Control-Request-Headers": "x-user-path, accept, x-user-token, content-type"
-}
-body = ''
-response = requests.options(uri, headers=headers, data=body)
-if verbose:
-    print('\n')
-    print(uri)
-    print(headers)
-    print(body)
-    print(response)
-    print(response.text)
-assert response.status_code == 200
-
-uri = root_uri + "/batch"
-headers = {
-    "Content-Type": "application/json;charset=UTF-8",
-    "X-User-Token": "677c59c2498168b09e25b3bae931ac13960b06ce67b9fbdd13f2187fe132b7f3e031a63587a72ff4b5330102c65d14ab93e2db6d58ec0569eee0e60aa49c5c10",
-    "Accept": "application/json, text/plain, */*",
-    "Accept-Encoding": "gzip,deflate",
-    "Connection": "keep-alive",
-    "X-User-Path": "" + root_uri + "/principals/users/0000000/",
-    "Accept-Language": "en-US,en;q=0.8",
-    "User-Agent": "Mozilla/5.0 (X11; Linux x86_64) AppleWebKit/537.36 (KHTML, like Gecko) Chrome/37.0.2062.120 Safari/537.36",
-    "Content-Length": "8225"
-}
-body = json.dumps([
-    {
-        "path": "" + root_uri + "/mercator/",
-        "body": {
-            "parent": "" + root_uri + "/mercator/",
-            "data": {
-                "adhocracy_core.sheets.name.IName": {
-                    "name": "rightful_orthodontiaspickerfivesnonprescription14"
-                }
-            },
-            "root_versions": [],
-            "content_type": "adhocracy_mercator.resources.mercator.IMercatorProposal",
-            "first_version_path": "@pn32"
-        },
-        "result_path": "@pn31",
-        "method": "POST",
-        "result_first_version_path": "@pn32"
-    },
-    {
-        "path": "@pn31",
-        "body": {
-            "parent": "@pn31",
-            "data": {
-                "adhocracy_core.sheets.name.IName": {
-                    "name": "Experience"
-                }
-            },
-            "root_versions": [],
-            "content_type": "adhocracy_mercator.resources.mercator.IExperience",
-            "first_version_path": "@pn29"
-        },
-        "result_path": "@pn28",
-        "method": "POST",
-        "result_first_version_path": "@pn29"
-    },
-    {
-        "path": "@pn28",
-        "body": {
-            "parent": "@pn28",
-            "data": {
-                "adhocracy_mercator.sheets.mercator.IExperience": {
-                    "experience": "experience"
-                },
-                "adhocracy_core.sheets.versions.IVersionable": {
-                    "follows": [
-                        "@pn29"
-                    ]
-                }
-            },
-            "root_versions": [],
-            "content_type": "adhocracy_mercator.resources.mercator.IExperienceVersion"
-        },
-        "result_path": "@pn30",
-        "method": "POST",
-        "result_first_version_path": "@pn34"
-    },
-    {
-        "path": "@pn31",
-        "body": {
-            "parent": "@pn31",
-            "data": {
-                "adhocracy_core.sheets.name.IName": {
-                    "name": "Finance"
-                }
-            },
-            "root_versions": [],
-            "content_type": "adhocracy_mercator.resources.mercator.IFinance",
-            "first_version_path": "@pn26"
-        },
-        "result_path": "@pn25",
-        "method": "POST",
-        "result_first_version_path": "@pn26"
-    },
-    {
-        "path": "@pn25",
-        "body": {
-            "parent": "@pn25",
-            "data": {
-                "adhocracy_mercator.sheets.mercator.IFinance": {
-                    "granted": false,
-                    "budget": 2,
-                    "other_sources": "hidden treasure",
-                    "requested_funding": 24
-                },
-                "adhocracy_core.sheets.versions.IVersionable": {
-                    "follows": [
-                        "@pn26"
-                    ]
-                }
-            },
-            "root_versions": [],
-            "content_type": "adhocracy_mercator.resources.mercator.IFinanceVersion"
-        },
-        "result_path": "@pn27",
-        "method": "POST",
-        "result_first_version_path": "@pn35"
-    },
-    {
-        "path": "@pn31",
-        "body": {
-            "parent": "@pn31",
-            "data": {
-                "adhocracy_core.sheets.name.IName": {
-                    "name": "Partners"
-                }
-            },
-            "root_versions": [],
-            "content_type": "adhocracy_mercator.resources.mercator.IPartners",
-            "first_version_path": "@pn23"
-        },
-        "result_path": "@pn22",
-        "method": "POST",
-        "result_first_version_path": "@pn23"
-    },
-    {
-        "path": "@pn22",
-        "body": {
-            "parent": "@pn22",
-            "data": {
-                "adhocracy_core.sheets.versions.IVersionable": {
-                    "follows": [
-                        "@pn23"
-                    ]
-                },
-                "adhocracy_mercator.sheets.mercator.IPartners": {
-                    "partners": "partners"
-                }
-            },
-            "root_versions": [],
-            "content_type": "adhocracy_mercator.resources.mercator.IPartnersVersion"
-        },
-        "result_path": "@pn24",
-        "method": "POST",
-        "result_first_version_path": "@pn36"
-    },
-    {
-        "path": "@pn31",
-        "body": {
-            "parent": "@pn31",
-            "data": {
-                "adhocracy_core.sheets.name.IName": {
-                    "name": "Value"
-                }
-            },
-            "root_versions": [],
-            "content_type": "adhocracy_mercator.resources.mercator.IValue",
-            "first_version_path": "@pn20"
-        },
-        "result_path": "@pn19",
-        "method": "POST",
-        "result_first_version_path": "@pn20"
-    },
-    {
-        "path": "@pn19",
-        "body": {
-            "parent": "@pn19",
-            "data": {
-                "adhocracy_mercator.sheets.mercator.IValue": {
-                    "value": "value"
-                },
-                "adhocracy_core.sheets.versions.IVersionable": {
-                    "follows": [
-                        "@pn20"
-                    ]
-                }
-            },
-            "root_versions": [],
-            "content_type": "adhocracy_mercator.resources.mercator.IValueVersion"
-        },
-        "result_path": "@pn21",
-        "method": "POST",
-        "result_first_version_path": "@pn37"
-    },
-    {
-        "path": "@pn31",
-        "body": {
-            "parent": "@pn31",
-            "data": {
-                "adhocracy_core.sheets.name.IName": {
-                    "name": "Steps"
-                }
-            },
-            "root_versions": [],
-            "content_type": "adhocracy_mercator.resources.mercator.ISteps",
-            "first_version_path": "@pn17"
-        },
-        "result_path": "@pn16",
-        "method": "POST",
-        "result_first_version_path": "@pn17"
-    },
-    {
-        "path": "@pn16",
-        "body": {
-            "parent": "@pn16",
-            "data": {
-                "adhocracy_mercator.sheets.mercator.ISteps": {
-                    "steps": "steps"
-                },
-                "adhocracy_core.sheets.versions.IVersionable": {
-                    "follows": [
-                        "@pn17"
-                    ]
-                }
-            },
-            "root_versions": [],
-            "content_type": "adhocracy_mercator.resources.mercator.IStepsVersion"
-        },
-        "result_path": "@pn18",
-        "method": "POST",
-        "result_first_version_path": "@pn38"
-    },
-    {
-        "path": "@pn31",
-        "body": {
-            "parent": "@pn31",
-            "data": {
-                "adhocracy_core.sheets.name.IName": {
-                    "name": "Outcome"
-                }
-            },
-            "root_versions": [],
-            "content_type": "adhocracy_mercator.resources.mercator.IOutcome",
-            "first_version_path": "@pn14"
-        },
-        "result_path": "@pn13",
-        "method": "POST",
-        "result_first_version_path": "@pn14"
-    },
-    {
-        "path": "@pn13",
-        "body": {
-            "parent": "@pn13",
-            "data": {
-                "adhocracy_core.sheets.versions.IVersionable": {
-                    "follows": [
-                        "@pn14"
-                    ]
-                },
-                "adhocracy_mercator.sheets.mercator.IOutcome": {
-                    "outcome": "outcome"
-                }
-            },
-            "root_versions": [],
-            "content_type": "adhocracy_mercator.resources.mercator.IOutcomeVersion"
-        },
-        "result_path": "@pn15",
-        "method": "POST",
-        "result_first_version_path": "@pn39"
-    },
-    {
-        "path": "@pn31",
-        "body": {
-            "parent": "@pn31",
-            "data": {
-                "adhocracy_core.sheets.name.IName": {
-                    "name": "Story"
-                }
-            },
-            "root_versions": [],
-            "content_type": "adhocracy_mercator.resources.mercator.IStory",
-            "first_version_path": "@pn11"
-        },
-        "result_path": "@pn10",
-        "method": "POST",
-        "result_first_version_path": "@pn11"
-    },
-    {
-        "path": "@pn10",
-        "body": {
-            "parent": "@pn10",
-            "data": {
-                "adhocracy_core.sheets.versions.IVersionable": {
-                    "follows": [
-                        "@pn11"
-                    ]
-                },
-                "adhocracy_mercator.sheets.mercator.IStory": {
-                    "story": "story"
-                }
-            },
-            "root_versions": [],
-            "content_type": "adhocracy_mercator.resources.mercator.IStoryVersion"
-        },
-        "result_path": "@pn12",
-        "method": "POST",
-        "result_first_version_path": "@pn40"
-    },
-    {
-        "path": "@pn31",
-        "body": {
-            "parent": "@pn31",
-            "data": {
-                "adhocracy_core.sheets.name.IName": {
-                    "name": "Details"
-                }
-            },
-            "root_versions": [],
-            "content_type": "adhocracy_mercator.resources.mercator.IDetails",
-            "first_version_path": "@pn8"
-        },
-        "result_path": "@pn7",
-        "method": "POST",
-        "result_first_version_path": "@pn8"
-    },
-    {
-        "path": "@pn7",
-        "body": {
-            "parent": "@pn7",
-            "data": {
-                "adhocracy_core.sheets.versions.IVersionable": {
-                    "follows": [
-                        "@pn8"
-                    ]
-                },
-                "adhocracy_mercator.sheets.mercator.IDetails": {
-                    "location_specific_1": "location_specific_1",
-                    "location_is_specific": true,
-                    "location_specific_3": "location_specific_3",
-                    "description": "description"
-                }
-            },
-            "root_versions": [],
-            "content_type": "adhocracy_mercator.resources.mercator.IDetailsVersion"
-        },
-        "result_path": "@pn9",
-        "method": "POST",
-        "result_first_version_path": "@pn41"
-    },
-    {
-        "path": "@pn31",
-        "body": {
-            "parent": "@pn31",
-            "data": {
-                "adhocracy_core.sheets.name.IName": {
-                    "name": "Introduction"
-                }
-            },
-            "root_versions": [],
-            "content_type": "adhocracy_mercator.resources.mercator.IIntroduction",
-            "first_version_path": "@pn5"
-        },
-        "result_path": "@pn4",
-        "method": "POST",
-        "result_first_version_path": "@pn5"
-    },
-    {
-        "path": "@pn4",
-        "body": {
-            "parent": "@pn4",
-            "data": {
-                "adhocracy_mercator.sheets.mercator.IIntroduction": {
-                    "teaser": "spiritualistic combinations text's operative overstep tuns clitorises guarantied smirch's strops hayseed miasmas courtyard's handcuffing canasta's weepies fig Flossie's berm rapping yoghurt's fens Somme's mooring's adulation's Catholicisms",
-                    "title": "rightful orthodontia's picker five's nonprescription14"
-                },
-                "adhocracy_core.sheets.versions.IVersionable": {
-                    "follows": [
-                        "@pn5"
-                    ]
-                }
-            },
-            "root_versions": [],
-            "content_type": "adhocracy_mercator.resources.mercator.IIntroductionVersion"
-        },
-        "result_path": "@pn6",
-        "method": "POST",
-        "result_first_version_path": "@pn42"
-    },
-    {
-        "path": "@pn31",
-        "body": {
-            "parent": "@pn31",
-            "data": {
-                "adhocracy_core.sheets.name.IName": {
-                    "name": "OrganizationInfo"
-                }
-            },
-            "root_versions": [],
-            "content_type": "adhocracy_mercator.resources.mercator.IOrganizationInfo",
-            "first_version_path": "@pn2"
-        },
-        "result_path": "@pn1",
-        "method": "POST",
-        "result_first_version_path": "@pn2"
-    },
-    {
-        "path": "@pn1",
-        "body": {
-            "parent": "@pn1",
-            "data": {
-                "adhocracy_core.sheets.versions.IVersionable": {
-                    "follows": [
-                        "@pn2"
-                    ]
-                },
-                "adhocracy_mercator.sheets.mercator.IOrganizationInfo": {
-                    "status": "planned_nonprofit",
-                    "country": "KY",
-                    "website": "http://www.heise.de/http://northscape.net/",
-                    "planned_date": "2014-11-19T13:19:25.405Z",
-                    "name": "nameSisyphus"
-                }
-            },
-            "root_versions": [],
-            "content_type": "adhocracy_mercator.resources.mercator.IOrganizationInfoVersion"
-        },
-        "result_path": "@pn3",
-        "method": "POST",
-        "result_first_version_path": "@pn43"
-    },
-    {
-        "path": "@pn31",
-        "body": {
-            "parent": "@pn31",
-            "data": {
-                "adhocracy_mercator.sheets.mercator.IHeardFrom": {
-                    "heard_elsewhere": ""
-                },
-                "adhocracy_mercator.sheets.mercator.IUserInfo": {
-                    "country": "ES",
-                    "family_name": "thanking offense's",
-                    "personal_name": "ticking curtailment Wiemar's"
-                },
-                "adhocracy_core.sheets.versions.IVersionable": {
-                    "follows": [
-                        "@pn32"
-                    ]
-                },
-                "adhocracy_mercator.sheets.mercator.IMercatorSubResources": {
-                    "partners": "@pn24",
-                    "finance": "@pn27",
-                    "introduction": "@pn6",
-                    "value": "@pn21",
-                    "steps": "@pn18",
-                    "outcome": "@pn15",
-                    "organization_info": "@pn3",
-                    "details": "@pn9",
-                    "story": "@pn12",
-                    "experience": "@pn30"
-                }
-            },
-            "root_versions": [],
-            "content_type": "adhocracy_mercator.resources.mercator.IMercatorProposalVersion"
-        },
-        "result_path": "@pn33",
-        "method": "POST",
-        "result_first_version_path": "@pn44"
-    }
-])
-response = requests.post(uri, headers=headers, data=body)
-if verbose:
-    print('\n')
-    print(uri)
-    print(headers)
-    print(body)
-    print(response)
-    print(response.text)
-assert response.status_code == 200
-
-uri = root_uri + "/meta_api"
-headers = {
-    "Accept": "*/*",
-    "Accept-Encoding": "gzip,deflate,sdch",
-    "Connection": "keep-alive",
-    "Accept-Language": "en-US,en;q=0.8",
-    "User-Agent": "Mozilla/5.0 (X11; Linux x86_64) AppleWebKit/537.36 (KHTML, like Gecko) Chrome/37.0.2062.120 Safari/537.36"
-}
-body = ''
-response = requests.get(uri, headers=headers, data=body)
-if verbose:
-    print('\n')
-    print(uri)
-    print(headers)
-    print(body)
-    print(response)
-    print(response.text)
-assert response.status_code == 200
-
-uri = root_uri + "/principals/users/0000000/"
-headers = {
-    "Accept": "*/*",
-    "Access-Control-Request-Method": "GET",
-    "Accept-Encoding": "gzip,deflate,sdch",
-    "Connection": "keep-alive",
-    "Accept-Language": "en-US,en;q=0.8",
-    "User-Agent": "Mozilla/5.0 (X11; Linux x86_64) AppleWebKit/537.36 (KHTML, like Gecko) Chrome/37.0.2062.120 Safari/537.36",
-    "Access-Control-Request-Headers": "x-user-path, accept, x-user-token"
-}
-body = ''
-response = requests.options(uri, headers=headers, data=body)
-if verbose:
-    print('\n')
-    print(uri)
-    print(headers)
-    print(body)
-    print(response)
-    print(response.text)
-assert response.status_code == 200
-
-uri = root_uri + "/principals/users/0000000/"
-headers = {
-    "X-User-Token": "677c59c2498168b09e25b3bae931ac13960b06ce67b9fbdd13f2187fe132b7f3e031a63587a72ff4b5330102c65d14ab93e2db6d58ec0569eee0e60aa49c5c10",
-    "Accept": "application/json, text/plain, */*",
-    "Accept-Encoding": "gzip,deflate,sdch",
-    "Connection": "keep-alive",
-    "X-User-Path": "" + root_uri + "/principals/users/0000000/",
-    "Accept-Language": "en-US,en;q=0.8",
-    "User-Agent": "Mozilla/5.0 (X11; Linux x86_64) AppleWebKit/537.36 (KHTML, like Gecko) Chrome/37.0.2062.120 Safari/537.36"
-}
-body = ''
-response = requests.get(uri, headers=headers, data=body)
-if verbose:
-    print('\n')
-    print(uri)
-    print(headers)
-    print(body)
-    print(response)
-    print(response.text)
-assert response.status_code == 200
-
-uri = root_uri + "/batch"
-headers = {
-    "Accept": "*/*",
-    "Access-Control-Request-Method": "POST",
-    "Accept-Encoding": "gzip,deflate,sdch",
-    "Connection": "keep-alive",
-    "Accept-Language": "en-US,en;q=0.8",
-    "User-Agent": "Mozilla/5.0 (X11; Linux x86_64) AppleWebKit/537.36 (KHTML, like Gecko) Chrome/37.0.2062.120 Safari/537.36",
-    "Access-Control-Request-Headers": "x-user-path, accept, x-user-token, content-type"
-}
-body = ''
-response = requests.options(uri, headers=headers, data=body)
-if verbose:
-    print('\n')
-    print(uri)
-    print(headers)
-    print(body)
-    print(response)
-    print(response.text)
-assert response.status_code == 200
-
-uri = root_uri + "/batch"
-headers = {
-    "Content-Type": "application/json;charset=UTF-8",
-    "X-User-Token": "677c59c2498168b09e25b3bae931ac13960b06ce67b9fbdd13f2187fe132b7f3e031a63587a72ff4b5330102c65d14ab93e2db6d58ec0569eee0e60aa49c5c10",
-    "Accept": "application/json, text/plain, */*",
-    "Accept-Encoding": "gzip,deflate",
-    "Connection": "keep-alive",
-    "X-User-Path": "" + root_uri + "/principals/users/0000000/",
-    "Accept-Language": "en-US,en;q=0.8",
-    "User-Agent": "Mozilla/5.0 (X11; Linux x86_64) AppleWebKit/537.36 (KHTML, like Gecko) Chrome/37.0.2062.120 Safari/537.36",
-    "Content-Length": "8154"
-}
-body = json.dumps([
-    {
-        "path": "" + root_uri + "/mercator/",
-        "body": {
-            "parent": "" + root_uri + "/mercator/",
-            "data": {
-                "adhocracy_core.sheets.name.IName": {
-                    "name": "stunned_RoentgenrailroadforbidMarions15"
-                }
-            },
-            "root_versions": [],
-            "content_type": "adhocracy_mercator.resources.mercator.IMercatorProposal",
-            "first_version_path": "@pn32"
-        },
-        "result_path": "@pn31",
-        "method": "POST",
-        "result_first_version_path": "@pn32"
-    },
-    {
-        "path": "@pn31",
-        "body": {
-            "parent": "@pn31",
-            "data": {
-                "adhocracy_core.sheets.name.IName": {
-                    "name": "Experience"
-                }
-            },
-            "root_versions": [],
-            "content_type": "adhocracy_mercator.resources.mercator.IExperience",
-            "first_version_path": "@pn29"
-        },
-        "result_path": "@pn28",
-        "method": "POST",
-        "result_first_version_path": "@pn29"
-    },
-    {
-        "path": "@pn28",
-        "body": {
-            "parent": "@pn28",
-            "data": {
-                "adhocracy_mercator.sheets.mercator.IExperience": {
-                    "experience": "experience"
-                },
-                "adhocracy_core.sheets.versions.IVersionable": {
-                    "follows": [
-                        "@pn29"
-                    ]
-                }
-            },
-            "root_versions": [],
-            "content_type": "adhocracy_mercator.resources.mercator.IExperienceVersion"
-        },
-        "result_path": "@pn30",
-        "method": "POST",
-        "result_first_version_path": "@pn34"
-    },
-    {
-        "path": "@pn31",
-        "body": {
-            "parent": "@pn31",
-            "data": {
-                "adhocracy_core.sheets.name.IName": {
-                    "name": "Finance"
-                }
-            },
-            "root_versions": [],
-            "content_type": "adhocracy_mercator.resources.mercator.IFinance",
-            "first_version_path": "@pn26"
-        },
-        "result_path": "@pn25",
-        "method": "POST",
-        "result_first_version_path": "@pn26"
-    },
-    {
-        "path": "@pn25",
-        "body": {
-            "parent": "@pn25",
-            "data": {
-                "adhocracy_mercator.sheets.mercator.IFinance": {
-                    "granted": true,
-                    "budget": 6,
-                    "other_sources": "hidden treasure",
-                    "requested_funding": 11
-                },
-                "adhocracy_core.sheets.versions.IVersionable": {
-                    "follows": [
-                        "@pn26"
-                    ]
-                }
-            },
-            "root_versions": [],
-            "content_type": "adhocracy_mercator.resources.mercator.IFinanceVersion"
-        },
-        "result_path": "@pn27",
-        "method": "POST",
-        "result_first_version_path": "@pn35"
-    },
-    {
-        "path": "@pn31",
-        "body": {
-            "parent": "@pn31",
-            "data": {
-                "adhocracy_core.sheets.name.IName": {
-                    "name": "Partners"
-                }
-            },
-            "root_versions": [],
-            "content_type": "adhocracy_mercator.resources.mercator.IPartners",
-            "first_version_path": "@pn23"
-        },
-        "result_path": "@pn22",
-        "method": "POST",
-        "result_first_version_path": "@pn23"
-    },
-    {
-        "path": "@pn22",
-        "body": {
-            "parent": "@pn22",
-            "data": {
-                "adhocracy_core.sheets.versions.IVersionable": {
-                    "follows": [
-                        "@pn23"
-                    ]
-                },
-                "adhocracy_mercator.sheets.mercator.IPartners": {
-                    "partners": "partners"
-                }
-            },
-            "root_versions": [],
-            "content_type": "adhocracy_mercator.resources.mercator.IPartnersVersion"
-        },
-        "result_path": "@pn24",
-        "method": "POST",
-        "result_first_version_path": "@pn36"
-    },
-    {
-        "path": "@pn31",
-        "body": {
-            "parent": "@pn31",
-            "data": {
-                "adhocracy_core.sheets.name.IName": {
-                    "name": "Value"
-                }
-            },
-            "root_versions": [],
-            "content_type": "adhocracy_mercator.resources.mercator.IValue",
-            "first_version_path": "@pn20"
-        },
-        "result_path": "@pn19",
-        "method": "POST",
-        "result_first_version_path": "@pn20"
-    },
-    {
-        "path": "@pn19",
-        "body": {
-            "parent": "@pn19",
-            "data": {
-                "adhocracy_mercator.sheets.mercator.IValue": {
-                    "value": "value"
-                },
-                "adhocracy_core.sheets.versions.IVersionable": {
-                    "follows": [
-                        "@pn20"
-                    ]
-                }
-            },
-            "root_versions": [],
-            "content_type": "adhocracy_mercator.resources.mercator.IValueVersion"
-        },
-        "result_path": "@pn21",
-        "method": "POST",
-        "result_first_version_path": "@pn37"
-    },
-    {
-        "path": "@pn31",
-        "body": {
-            "parent": "@pn31",
-            "data": {
-                "adhocracy_core.sheets.name.IName": {
-                    "name": "Steps"
-                }
-            },
-            "root_versions": [],
-            "content_type": "adhocracy_mercator.resources.mercator.ISteps",
-            "first_version_path": "@pn17"
-        },
-        "result_path": "@pn16",
-        "method": "POST",
-        "result_first_version_path": "@pn17"
-    },
-    {
-        "path": "@pn16",
-        "body": {
-            "parent": "@pn16",
-            "data": {
-                "adhocracy_mercator.sheets.mercator.ISteps": {
-                    "steps": "steps"
-                },
-                "adhocracy_core.sheets.versions.IVersionable": {
-                    "follows": [
-                        "@pn17"
-                    ]
-                }
-            },
-            "root_versions": [],
-            "content_type": "adhocracy_mercator.resources.mercator.IStepsVersion"
-        },
-        "result_path": "@pn18",
-        "method": "POST",
-        "result_first_version_path": "@pn38"
-    },
-    {
-        "path": "@pn31",
-        "body": {
-            "parent": "@pn31",
-            "data": {
-                "adhocracy_core.sheets.name.IName": {
-                    "name": "Outcome"
-                }
-            },
-            "root_versions": [],
-            "content_type": "adhocracy_mercator.resources.mercator.IOutcome",
-            "first_version_path": "@pn14"
-        },
-        "result_path": "@pn13",
-        "method": "POST",
-        "result_first_version_path": "@pn14"
-    },
-    {
-        "path": "@pn13",
-        "body": {
-            "parent": "@pn13",
-            "data": {
-                "adhocracy_core.sheets.versions.IVersionable": {
-                    "follows": [
-                        "@pn14"
-                    ]
-                },
-                "adhocracy_mercator.sheets.mercator.IOutcome": {
-                    "outcome": "outcome"
-                }
-            },
-            "root_versions": [],
-            "content_type": "adhocracy_mercator.resources.mercator.IOutcomeVersion"
-        },
-        "result_path": "@pn15",
-        "method": "POST",
-        "result_first_version_path": "@pn39"
-    },
-    {
-        "path": "@pn31",
-        "body": {
-            "parent": "@pn31",
-            "data": {
-                "adhocracy_core.sheets.name.IName": {
-                    "name": "Story"
-                }
-            },
-            "root_versions": [],
-            "content_type": "adhocracy_mercator.resources.mercator.IStory",
-            "first_version_path": "@pn11"
-        },
-        "result_path": "@pn10",
-        "method": "POST",
-        "result_first_version_path": "@pn11"
-    },
-    {
-        "path": "@pn10",
-        "body": {
-            "parent": "@pn10",
-            "data": {
-                "adhocracy_core.sheets.versions.IVersionable": {
-                    "follows": [
-                        "@pn11"
-                    ]
-                },
-                "adhocracy_mercator.sheets.mercator.IStory": {
-                    "story": "story"
-                }
-            },
-            "root_versions": [],
-            "content_type": "adhocracy_mercator.resources.mercator.IStoryVersion"
-        },
-        "result_path": "@pn12",
-        "method": "POST",
-        "result_first_version_path": "@pn40"
-    },
-    {
-        "path": "@pn31",
-        "body": {
-            "parent": "@pn31",
-            "data": {
-                "adhocracy_core.sheets.name.IName": {
-                    "name": "Details"
-                }
-            },
-            "root_versions": [],
-            "content_type": "adhocracy_mercator.resources.mercator.IDetails",
-            "first_version_path": "@pn8"
-        },
-        "result_path": "@pn7",
-        "method": "POST",
-        "result_first_version_path": "@pn8"
-    },
-    {
-        "path": "@pn7",
-        "body": {
-            "parent": "@pn7",
-            "data": {
-                "adhocracy_core.sheets.versions.IVersionable": {
-                    "follows": [
-                        "@pn8"
-                    ]
-                },
-                "adhocracy_mercator.sheets.mercator.IDetails": {
-                    "location_specific_1": "location_specific_1",
-                    "location_is_specific": true,
-                    "location_specific_2": "location_specific_2",
-                    "description": "description"
-                }
-            },
-            "root_versions": [],
-            "content_type": "adhocracy_mercator.resources.mercator.IDetailsVersion"
-        },
-        "result_path": "@pn9",
-        "method": "POST",
-        "result_first_version_path": "@pn41"
-    },
-    {
-        "path": "@pn31",
-        "body": {
-            "parent": "@pn31",
-            "data": {
-                "adhocracy_core.sheets.name.IName": {
-                    "name": "Introduction"
-                }
-            },
-            "root_versions": [],
-            "content_type": "adhocracy_mercator.resources.mercator.IIntroduction",
-            "first_version_path": "@pn5"
-        },
-        "result_path": "@pn4",
-        "method": "POST",
-        "result_first_version_path": "@pn5"
-    },
-    {
-        "path": "@pn4",
-        "body": {
-            "parent": "@pn4",
-            "data": {
-                "adhocracy_mercator.sheets.mercator.IIntroduction": {
-                    "teaser": "mathematician wallabies slovenlier Rhineland noisily balustrade's interpreter Brett obviating Lucknow's Haiphong privation's peonage luxuriating honorably yowled",
-                    "title": "stunned Roentgen railroad forbid Marion's15"
-                },
-                "adhocracy_core.sheets.versions.IVersionable": {
-                    "follows": [
-                        "@pn5"
-                    ]
-                }
-            },
-            "root_versions": [],
-            "content_type": "adhocracy_mercator.resources.mercator.IIntroductionVersion"
-        },
-        "result_path": "@pn6",
-        "method": "POST",
-        "result_first_version_path": "@pn42"
-    },
-    {
-        "path": "@pn31",
-        "body": {
-            "parent": "@pn31",
-            "data": {
-                "adhocracy_core.sheets.name.IName": {
-                    "name": "OrganizationInfo"
-                }
-            },
-            "root_versions": [],
-            "content_type": "adhocracy_mercator.resources.mercator.IOrganizationInfo",
-            "first_version_path": "@pn2"
-        },
-        "result_path": "@pn1",
-        "method": "POST",
-        "result_first_version_path": "@pn2"
-    },
-    {
-        "path": "@pn1",
-        "body": {
-            "parent": "@pn1",
-            "data": {
-                "adhocracy_core.sheets.versions.IVersionable": {
-                    "follows": [
-                        "@pn2"
-                    ]
-                },
-                "adhocracy_mercator.sheets.mercator.IOrganizationInfo": {
-                    "status": "registered_nonprofit",
-                    "country": "AU",
-                    "website": "http://www.heise.de/http://northscape.net/",
-                    "planned_date": "2014-11-19T13:19:25.405Z",
-                    "name": "nameunappetizing Cretaceous cloudbursts"
-                }
-            },
-            "root_versions": [],
-            "content_type": "adhocracy_mercator.resources.mercator.IOrganizationInfoVersion"
-        },
-        "result_path": "@pn3",
-        "method": "POST",
-        "result_first_version_path": "@pn43"
-    },
-    {
-        "path": "@pn31",
-        "body": {
-            "parent": "@pn31",
-            "data": {
-                "adhocracy_mercator.sheets.mercator.IHeardFrom": {
-                    "heard_elsewhere": ""
-                },
-                "adhocracy_mercator.sheets.mercator.IUserInfo": {
-                    "country": "KM",
-                    "family_name": "noncooperation's categorization's",
-                    "personal_name": "advocated quintuple"
-                },
-                "adhocracy_core.sheets.versions.IVersionable": {
-                    "follows": [
-                        "@pn32"
-                    ]
-                },
-                "adhocracy_mercator.sheets.mercator.IMercatorSubResources": {
-                    "partners": "@pn24",
-                    "finance": "@pn27",
-                    "introduction": "@pn6",
-                    "value": "@pn21",
-                    "steps": "@pn18",
-                    "outcome": "@pn15",
-                    "organization_info": "@pn3",
-                    "details": "@pn9",
-                    "story": "@pn12",
-                    "experience": "@pn30"
-                }
-            },
-            "root_versions": [],
-            "content_type": "adhocracy_mercator.resources.mercator.IMercatorProposalVersion"
-        },
-        "result_path": "@pn33",
-        "method": "POST",
-        "result_first_version_path": "@pn44"
-    }
-])
-response = requests.post(uri, headers=headers, data=body)
-if verbose:
-    print('\n')
-    print(uri)
-    print(headers)
-    print(body)
-    print(response)
-    print(response.text)
-assert response.status_code == 200
-
-uri = root_uri + "/meta_api"
-headers = {
-    "Accept": "*/*",
-    "Accept-Encoding": "gzip,deflate,sdch",
-    "Connection": "keep-alive",
-    "Accept-Language": "en-US,en;q=0.8",
-    "User-Agent": "Mozilla/5.0 (X11; Linux x86_64) AppleWebKit/537.36 (KHTML, like Gecko) Chrome/37.0.2062.120 Safari/537.36"
-}
-body = ''
-response = requests.get(uri, headers=headers, data=body)
-if verbose:
-    print('\n')
-    print(uri)
-    print(headers)
-    print(body)
-    print(response)
-    print(response.text)
-assert response.status_code == 200
-
-uri = root_uri + "/principals/users/0000000/"
-headers = {
-    "Accept": "*/*",
-    "Access-Control-Request-Method": "GET",
-    "Accept-Encoding": "gzip,deflate,sdch",
-    "Connection": "keep-alive",
-    "Accept-Language": "en-US,en;q=0.8",
-    "User-Agent": "Mozilla/5.0 (X11; Linux x86_64) AppleWebKit/537.36 (KHTML, like Gecko) Chrome/37.0.2062.120 Safari/537.36",
-    "Access-Control-Request-Headers": "x-user-path, accept, x-user-token"
-}
-body = ''
-response = requests.options(uri, headers=headers, data=body)
-if verbose:
-    print('\n')
-    print(uri)
-    print(headers)
-    print(body)
-    print(response)
-    print(response.text)
-assert response.status_code == 200
-
-uri = root_uri + "/principals/users/0000000/"
-headers = {
-    "X-User-Token": "677c59c2498168b09e25b3bae931ac13960b06ce67b9fbdd13f2187fe132b7f3e031a63587a72ff4b5330102c65d14ab93e2db6d58ec0569eee0e60aa49c5c10",
-    "Accept": "application/json, text/plain, */*",
-    "Accept-Encoding": "gzip,deflate,sdch",
-    "Connection": "keep-alive",
-    "X-User-Path": "" + root_uri + "/principals/users/0000000/",
-    "Accept-Language": "en-US,en;q=0.8",
-    "User-Agent": "Mozilla/5.0 (X11; Linux x86_64) AppleWebKit/537.36 (KHTML, like Gecko) Chrome/37.0.2062.120 Safari/537.36"
-}
-body = ''
-response = requests.get(uri, headers=headers, data=body)
-if verbose:
-    print('\n')
-    print(uri)
-    print(headers)
-    print(body)
-    print(response)
-    print(response.text)
-assert response.status_code == 200
-
-uri = root_uri + "/meta_api"
-headers = {
-    "Accept": "*/*",
-    "Accept-Encoding": "gzip,deflate,sdch",
-    "Connection": "keep-alive",
-    "Accept-Language": "en-US,en;q=0.8",
-    "User-Agent": "Mozilla/5.0 (X11; Linux x86_64) AppleWebKit/537.36 (KHTML, like Gecko) Chrome/37.0.2062.120 Safari/537.36"
-}
-body = ''
-response = requests.get(uri, headers=headers, data=body)
-if verbose:
-    print('\n')
-    print(uri)
-    print(headers)
-    print(body)
-    print(response)
-    print(response.text)
-assert response.status_code == 200
-
-uri = root_uri + "/principals/users/0000000/"
-headers = {
-    "Accept": "*/*",
-    "Access-Control-Request-Method": "GET",
-    "Accept-Encoding": "gzip,deflate,sdch",
-    "Connection": "keep-alive",
-    "Accept-Language": "en-US,en;q=0.8",
-    "User-Agent": "Mozilla/5.0 (X11; Linux x86_64) AppleWebKit/537.36 (KHTML, like Gecko) Chrome/37.0.2062.120 Safari/537.36",
-    "Access-Control-Request-Headers": "x-user-path, accept, x-user-token"
-}
-body = ''
-response = requests.options(uri, headers=headers, data=body)
-if verbose:
-    print('\n')
-    print(uri)
-    print(headers)
-    print(body)
-    print(response)
-    print(response.text)
-assert response.status_code == 200
-
-uri = root_uri + "/principals/users/0000000/"
-headers = {
-    "X-User-Token": "677c59c2498168b09e25b3bae931ac13960b06ce67b9fbdd13f2187fe132b7f3e031a63587a72ff4b5330102c65d14ab93e2db6d58ec0569eee0e60aa49c5c10",
-    "Accept": "application/json, text/plain, */*",
-    "Accept-Encoding": "gzip,deflate,sdch",
-    "Connection": "keep-alive",
-    "X-User-Path": "" + root_uri + "/principals/users/0000000/",
-    "Accept-Language": "en-US,en;q=0.8",
-    "User-Agent": "Mozilla/5.0 (X11; Linux x86_64) AppleWebKit/537.36 (KHTML, like Gecko) Chrome/37.0.2062.120 Safari/537.36"
-}
-body = ''
-response = requests.get(uri, headers=headers, data=body)
-if verbose:
-    print('\n')
-    print(uri)
-    print(headers)
-    print(body)
-    print(response)
-    print(response.text)
-assert response.status_code == 200
-
-uri = root_uri + "/meta_api"
-headers = {
-    "Accept": "*/*",
-    "Accept-Encoding": "gzip,deflate,sdch",
-    "Connection": "keep-alive",
-    "Accept-Language": "en-US,en;q=0.8",
-    "User-Agent": "Mozilla/5.0 (X11; Linux x86_64) AppleWebKit/537.36 (KHTML, like Gecko) Chrome/37.0.2062.120 Safari/537.36"
-}
-body = ''
-response = requests.get(uri, headers=headers, data=body)
-if verbose:
-    print('\n')
-    print(uri)
-    print(headers)
-    print(body)
-    print(response)
-    print(response.text)
-assert response.status_code == 200
-
-uri = root_uri + "/principals/users/0000000/"
-headers = {
-    "Accept": "*/*",
-    "Access-Control-Request-Method": "GET",
-    "Accept-Encoding": "gzip,deflate,sdch",
-    "Connection": "keep-alive",
-    "Accept-Language": "en-US,en;q=0.8",
-    "User-Agent": "Mozilla/5.0 (X11; Linux x86_64) AppleWebKit/537.36 (KHTML, like Gecko) Chrome/37.0.2062.120 Safari/537.36",
-    "Access-Control-Request-Headers": "x-user-path, accept, x-user-token"
-}
-body = ''
-response = requests.options(uri, headers=headers, data=body)
-if verbose:
-    print('\n')
-    print(uri)
-    print(headers)
-    print(body)
-    print(response)
-    print(response.text)
-assert response.status_code == 200
-
-uri = root_uri + "/principals/users/0000000/"
-headers = {
-    "X-User-Token": "677c59c2498168b09e25b3bae931ac13960b06ce67b9fbdd13f2187fe132b7f3e031a63587a72ff4b5330102c65d14ab93e2db6d58ec0569eee0e60aa49c5c10",
-    "Accept": "application/json, text/plain, */*",
-    "Accept-Encoding": "gzip,deflate,sdch",
-    "Connection": "keep-alive",
-    "X-User-Path": "" + root_uri + "/principals/users/0000000/",
-    "Accept-Language": "en-US,en;q=0.8",
-    "User-Agent": "Mozilla/5.0 (X11; Linux x86_64) AppleWebKit/537.36 (KHTML, like Gecko) Chrome/37.0.2062.120 Safari/537.36"
-}
-body = ''
-response = requests.get(uri, headers=headers, data=body)
-if verbose:
-    print('\n')
-    print(uri)
-    print(headers)
-    print(body)
-    print(response)
-    print(response.text)
-assert response.status_code == 200
-
-uri = root_uri + "/batch"
-headers = {
-    "Accept": "*/*",
-    "Access-Control-Request-Method": "POST",
-    "Accept-Encoding": "gzip,deflate,sdch",
-    "Connection": "keep-alive",
-    "Accept-Language": "en-US,en;q=0.8",
-    "User-Agent": "Mozilla/5.0 (X11; Linux x86_64) AppleWebKit/537.36 (KHTML, like Gecko) Chrome/37.0.2062.120 Safari/537.36",
-    "Access-Control-Request-Headers": "x-user-path, accept, x-user-token, content-type"
-}
-body = ''
-response = requests.options(uri, headers=headers, data=body)
-if verbose:
-    print('\n')
-    print(uri)
-    print(headers)
-    print(body)
-    print(response)
-    print(response.text)
-assert response.status_code == 200
-
-uri = root_uri + "/batch"
-headers = {
-    "Content-Type": "application/json;charset=UTF-8",
-    "X-User-Token": "677c59c2498168b09e25b3bae931ac13960b06ce67b9fbdd13f2187fe132b7f3e031a63587a72ff4b5330102c65d14ab93e2db6d58ec0569eee0e60aa49c5c10",
-    "Accept": "application/json, text/plain, */*",
-    "Accept-Encoding": "gzip,deflate",
-    "Connection": "keep-alive",
-    "X-User-Path": "" + root_uri + "/principals/users/0000000/",
-    "Accept-Language": "en-US,en;q=0.8",
-    "User-Agent": "Mozilla/5.0 (X11; Linux x86_64) AppleWebKit/537.36 (KHTML, like Gecko) Chrome/37.0.2062.120 Safari/537.36",
-    "Content-Length": "8151"
-}
-body = json.dumps([
-    {
-        "path": "" + root_uri + "/mercator/",
-        "body": {
-            "parent": "" + root_uri + "/mercator/",
-            "data": {
-                "adhocracy_core.sheets.name.IName": {
-                    "name": "deviated_shogunspudgierdeviseddisquiet18"
-                }
-            },
-            "root_versions": [],
-            "content_type": "adhocracy_mercator.resources.mercator.IMercatorProposal",
-            "first_version_path": "@pn32"
-        },
-        "result_path": "@pn31",
-        "method": "POST",
-        "result_first_version_path": "@pn32"
-    },
-    {
-        "path": "@pn31",
-        "body": {
-            "parent": "@pn31",
-            "data": {
-                "adhocracy_core.sheets.name.IName": {
-                    "name": "Experience"
-                }
-            },
-            "root_versions": [],
-            "content_type": "adhocracy_mercator.resources.mercator.IExperience",
-            "first_version_path": "@pn29"
-        },
-        "result_path": "@pn28",
-        "method": "POST",
-        "result_first_version_path": "@pn29"
-    },
-    {
-        "path": "@pn28",
-        "body": {
-            "parent": "@pn28",
-            "data": {
-                "adhocracy_mercator.sheets.mercator.IExperience": {
-                    "experience": "experience"
-                },
-                "adhocracy_core.sheets.versions.IVersionable": {
-                    "follows": [
-                        "@pn29"
-                    ]
-                }
-            },
-            "root_versions": [],
-            "content_type": "adhocracy_mercator.resources.mercator.IExperienceVersion"
-        },
-        "result_path": "@pn30",
-        "method": "POST",
-        "result_first_version_path": "@pn34"
-    },
-    {
-        "path": "@pn31",
-        "body": {
-            "parent": "@pn31",
-            "data": {
-                "adhocracy_core.sheets.name.IName": {
-                    "name": "Finance"
-                }
-            },
-            "root_versions": [],
-            "content_type": "adhocracy_mercator.resources.mercator.IFinance",
-            "first_version_path": "@pn26"
-        },
-        "result_path": "@pn25",
-        "method": "POST",
-        "result_first_version_path": "@pn26"
-    },
-    {
-        "path": "@pn25",
-        "body": {
-            "parent": "@pn25",
-            "data": {
-                "adhocracy_mercator.sheets.mercator.IFinance": {
-                    "granted": false,
-                    "budget": 27,
-                    "other_sources": "hidden treasure",
-                    "requested_funding": 20
-                },
-                "adhocracy_core.sheets.versions.IVersionable": {
-                    "follows": [
-                        "@pn26"
-                    ]
-                }
-            },
-            "root_versions": [],
-            "content_type": "adhocracy_mercator.resources.mercator.IFinanceVersion"
-        },
-        "result_path": "@pn27",
-        "method": "POST",
-        "result_first_version_path": "@pn35"
-    },
-    {
-        "path": "@pn31",
-        "body": {
-            "parent": "@pn31",
-            "data": {
-                "adhocracy_core.sheets.name.IName": {
-                    "name": "Partners"
-                }
-            },
-            "root_versions": [],
-            "content_type": "adhocracy_mercator.resources.mercator.IPartners",
-            "first_version_path": "@pn23"
-        },
-        "result_path": "@pn22",
-        "method": "POST",
-        "result_first_version_path": "@pn23"
-    },
-    {
-        "path": "@pn22",
-        "body": {
-            "parent": "@pn22",
-            "data": {
-                "adhocracy_core.sheets.versions.IVersionable": {
-                    "follows": [
-                        "@pn23"
-                    ]
-                },
-                "adhocracy_mercator.sheets.mercator.IPartners": {
-                    "partners": "partners"
-                }
-            },
-            "root_versions": [],
-            "content_type": "adhocracy_mercator.resources.mercator.IPartnersVersion"
-        },
-        "result_path": "@pn24",
-        "method": "POST",
-        "result_first_version_path": "@pn36"
-    },
-    {
-        "path": "@pn31",
-        "body": {
-            "parent": "@pn31",
-            "data": {
-                "adhocracy_core.sheets.name.IName": {
-                    "name": "Value"
-                }
-            },
-            "root_versions": [],
-            "content_type": "adhocracy_mercator.resources.mercator.IValue",
-            "first_version_path": "@pn20"
-        },
-        "result_path": "@pn19",
-        "method": "POST",
-        "result_first_version_path": "@pn20"
-    },
-    {
-        "path": "@pn19",
-        "body": {
-            "parent": "@pn19",
-            "data": {
-                "adhocracy_mercator.sheets.mercator.IValue": {
-                    "value": "value"
-                },
-                "adhocracy_core.sheets.versions.IVersionable": {
-                    "follows": [
-                        "@pn20"
-                    ]
-                }
-            },
-            "root_versions": [],
-            "content_type": "adhocracy_mercator.resources.mercator.IValueVersion"
-        },
-        "result_path": "@pn21",
-        "method": "POST",
-        "result_first_version_path": "@pn37"
-    },
-    {
-        "path": "@pn31",
-        "body": {
-            "parent": "@pn31",
-            "data": {
-                "adhocracy_core.sheets.name.IName": {
-                    "name": "Steps"
-                }
-            },
-            "root_versions": [],
-            "content_type": "adhocracy_mercator.resources.mercator.ISteps",
-            "first_version_path": "@pn17"
-        },
-        "result_path": "@pn16",
-        "method": "POST",
-        "result_first_version_path": "@pn17"
-    },
-    {
-        "path": "@pn16",
-        "body": {
-            "parent": "@pn16",
-            "data": {
-                "adhocracy_mercator.sheets.mercator.ISteps": {
-                    "steps": "steps"
-                },
-                "adhocracy_core.sheets.versions.IVersionable": {
-                    "follows": [
-                        "@pn17"
-                    ]
-                }
-            },
-            "root_versions": [],
-            "content_type": "adhocracy_mercator.resources.mercator.IStepsVersion"
-        },
-        "result_path": "@pn18",
-        "method": "POST",
-        "result_first_version_path": "@pn38"
-    },
-    {
-        "path": "@pn31",
-        "body": {
-            "parent": "@pn31",
-            "data": {
-                "adhocracy_core.sheets.name.IName": {
-                    "name": "Outcome"
-                }
-            },
-            "root_versions": [],
-            "content_type": "adhocracy_mercator.resources.mercator.IOutcome",
-            "first_version_path": "@pn14"
-        },
-        "result_path": "@pn13",
-        "method": "POST",
-        "result_first_version_path": "@pn14"
-    },
-    {
-        "path": "@pn13",
-        "body": {
-            "parent": "@pn13",
-            "data": {
-                "adhocracy_core.sheets.versions.IVersionable": {
-                    "follows": [
-                        "@pn14"
-                    ]
-                },
-                "adhocracy_mercator.sheets.mercator.IOutcome": {
-                    "outcome": "outcome"
-                }
-            },
-            "root_versions": [],
-            "content_type": "adhocracy_mercator.resources.mercator.IOutcomeVersion"
-        },
-        "result_path": "@pn15",
-        "method": "POST",
-        "result_first_version_path": "@pn39"
-    },
-    {
-        "path": "@pn31",
-        "body": {
-            "parent": "@pn31",
-            "data": {
-                "adhocracy_core.sheets.name.IName": {
-                    "name": "Story"
-                }
-            },
-            "root_versions": [],
-            "content_type": "adhocracy_mercator.resources.mercator.IStory",
-            "first_version_path": "@pn11"
-        },
-        "result_path": "@pn10",
-        "method": "POST",
-        "result_first_version_path": "@pn11"
-    },
-    {
-        "path": "@pn10",
-        "body": {
-            "parent": "@pn10",
-            "data": {
-                "adhocracy_core.sheets.versions.IVersionable": {
-                    "follows": [
-                        "@pn11"
-                    ]
-                },
-                "adhocracy_mercator.sheets.mercator.IStory": {
-                    "story": "story"
-                }
-            },
-            "root_versions": [],
-            "content_type": "adhocracy_mercator.resources.mercator.IStoryVersion"
-        },
-        "result_path": "@pn12",
-        "method": "POST",
-        "result_first_version_path": "@pn40"
-    },
-    {
-        "path": "@pn31",
-        "body": {
-            "parent": "@pn31",
-            "data": {
-                "adhocracy_core.sheets.name.IName": {
-                    "name": "Details"
-                }
-            },
-            "root_versions": [],
-            "content_type": "adhocracy_mercator.resources.mercator.IDetails",
-            "first_version_path": "@pn8"
-        },
-        "result_path": "@pn7",
-        "method": "POST",
-        "result_first_version_path": "@pn8"
-    },
-    {
-        "path": "@pn7",
-        "body": {
-            "parent": "@pn7",
-            "data": {
-                "adhocracy_core.sheets.versions.IVersionable": {
-                    "follows": [
-                        "@pn8"
-                    ]
-                },
-                "adhocracy_mercator.sheets.mercator.IDetails": {
-                    "location_specific_1": "location_specific_1",
-                    "location_specific_3": "location_specific_3",
-                    "location_specific_2": "location_specific_2",
-                    "description": "description"
-                }
-            },
-            "root_versions": [],
-            "content_type": "adhocracy_mercator.resources.mercator.IDetailsVersion"
-        },
-        "result_path": "@pn9",
-        "method": "POST",
-        "result_first_version_path": "@pn41"
-    },
-    {
-        "path": "@pn31",
-        "body": {
-            "parent": "@pn31",
-            "data": {
-                "adhocracy_core.sheets.name.IName": {
-                    "name": "Introduction"
-                }
-            },
-            "root_versions": [],
-            "content_type": "adhocracy_mercator.resources.mercator.IIntroduction",
-            "first_version_path": "@pn5"
-        },
-        "result_path": "@pn4",
-        "method": "POST",
-        "result_first_version_path": "@pn5"
-    },
-    {
-        "path": "@pn4",
-        "body": {
-            "parent": "@pn4",
-            "data": {
-                "adhocracy_mercator.sheets.mercator.IIntroduction": {
-                    "teaser": "braving noshed Aramco helm floury parleyed tippler's gunboats Mantle Hottentot's Darcy Mongolian ruled Arthur's Ptah's colleges swap's portrait's chromes rifer Turkish's Richthofen daydreaming",
-                    "title": "deviated shogun's pudgier devised disquiet18"
-                },
-                "adhocracy_core.sheets.versions.IVersionable": {
-                    "follows": [
-                        "@pn5"
-                    ]
-                }
-            },
-            "root_versions": [],
-            "content_type": "adhocracy_mercator.resources.mercator.IIntroductionVersion"
-        },
-        "result_path": "@pn6",
-        "method": "POST",
-        "result_first_version_path": "@pn42"
-    },
-    {
-        "path": "@pn31",
-        "body": {
-            "parent": "@pn31",
-            "data": {
-                "adhocracy_core.sheets.name.IName": {
-                    "name": "OrganizationInfo"
-                }
-            },
-            "root_versions": [],
-            "content_type": "adhocracy_mercator.resources.mercator.IOrganizationInfo",
-            "first_version_path": "@pn2"
-        },
-        "result_path": "@pn1",
-        "method": "POST",
-        "result_first_version_path": "@pn2"
-    },
-    {
-        "path": "@pn1",
-        "body": {
-            "parent": "@pn1",
-            "data": {
-                "adhocracy_core.sheets.versions.IVersionable": {
-                    "follows": [
-                        "@pn2"
-                    ]
-                },
-                "adhocracy_mercator.sheets.mercator.IOrganizationInfo": {
-                    "status": "planned_nonprofit",
-                    "country": "KY",
-                    "website": "http://www.heise.de/http://northscape.net/",
-                    "planned_date": "2014-11-19T13:19:25.405Z",
-                    "name": "namescrods"
-                }
-            },
-            "root_versions": [],
-            "content_type": "adhocracy_mercator.resources.mercator.IOrganizationInfoVersion"
-        },
-        "result_path": "@pn3",
-        "method": "POST",
-        "result_first_version_path": "@pn43"
-    },
-    {
-        "path": "@pn31",
-        "body": {
-            "parent": "@pn31",
-            "data": {
-                "adhocracy_mercator.sheets.mercator.IHeardFrom": {
-                    "heard_elsewhere": ""
-                },
-                "adhocracy_mercator.sheets.mercator.IUserInfo": {
-                    "country": "LK",
-                    "family_name": "prolific Mitch's",
-                    "personal_name": "sonnies"
-                },
-                "adhocracy_core.sheets.versions.IVersionable": {
-                    "follows": [
-                        "@pn32"
-                    ]
-                },
-                "adhocracy_mercator.sheets.mercator.IMercatorSubResources": {
-                    "partners": "@pn24",
-                    "finance": "@pn27",
-                    "introduction": "@pn6",
-                    "value": "@pn21",
-                    "steps": "@pn18",
-                    "outcome": "@pn15",
-                    "organization_info": "@pn3",
-                    "details": "@pn9",
-                    "story": "@pn12",
-                    "experience": "@pn30"
-                }
-            },
-            "root_versions": [],
-            "content_type": "adhocracy_mercator.resources.mercator.IMercatorProposalVersion"
-        },
-        "result_path": "@pn33",
-        "method": "POST",
-        "result_first_version_path": "@pn44"
-    }
-])
-response = requests.post(uri, headers=headers, data=body)
-if verbose:
-    print('\n')
-    print(uri)
-    print(headers)
-    print(body)
-    print(response)
-    print(response.text)
-assert response.status_code == 200
-=======
     for i in range(n):
         name = get_random_string()
 
@@ -6211,5 +546,4 @@
     return proposals
 
 if __name__ == "__main__":
-    create_proposals()
->>>>>>> 2d773e10
+    create_proposals()