--- conflicted
+++ resolved
@@ -1,21 +1,12 @@
 <div class="mercator-proposal-form-container">
     <nav class="mercator-proposal-form-nav" data-adh-sticky="">
         <ol>
-<<<<<<< HEAD
             <li data-du-scrollspy="mercator-proposal-basic"><a href="#mercator-proposal-basic" data-du-smooth-scroll="">{{ "TR__MERCATOR_PROPOSAL_BASIC" | translate }}</a></li>
             <li data-du-scrollspy="mercator-proposal-introduction" data-offset="50"><a href="#mercator-proposal-introduction" data-du-smooth-scroll="">{{ "TR__MERCATOR_PROPOSAL_INTRODUCTION" | translate }}</a></li>
             <li data-du-scrollspy="mercator-proposal-detail" data-offset="50"><a href="#mercator-proposal-detail" data-du-smooth-scroll="">{{ "TR__MERCATOR_PROPOSAL_DETAIL" | translate }}</a></li>
             <li data-du-scrollspy="mercator-proposal-motivation" data-offset="50"><a href="#mercator-proposal-motivation" data-du-smooth-scroll="">{{ "TR__MERCATOR_PROPOSAL_MOTIVATION" | translate }}</a></li>
             <li data-du-scrollspy="mercator-proposal-finance" data-offset="50"><a href="#mercator-proposal-finance" data-du-smooth-scroll="">{{ "TR__MERCATOR_PROPOSAL_FINANCE" | translate }}</a></li>
-            <li data-du-scrollspy="mercator-proposal-extra" data-offset="50"><a href="#mercator-proposal-extra" data-offset="250" data-du-smooth-scroll="">{{ "TR__MERCATOR_PROPOSAL_EXTRA" | translate }}</a></li>
-=======
-            <li data-du-scrollspy="mercator-proposal-basic"><a href="#mercator-proposal-basic" data-du-smooth-scroll="">{{ "Basic" | translate }}</a></li>
-            <li data-du-scrollspy="mercator-proposal-introduction" data-offset="50"><a href="#mercator-proposal-introduction" data-du-smooth-scroll="">{{ "Introduction" | translate }}</a></li>
-            <li data-du-scrollspy="mercator-proposal-detail" data-offset="50"><a href="#mercator-proposal-detail" data-du-smooth-scroll="">{{ "In Detail" | translate }}</a></li>
-            <li data-du-scrollspy="mercator-proposal-motivation" data-offset="50"><a href="#mercator-proposal-motivation" data-du-smooth-scroll="">{{ "Motivation" | translate }}</a></li>
-            <li data-du-scrollspy="mercator-proposal-finance" data-offset="50"><a href="#mercator-proposal-finance" data-du-smooth-scroll="">{{ "Finance" | translate }}</a></li>
-            <li data-du-scrollspy="mercator-proposal-extra" data-offset="50"><a href="#mercator-proposal-extra" data-du-smooth-scroll="">{{ "Extra" | translate }}</a></li>
->>>>>>> c194317a
+            <li data-du-scrollspy="mercator-proposal-extra" data-offset="50"><a href="#mercator-proposal-extra" data-du-smooth-scroll="">{{ "TR__MERCATOR_PROPOSAL_EXTRA" | translate }}</a></li>
         </ol>
     </nav>
 
