--- conflicted
+++ resolved
@@ -270,68 +270,7 @@
 
         </div><!-- /.annotated-section -->
 
-<<<<<<< HEAD
         <section data-ng-form="" name="mercatorProposalIntroductionForm" id="mercator-proposal-introduction">
-=======
-        <div class="annotated-section">
-            <div class="annotated-section-annotation">
-                {{ "Are you sure you are allowed to use this picture?" | translate }}
-                {{"Image must be of type" | translate }} <span ng-repeat="fo in currentUpload.opts.acceptedFileTypes">{{fo}}{{$last ? '' : ', '}}</span>,
-                <br/>{{"no bigger than" | translate }} {{currentUpload.opts.maximumByteSize/1000000}}MB,
-                <br/>{{"greater than" | translate }} {{currentUpload.opts.maximumWidth}}px {{"wide" | translate}},
-                <br/>{{"less than" | translate }} {{currentUpload.opts.minimumWidth}}px {{"wide" | translate}}
-            </div>
-            <div class="annotated-section-body">
-                <label>
-                    {{ "Upload an image" | translate }}
-                    <div
-                        data-flow-file-added="!!{png:1,gif:1,jpg:1,jpeg:1}[$file.getExtension()]"
-                        data-flow-init=""
-                        data-ng-model="data.introduction.imageUpload"
-                        data-ng-class="{ 'is-invalid': mercatorProposalIntroductionForm['introduction-picture-upload'].$invalid }"
-                        name="introduction-picture-upload">
-                        <button
-                            type="button"
-                            data-flow-btn=""
-                            flow-attrs="{accept:'image/*'}">
-                            <span data-ng-if="$flow.files.length > 0">{{ "Change Image" | translate }}</span>
-                            <span data-ng-if="!$flow.files.length || $flow.files.length == 0">{{ "Choose Image" | translate }}</span>
-                        </button>
-                        <div
-                            ng-messages="mercatorProposalIntroductionForm['introduction-picture-upload'].$error"
-                            ng-if="mercatorProposalIntroductionForm['introduction-picture-upload'].$dirty">
-                            <span
-                                class="input-error"
-                                ng-message="wrongType">
-                                {{"Image must be of type" | translate }} <span ng-repeat="fo in currentUpload.opts.acceptedFileTypes">{{fo}}{{$last ? '' : ', '}}</span>
-                            </span>
-                            <span
-                                class="input-error"
-                                ng-message="tooBig">
-                                {{"Image must be smaller than" | translate }} {{currentUpload.opts.maximumByteSize/1000000}}MB
-                            </span>
-                            <span
-                                class="input-error"
-                                ng-message="tooWide">
-                                {{"Image must be less than" | translate }} {{currentUpload.opts.maximumWidth}}px {{"wide" | translate }}
-                            </span>
-                            <span
-                                class="input-error"
-                                ng-message="tooNarrow">
-                                {{"Image must be greater than" | translate }} {{currentUpload.opts.minimumWidth}}px {{"wide" | translate }}
-                            </span>
-                        </div>
-                        <button type="button" data-ng-show="$flow.files.length" data-ng-click="$flow.cancel()">{{ "Remove Image" | translate }}</button>
-                        <p data-ng-if="$flow.files.length > 0" data-flow-directory=""></p>
-                        <div class="picture-upload-file" ng-if="$flow.files.length > 0" data-ng-repeat="file in $flow.files">
-                            <img data-flow-img="file" height="120" /><br/>{{file.name}}
-                        </div>
-                    </div>
-                </label>
-            </div><!-- /.annotated-section-body -->
-        </div><!-- /.annotated-section -->
-    </section>
->>>>>>> 760aa747
 
             <div class="annotated-section">
 
@@ -377,6 +316,7 @@
 
             <div class="annotated-section">
                 <div class="annotated-section-annotation mercator-proposal-form-annotation">
+                    {{ "Are you sure you are allowed to use this picture?" | translate }}
                     {{"Image must be of type" | translate }} <span ng-repeat="fo in currentUpload.opts.acceptedFileTypes">{{fo}}{{$last ? '' : ', '}}</span>,
                     <br/>{{"no bigger than" | translate }} {{currentUpload.opts.maximumByteSize/1000000}}MB,
                     <br/>{{"greater than" | translate }} {{currentUpload.opts.maximumWidth}}px {{"wide" | translate}},
@@ -386,6 +326,7 @@
                     <label>
                         {{ "Upload an image" | translate }}
                         <div
+                            data-flow-files-submitted="$flow.upload()"
                             data-flow-file-added="!!{png:1,gif:1,jpg:1,jpeg:1}[$file.getExtension()]"
                             data-flow-init=""
                             data-ng-model="data.introduction.imageUpload"
