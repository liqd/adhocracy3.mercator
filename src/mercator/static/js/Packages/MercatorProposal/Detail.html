<div class="mercator-proposal-detail-view" id="mercator-detail-view-top">
<<<<<<< HEAD
    <div class="cover">
        <h2>{{ data.introduction.title }}
            <span class="pull-right">
                <!-- FIXME: Dummy data -->
                <i class="icon-speachbubble-outline"></i> 3
            </span>
        </h2>
        <div class="meta">
            <ul>
=======
    <nav class="mercator-detail-nav"> <!-- class="mercator-proposal-nav" -->
        <ol data-du-scroll-container="moving-column2-body" data-du-smooth-scroll="">
            <li><a href="#mercator-detail-view-brief-proposal" data-du-smooth-scroll="">{{ "Brief Proposal" | translate }}</a></li>
            <li><a href="#mercator-detail-view-detailed-proposal" data-du-smooth-scroll="">{{ "Detailed Proposal" | translate }}</a></li>
            <li><a href="#mercator-detail-view-goals-and-vision" data-du-smooth-scroll="">{{ "Goals and Vision" | translate }}</a></li>
            <li><a href="#mercator-detail-view-additional" data-du-smooth-scroll="">{{ "Additional" | translate }}</a></li>
        </ol>
    </nav>

    <div class="mercator-detail-body" data-du-scroll-container="moving-column2-body">

        <div class="cover">
            <h2>{{ data.introduction.title }}
                <span class="pull-right">
                    <!-- FIXME: Dummy data -->
                    <i class="icon-speachbubble-outline"></i> 3
                </span>
            </h2>

            <ul class="meta">
>>>>>>> 6a5c8faa
                <li>
                    <strong>{{data.finance.requested_funding}} &euro;</strong> requested
                </li>
                <li>
                    <!-- FIXME: Link to profile -->
                    <a href="#">{{data.user_info.first_name}} {{data.user_info.last_name}}</a>
                </li>
                <li>
                    {{ data.basic.createtime }}
                    published
                </li>
<<<<<<< HEAD
            </ul>
            <ul>
=======
>>>>>>> 6a5c8faa
                <li>
                    <!-- FIXME: Dummy data -->
                    <i class="icon-speachbubble-outline"></i> 33
                </li>
                <li>
                    <!-- FIXME: Dummy data -->
                    231 supporters
                </li>
                <li>
<<<<<<< HEAD
                    <adh-like data-refers-to="{{path}}"
                        data-post-pool-sheet="adhocracy.sheets.rate.ILikeable"
                        data-post-pool-field="post_pool">
                    </adh-like>
                </li>
            </ul>
        </div><!-- /.meta -->
        <button type="button" class="hidden" data-ng-click="showComments()">{{ "Show comments" | translate }}</button>
    </div><!-- /.cover -->
    <nav class="mercator-detail-nav"> <!-- class="mercator-proposal-nav" -->
        <ol>
            <li><a href="#mercator-detail-view-brief-proposal" data-du-smooth-scroll="">{{ "Brief Proposal" | translate }}</a></li>
            <li><a href="#mercator-detail-view-detailed-proposal" data-du-smooth-scroll="">{{ "Detailed Proposal" | translate }}</a></li>
            <li><a href="#mercator-detail-view-goals-and-vision" data-du-smooth-scroll="">{{ "Goals and Vision" | translate }}</a></li>
            <li><a href="#mercator-detail-view-additional" data-du-smooth-scroll="">{{ "Additional" | translate }}</a></li>
        </ol>
    </nav>
    <div class="mercator-detail-body">
        <section id="mercator-detail-view-brief-proposal">
            <h3>{{ "Brief Proposal" | translate }}</h3>
            <section class="commentable-section">
                <h4>{{ "Pitch (Teaser)" | translate }}</h4>
                <div>{{ data.introduction.teaser }}</div>
                <button class="show-comments" data-ng-click="showComments()">
                    <!-- FIXME: Dummy data -->
                    <i class="icon-speachbubble-outline"></i> 3
                </button>
            </section><!-- /.commentable-section -->
            <section class="commentable-section">
                <h4>{{ "Where will this project take place?" | translate }}</h4>
                <ul>
                    <li ng-if="details.location_is_online">{{ "ONLINE" | translate }}</li>
                    <li data-ng-if="data.details.location_specific_1">{{ data.details.location_specific_1 }}</li>
                    <li data-ng-if="data.details.location_specific_2">{{ data.details.location_specific_2 }}</li>
                    <li data-ng-if="data.details.location_specific_3">{{ data.details.location_specific_3 }}</li>
                    <li data-ng-if="details.location_is_linked_to_ruhr">{{ "Ruhr Gebiet, Germany" | translate }}</li>
                </ul>
                <button class="show-comments" data-ng-click="showComments()">
                    <!-- FIXME: Dummy data -->
                    <i class="icon-speachbubble-outline"></i> 3
                </button>
            </section><!-- /.commentable-section -->
            <section class="commentable-section">
                <h3>{{ "Finance" | translate }}</h3>
                <p class="text-functional"><strong>{{ data.finance.budget }} &euro;</strong> {{ "total project budget" | translate }}</p>
                <p class="text-functional"><strong>{{ data.finance.requested_funding }} &euro;</strong> {{ "requested" | translate }}</p>
                <p data-ng-if="data.finance.granted"><strong class="color-highlight-valid">project is granted</strong></p>
                <p class="functional-introvert">{{ data.finance.other_sources }}</p>
                <!-- FIXME: the context in which this text is
                displayed gives a lot less clue about what the
                text is about than the context of the same text in
                the form where the proposal is entered.  this
                could encourage users enter sentence fragments
                there rather than sentences that remain
                self-explanatory here.  Perhaps the question from
                the form should be repeated here? -->
                <button class="show-comments" data-ng-click="showComments()">
                    <!-- FIXME: Dummy data -->
                    <i class="icon-speachbubble-outline"></i> 3
                </button>
            </section><!-- /.commentable-section -->
            <section class="commentable-section">
                <h3>{{ "Who is behind it?" | translate }}</h3>
                <!-- FIXME: using form user name rather than profile
                user name for now.  anyway: if this place is
                supposed to show the name from the user profile
                rather than from the mercator proposal create
                form, then why do we enter the latter in the first
                place?  (note that we don't have
                first-name-last-name in the user profile, but just
                one text field containing the full name.  i
                suppose that's not a problem here.) -->
                <div data-ng-switch="data.organization_info.status_enum">
                    <div data-ng-switch-when="registered_nonprofit">
                        <div>
                            {{ data.user_info.first_name }} {{ data.user_info.last_name }}
                        </div>
                        <div>
                            <div>
                                <p>{{ data.organisation_info.name }}</p>
                                <p>{{ data.organisation_info.website }}</p>
                                <p>{{ "We are a registered non-profil" | translate }}</p>
                            </div>
                            <div>
                                {{ data.organisation_info.country }}
                            </div>
                        </div>
                    </div>
                    <div data-ng-switch-when="planned_nonprofit">
                        <div>
                            {{ data.user_info.first_name }} {{ data.user_info.last_name }}
                        </div>
                        <div>
                            <div>
                                <p>{{ data.organisation_info.name }}</p>
                                <p>{{ data.organisation_info.website }}</p>
                                <p>
                                    {{ "NGO registration is planned or in process " | translate }}
                                    {{ data.organisation_info.date_of_foreseen_registration }}
                                </p>
                            </div>
                            <div>
                                {{ data.organisation_info.country }}
                            </div>
                        </div>
                    </div>
                    <div data-ng-switch-when="support_needed">
                        <div>
                            {{ data.user_info.first_name }} {{ data.user_info.last_name }}
                        </div>
                        <div>
                            <div>
                                <p>{{ data.organisation_info.name }}</p>
                                <p>{{ data.organisation_info.website }}</p>
                                <p>{{ "We’d like to try to realise the idea, but will need help with registering a non-profit." | translate }}</p>
                                <p>{{ data.organisation_info.how_can_we_help_you }}</p>
                            </div>
                            <div>
                                {{ data.organisation_info.country }}
                            </div>
                        </div>
                    </div>
                    <div data-ng-switch-when="other">
                        <div>
                            {{ data.user_info.first_name }} {{ data.user_info.last_name }}
                        </div>
                        <div>
                            <p>{{ data.organisation_info.status_other }}</p>
                        </div>
                    </div>
                </div>
                <button class="show-comments" data-ng-click="showComments()">
                    <!-- FIXME: Dummy data -->
                    <i class="icon-speachbubble-outline"></i> 3
                </button>
            </section><!-- /.commentable-section -->
            <a href="#mercator-detail-view-top" data-du-smooth-scroll="">Back to top</a>
        </section><!-- /chapter -->
        <section id="mercator-detail-view-detailed-proposal">
            <h2>{{ "Detailed Proposal" | translate }}</h2>
            <section class="commentable-section">
                <h3>{{ "Description?" | translate }}</h3>
                <p>{{ data.details.description }}</p>
                <button class="show-comments" data-ng-click="showComments()">
                    <!-- FIXME: Dummy data -->
                    <i class="icon-speachbubble-outline"></i> 3
                </button>
            </section><!-- /.commentable-section -->
            <section class="commentable-section">
                <h3>{{ "Story behind the idea" | translate }}</h3>
                <p>{{ data.story }}</p>
                <button class="show-comments" data-ng-click="showComments()">
                    <!-- FIXME: Dummy data -->
                    <i class="icon-speachbubble-outline"></i> 3
                </button>
            </section><!-- /.commentable-section -->
            <a href="#mercator-detail-view-top" data-du-smooth-scroll="">Back to top</a>
        </section><!-- /chapter -->
        <section id="mercator-detail-view-goals-and-vision">
            <h2>{{ "Goals and Vision" | translate }}</h2>
            <section class="commentable-section">
                <h3>{{ "What would be a successful outcome of your project or initiative?" | translate }}</h3>
                <p>{{ data.outcome }}</p>
                <button class="show-comments" data-ng-click="showComments()">
                    <!-- FIXME: Dummy data -->
                    <i class="icon-speachbubble-outline"></i> 3
                </button>
            </section><!-- /.commentable-section -->
            <section class="commentable-section">
                <h3>{{ "How do you want to get there?" | translate }}</h3>
                <p>{{ data.steps }}</p>
                <button class="show-comments" data-ng-click="showComments()">
                    <!-- FIXME: Dummy data -->
                    <i class="icon-speachbubble-outline"></i> 3
                </button>
            </section><!-- /.commentable-section -->
            <section class="commentable-section">
                <h3>{{ "Why does Europe need your idea?" | translate }}</h3>
                <p>{{ data.value }}</p>
                <button class="show-comments" data-ng-click="showComments()">
                    <!-- FIXME: Dummy data -->
                    <i class="icon-speachbubble-outline"></i> 3
                </button>
            </section><!-- /.commentable-section -->
            <section class="commentable-section">
                <h3>{{ "Partner organisations and members list" | translate }}</h3>
                <p>{{ data.partners }}</p>
                <button class="show-comments" data-ng-click="showComments()">
                    <!-- FIXME: Dummy data -->
                    <i class="icon-speachbubble-outline"></i> 3
                </button>
            </section><!-- /.commentable-section -->
            <a href="#mercator-detail-view-top" data-du-smooth-scroll="">Back to top</a>
        </section>
        <section id="mercator-detail-view-additional">
            <h2>{{ "Additional" | translate }}</h2>
            <section class="commentable-section">
                <h3>{{ "Share your experience" | translate }}</h3>
                <p>{{ data.experience }}</p>
                <button class="show-comments" data-ng-click="showComments()">
                    <!-- FIXME: Dummy data -->
                    <i class="icon-speachbubble-outline"></i> 3
                </button>
            </section><!-- /.commentable-section -->
            <section class="commentable-section">
                <h3>{{ "Where did you find out about Advocate Europe?" | translate }}</h3>
                <!-- FIXME: do we really want to display that for
                everybody?  shouldn't we offer to pull that out of
                the database and send the statistics to mercator
                separately?  it seems odd to show that information
                to other users.  especially the fact that you can
                comment on it.  :) -->
                <!-- FIXME: if we want to keep this: javascript data
                contains boolean fields that contain string
                "false", which evaluate to true.  not sure what's
                going on there, but it can't be very complicated. -->
                <p data-ng-if="data.heard_from.colleague">colleague</p>
                <p data-ng-if="data.heard_from.website">website</p>
                <p data-ng-if="data.heard_from.newsletter">newsletter</p>
                <p data-ng-if="data.heard_from.facebook">facebook</p>
                <p data-ng-if="data.heard_from.other">Other: {{ data.heard_from.other_specify }}</p>
                <button class="show-comments" data-ng-click="showComments()">
                    <!-- FIXME: Dummy data -->
                    <i class="icon-speachbubble-outline"></i> 3
                </button>
            </section><!-- /.commentable-section -->
        </section>
            <div>[here you should see a second manifestation of the
            support butten in the cover section.  obviously, if one of
            them is clicked, the other should change automatically.]</div>
        <a href="#mercator-detail-view-top" data-du-smooth-scroll="">Back to top</a>
    </div><!-- /.mercator-detail-body -->
</div><!-- /.mercator-proposal-detail-view -->
=======
                    <adh-rate data-refers-to="{{path}}"
                          data-post-pool-sheet="adhocracy.sheets.rate.IRateable"
                          data-post-pool-field="post_pool">
                    </adh-rate>
                </li>
            </ul>

            <button type="button" class="hidden" data-ng-click="showComments()">{{ "Show comments" | translate }}</button>

        </div>

        <div> <!-- class="body" -->
            <div> <!-- class="chapters" -->
                <div id="mercator-detail-view-brief-proposal">
                    <h3>{{ "Brief Proposal" | translate }}</h3>
                    <div>
                        <hr>
                        <div>{{ "Pitch (Teaser)" | translate }}
                            <span class="pull-right">
                                <!-- FIXME: Dummy data -->
                                <i class="icon-speachbubble-outline"></i> 3
                            </span>
                        </div>
                        <button type="button" class="hidden" data-ng-click="showComments()">{{ "Show comments" | translate }}</button>
                    </div>
                    <div>{{ data.introduction.teaser }}</div>
                    <hr>
                    <h4>{{ "Where will this project take place?" | translate }}
                        <span class="pull-right">
                            <!-- FIXME: Dummy data -->
                            <i class="icon-speachbubble-outline"></i> 3
                        </span>
                    </h4>
                    <div>

                        <strong ng-if="details.location_is_online">{{ "ONLINE" | translate }}</strong>
                        <!-- FIXME: Dummy data -->
                        <ul>
                            <li>Online</li>
                            <li>Berlin, Germany</li>
                            <li>London, UK</li>
                            <li>Paris, France</li>
                        </ul>

                        <!-- FIXME: map this data to location names -->
                        <div ng-if="false">
                            <div data-ng-if="data.details.location_specific_1">
                                {{ data.details.location_specific_1 }}
                            </div>
                            <div data-ng-if="data.details.location_specific_2">
                                {{ data.details.location_specific_2 }}
                            </div>
                            <div data-ng-if="data.details.location_specific_3">
                                {{ data.details.location_specific_3 }}
                            </div>
                            <div data-ng-if="details.location_is_linked_to_ruhr">
                                Ruhr Gebiet, Germanye

                                <!-- FIXME: what's with the blue bubble in the wireframe? -->
                            </div>
                        </div>
                    </div>
                    <div>
                        <hr>
                        <h3>{{ "Finance" | translate }}
                            <span class="pull-right">
                                <!-- FIXME: Dummy data -->
                                <i class="icon-speachbubble-outline"></i> 3
                            </span>
                        </h3>
                        <button type="button" class="hidden" data-ng-click="showComments()">{{ "Show comments" | translate }}</button>
                    </div>
                    <div><strong>{{ data.finance.budget }} &euro;</strong> {{ "total project budget" | translate }}</div>
                    <div><strong>{{ data.finance.requested_funding }} &euro;</strong> {{ "requested" | translate }}</div>
                    <p data-ng-if="data.finance.granted"><strong class="color-highlight-valid">project is granted</strong></p>
                    <p>{{ data.finance.other_sources }}</p>

                        <!-- FIXME: the context in which this text is
                        displayed gives a lot less clue about what the
                        text is about than the context of the same text in
                        the form where the proposal is entered.  this
                        could encourage users enter sentence fragments
                        there rather than sentences that remain
                        self-explanatory here.  Perhaps the question from
                        the form should be repeated here? -->

                        <hr>
                        <h3>{{ "Who is behind it?" | translate }}
                            <span class="pull-right">
                                <!-- FIXME: Dummy data -->
                                <i class="icon-speachbubble-outline"></i> 3
                            </span>
                        </h3>
                        <button type="button" class="hidden" data-ng-click="showComments()">{{ "Show comments" | translate }}</button>

                    <div>
                        <!-- FIXME: using form user name rather than profile
                        user name for now.  anyway: if this place is
                        supposed to show the name from the user profile
                        rather than from the mercator proposal create
                        form, then why do we enter the latter in the first
                        place?  (note that we don't have
                        first-name-last-name in the user profile, but just
                        one text field containing the full name.  i
                        suppose that's not a problem here.) -->

                        <div data-ng-switch="data.organization_info.status_enum">
                            <div data-ng-switch-when="registered_nonprofit">
                                <div>
                                    {{ data.user_info.first_name }} {{ data.user_info.last_name }}
                                </div>
                                <div>
                                    <div>
                                        <p>{{ data.organisation_info.name }}</p>
                                        <p>{{ data.organisation_info.website }}</p>
                                        <p>{{ "We are a registered non-profil" | translate }}</p>
                                    </div>
                                    <div>
                                        {{ data.organisation_info.country }}
                                    </div>
                                </div>
                            </div>
                            <div data-ng-switch-when="planned_nonprofit">
                                <div>
                                    {{ data.user_info.first_name }} {{ data.user_info.last_name }}
                                </div>
                                <div>
                                    <div>
                                        <p>{{ data.organisation_info.name }}</p>
                                        <p>{{ data.organisation_info.website }}</p>
                                        <p>
                                            {{ "NGO registration is planned or in process " | translate }}
                                            {{ data.organisation_info.date_of_foreseen_registration }}
                                        </p>
                                    </div>
                                    <div>
                                        {{ data.organisation_info.country }}
                                    </div>
                                </div>
                            </div>
                            <div data-ng-switch-when="support_needed">
                                <div>
                                    {{ data.user_info.first_name }} {{ data.user_info.last_name }}
                                </div>
                                <div>
                                    <div>
                                        <p>{{ data.organisation_info.name }}</p>
                                        <p>{{ data.organisation_info.website }}</p>
                                        <p>{{ "We’d like to try to realise the idea, but will need help with registering a non-profit." | translate }}</p>
                                        <p>{{ data.organisation_info.how_can_we_help_you }}</p>
                                    </div>
                                    <div>
                                        {{ data.organisation_info.country }}
                                    </div>
                                </div>
                            </div>
                            <div data-ng-switch-when="other">
                                <div>
                                    {{ data.user_info.first_name }} {{ data.user_info.last_name }}
                                </div>
                                <div>
                                    <p>{{ data.organisation_info.status_other }}</p>
                                </div>
                            </div>
                        </div>
                    </div>
                    <p><a href="#mercator-detail-view-top" data-du-smooth-scroll="">Back to top</a></p>
                </div>
                <div id="mercator-detail-view-detailed-proposal">
                    <h2>{{ "Detailed Proposal" | translate }}</h2>
                    <div>
                        <hr>
                        <h3>{{ "Description?" | translate }}
                            <span class="pull-right">
                                <!-- FIXME: Dummy data -->
                                <i class="icon-speachbubble-outline"></i> 3
                            </span>
                        </h3>
                        <button type="button" class="hidden" data-ng-click="showComments()">{{ "Show comments" | translate }}</button>
                    </div>
                    <p>{{ data.details.description }}</p>
                    <div>
                        <hr>
                        <h3>{{ "Story behind the idea" | translate }}
                            <span class="pull-right">
                                <!-- FIXME: Dummy data -->
                                <i class="icon-speachbubble-outline"></i> 3
                            </span>
                        </h3>
                        <button type="button" class="hidden" data-ng-click="showComments()">{{ "Show comments" | translate }}</button>
                    </div>
                    <p>{{ data.story }}</p>
                    <p><a href="#mercator-detail-view-top" data-du-smooth-scroll="">Back to top</a></p>
                </div>
                <div id="mercator-detail-view-goals-and-vision">
                    <h2>{{ "Goals and Vision" | translate }}</h2>
                    <div>
                        <hr>
                        <h3>{{ "What would be a successful outcome of your project or initiative?" | translate }}
                            <span class="pull-right">
                                <!-- FIXME: Dummy data -->
                                <i class="icon-speachbubble-outline"></i> 3
                            </span>
                        </h3>
                        <button type="button" class="hidden" data-ng-click="showComments()">{{ "Show comments" | translate }}</button>
                    </div>
                    <p>{{ data.outcome }}</p>
                    <div>
                        <hr>
                        <h3>{{ "How do you want to get there?" | translate }}
                            <span class="pull-right">
                                <!-- FIXME: Dummy data -->
                                <i class="icon-speachbubble-outline"></i> 3
                            </span>
                        </h3>
                        <button type="button" class="hidden" data-ng-click="showComments()">{{ "Show comments" | translate }}</button>
                    </div>
                    <p>{{ data.steps }}</p>
                    <div>
                        <hr>
                        <h3>{{ "Why does Europe need your idea?" | translate }}
                            <span class="pull-right">
                                <!-- FIXME: Dummy data -->
                                <i class="icon-speachbubble-outline"></i> 3
                            </span>
                        </h3>
                        <button type="button" class="hidden" data-ng-click="showComments()">{{ "Show comments" | translate }}</button>
                    </div>
                    <p>{{ data.value }}</p>
                    <div>
                        <hr>
                        <h3>{{ "Partner organisations and members list" | translate }}
                            <span class="pull-right">
                                <!-- FIXME: Dummy data -->
                                <i class="icon-speachbubble-outline"></i> 3
                            </span>
                        </h3>
                        <button type="button" class="hidden" data-ng-click="showComments()">{{ "Show comments" | translate }}</button>
                    </div>
                    <p>{{ data.partners }}</p>
                    <p><a href="#mercator-detail-view-top" data-du-smooth-scroll="">Back to top</a></p>
                </div>
                <div id="mercator-detail-view-additional">
                    <h3>{{ "Additional" | translate }}</h3>
                    <div>
                        <hr>
                        <div>{{ "Share your experience" | translate }}</div>
                        <button type="button" data-ng-click="showComments()">{{ "Show comments" | translate }}</button>
                    </div>
                    <div>{{ data.experience }}</div>
                    <div>
                        <hr>
                        <div>{{ "Where did you find out about Advocate Europe?" | translate }}</div>
                        <button type="button" data-ng-click="showComments()">{{ "Show comments" | translate }}</button>

                        [FIXME: do we really want to display that for
                        everybody?  shouldn't we offer to pull that out of
                        the database and send the statistics to mercator
                        separately?  it seems odd to show that information
                        to other users.  especially the fact that you can
                        comment on it.  :)]

                        [FIXME: if we want to keep this: javascript data
                        contains boolean fields that contain string
                        "false", which evaluate to true.  not sure what's
                        going on there, but it can't be very complicated.]
                    </div>
                    <div data-ng-if="data.heard_from.colleague">colleague</div>
                    <div data-ng-if="data.heard_from.website">website</div>
                    <div data-ng-if="data.heard_from.newsletter">newsletter</div>
                    <div data-ng-if="data.heard_from.facebook">facebook</div>
                    <div data-ng-if="data.heard_from.other">Other: {{ data.heard_from.other_specify }}</div>
                    <p><a href="#mercator-detail-view-top" data-du-smooth-scroll="">Back to top</a></p>
                </div>
            </div>

            <div>[here you should see a second manifestation of the
            support butten in the cover section.  obviously, if one of
            them is clicked, the other should change automatically.]</div>

            <p><a href="#mercator-detail-view-top" data-du-smooth-scroll="">Back to top</a></p>

        </div>
    </div>
</div>
>>>>>>> 6a5c8faa
<|MERGE_RESOLUTION|>--- conflicted
+++ resolved
@@ -1,15 +1,4 @@
 <div class="mercator-proposal-detail-view" id="mercator-detail-view-top">
-<<<<<<< HEAD
-    <div class="cover">
-        <h2>{{ data.introduction.title }}
-            <span class="pull-right">
-                <!-- FIXME: Dummy data -->
-                <i class="icon-speachbubble-outline"></i> 3
-            </span>
-        </h2>
-        <div class="meta">
-            <ul>
-=======
     <nav class="mercator-detail-nav"> <!-- class="mercator-proposal-nav" -->
         <ol data-du-scroll-container="moving-column2-body" data-du-smooth-scroll="">
             <li><a href="#mercator-detail-view-brief-proposal" data-du-smooth-scroll="">{{ "Brief Proposal" | translate }}</a></li>
@@ -30,7 +19,6 @@
             </h2>
 
             <ul class="meta">
->>>>>>> 6a5c8faa
                 <li>
                     <strong>{{data.finance.requested_funding}} &euro;</strong> requested
                 </li>
@@ -42,11 +30,8 @@
                     {{ data.basic.createtime }}
                     published
                 </li>
-<<<<<<< HEAD
             </ul>
-            <ul>
-=======
->>>>>>> 6a5c8faa
+            <ul class="meta">
                 <li>
                     <!-- FIXME: Dummy data -->
                     <i class="icon-speachbubble-outline"></i> 33
@@ -56,7 +41,6 @@
                     231 supporters
                 </li>
                 <li>
-<<<<<<< HEAD
                     <adh-like data-refers-to="{{path}}"
                         data-post-pool-sheet="adhocracy.sheets.rate.ILikeable"
                         data-post-pool-field="post_pool">
@@ -289,291 +273,4 @@
             them is clicked, the other should change automatically.]</div>
         <a href="#mercator-detail-view-top" data-du-smooth-scroll="">Back to top</a>
     </div><!-- /.mercator-detail-body -->
-</div><!-- /.mercator-proposal-detail-view -->
-=======
-                    <adh-rate data-refers-to="{{path}}"
-                          data-post-pool-sheet="adhocracy.sheets.rate.IRateable"
-                          data-post-pool-field="post_pool">
-                    </adh-rate>
-                </li>
-            </ul>
-
-            <button type="button" class="hidden" data-ng-click="showComments()">{{ "Show comments" | translate }}</button>
-
-        </div>
-
-        <div> <!-- class="body" -->
-            <div> <!-- class="chapters" -->
-                <div id="mercator-detail-view-brief-proposal">
-                    <h3>{{ "Brief Proposal" | translate }}</h3>
-                    <div>
-                        <hr>
-                        <div>{{ "Pitch (Teaser)" | translate }}
-                            <span class="pull-right">
-                                <!-- FIXME: Dummy data -->
-                                <i class="icon-speachbubble-outline"></i> 3
-                            </span>
-                        </div>
-                        <button type="button" class="hidden" data-ng-click="showComments()">{{ "Show comments" | translate }}</button>
-                    </div>
-                    <div>{{ data.introduction.teaser }}</div>
-                    <hr>
-                    <h4>{{ "Where will this project take place?" | translate }}
-                        <span class="pull-right">
-                            <!-- FIXME: Dummy data -->
-                            <i class="icon-speachbubble-outline"></i> 3
-                        </span>
-                    </h4>
-                    <div>
-
-                        <strong ng-if="details.location_is_online">{{ "ONLINE" | translate }}</strong>
-                        <!-- FIXME: Dummy data -->
-                        <ul>
-                            <li>Online</li>
-                            <li>Berlin, Germany</li>
-                            <li>London, UK</li>
-                            <li>Paris, France</li>
-                        </ul>
-
-                        <!-- FIXME: map this data to location names -->
-                        <div ng-if="false">
-                            <div data-ng-if="data.details.location_specific_1">
-                                {{ data.details.location_specific_1 }}
-                            </div>
-                            <div data-ng-if="data.details.location_specific_2">
-                                {{ data.details.location_specific_2 }}
-                            </div>
-                            <div data-ng-if="data.details.location_specific_3">
-                                {{ data.details.location_specific_3 }}
-                            </div>
-                            <div data-ng-if="details.location_is_linked_to_ruhr">
-                                Ruhr Gebiet, Germanye
-
-                                <!-- FIXME: what's with the blue bubble in the wireframe? -->
-                            </div>
-                        </div>
-                    </div>
-                    <div>
-                        <hr>
-                        <h3>{{ "Finance" | translate }}
-                            <span class="pull-right">
-                                <!-- FIXME: Dummy data -->
-                                <i class="icon-speachbubble-outline"></i> 3
-                            </span>
-                        </h3>
-                        <button type="button" class="hidden" data-ng-click="showComments()">{{ "Show comments" | translate }}</button>
-                    </div>
-                    <div><strong>{{ data.finance.budget }} &euro;</strong> {{ "total project budget" | translate }}</div>
-                    <div><strong>{{ data.finance.requested_funding }} &euro;</strong> {{ "requested" | translate }}</div>
-                    <p data-ng-if="data.finance.granted"><strong class="color-highlight-valid">project is granted</strong></p>
-                    <p>{{ data.finance.other_sources }}</p>
-
-                        <!-- FIXME: the context in which this text is
-                        displayed gives a lot less clue about what the
-                        text is about than the context of the same text in
-                        the form where the proposal is entered.  this
-                        could encourage users enter sentence fragments
-                        there rather than sentences that remain
-                        self-explanatory here.  Perhaps the question from
-                        the form should be repeated here? -->
-
-                        <hr>
-                        <h3>{{ "Who is behind it?" | translate }}
-                            <span class="pull-right">
-                                <!-- FIXME: Dummy data -->
-                                <i class="icon-speachbubble-outline"></i> 3
-                            </span>
-                        </h3>
-                        <button type="button" class="hidden" data-ng-click="showComments()">{{ "Show comments" | translate }}</button>
-
-                    <div>
-                        <!-- FIXME: using form user name rather than profile
-                        user name for now.  anyway: if this place is
-                        supposed to show the name from the user profile
-                        rather than from the mercator proposal create
-                        form, then why do we enter the latter in the first
-                        place?  (note that we don't have
-                        first-name-last-name in the user profile, but just
-                        one text field containing the full name.  i
-                        suppose that's not a problem here.) -->
-
-                        <div data-ng-switch="data.organization_info.status_enum">
-                            <div data-ng-switch-when="registered_nonprofit">
-                                <div>
-                                    {{ data.user_info.first_name }} {{ data.user_info.last_name }}
-                                </div>
-                                <div>
-                                    <div>
-                                        <p>{{ data.organisation_info.name }}</p>
-                                        <p>{{ data.organisation_info.website }}</p>
-                                        <p>{{ "We are a registered non-profil" | translate }}</p>
-                                    </div>
-                                    <div>
-                                        {{ data.organisation_info.country }}
-                                    </div>
-                                </div>
-                            </div>
-                            <div data-ng-switch-when="planned_nonprofit">
-                                <div>
-                                    {{ data.user_info.first_name }} {{ data.user_info.last_name }}
-                                </div>
-                                <div>
-                                    <div>
-                                        <p>{{ data.organisation_info.name }}</p>
-                                        <p>{{ data.organisation_info.website }}</p>
-                                        <p>
-                                            {{ "NGO registration is planned or in process " | translate }}
-                                            {{ data.organisation_info.date_of_foreseen_registration }}
-                                        </p>
-                                    </div>
-                                    <div>
-                                        {{ data.organisation_info.country }}
-                                    </div>
-                                </div>
-                            </div>
-                            <div data-ng-switch-when="support_needed">
-                                <div>
-                                    {{ data.user_info.first_name }} {{ data.user_info.last_name }}
-                                </div>
-                                <div>
-                                    <div>
-                                        <p>{{ data.organisation_info.name }}</p>
-                                        <p>{{ data.organisation_info.website }}</p>
-                                        <p>{{ "We’d like to try to realise the idea, but will need help with registering a non-profit." | translate }}</p>
-                                        <p>{{ data.organisation_info.how_can_we_help_you }}</p>
-                                    </div>
-                                    <div>
-                                        {{ data.organisation_info.country }}
-                                    </div>
-                                </div>
-                            </div>
-                            <div data-ng-switch-when="other">
-                                <div>
-                                    {{ data.user_info.first_name }} {{ data.user_info.last_name }}
-                                </div>
-                                <div>
-                                    <p>{{ data.organisation_info.status_other }}</p>
-                                </div>
-                            </div>
-                        </div>
-                    </div>
-                    <p><a href="#mercator-detail-view-top" data-du-smooth-scroll="">Back to top</a></p>
-                </div>
-                <div id="mercator-detail-view-detailed-proposal">
-                    <h2>{{ "Detailed Proposal" | translate }}</h2>
-                    <div>
-                        <hr>
-                        <h3>{{ "Description?" | translate }}
-                            <span class="pull-right">
-                                <!-- FIXME: Dummy data -->
-                                <i class="icon-speachbubble-outline"></i> 3
-                            </span>
-                        </h3>
-                        <button type="button" class="hidden" data-ng-click="showComments()">{{ "Show comments" | translate }}</button>
-                    </div>
-                    <p>{{ data.details.description }}</p>
-                    <div>
-                        <hr>
-                        <h3>{{ "Story behind the idea" | translate }}
-                            <span class="pull-right">
-                                <!-- FIXME: Dummy data -->
-                                <i class="icon-speachbubble-outline"></i> 3
-                            </span>
-                        </h3>
-                        <button type="button" class="hidden" data-ng-click="showComments()">{{ "Show comments" | translate }}</button>
-                    </div>
-                    <p>{{ data.story }}</p>
-                    <p><a href="#mercator-detail-view-top" data-du-smooth-scroll="">Back to top</a></p>
-                </div>
-                <div id="mercator-detail-view-goals-and-vision">
-                    <h2>{{ "Goals and Vision" | translate }}</h2>
-                    <div>
-                        <hr>
-                        <h3>{{ "What would be a successful outcome of your project or initiative?" | translate }}
-                            <span class="pull-right">
-                                <!-- FIXME: Dummy data -->
-                                <i class="icon-speachbubble-outline"></i> 3
-                            </span>
-                        </h3>
-                        <button type="button" class="hidden" data-ng-click="showComments()">{{ "Show comments" | translate }}</button>
-                    </div>
-                    <p>{{ data.outcome }}</p>
-                    <div>
-                        <hr>
-                        <h3>{{ "How do you want to get there?" | translate }}
-                            <span class="pull-right">
-                                <!-- FIXME: Dummy data -->
-                                <i class="icon-speachbubble-outline"></i> 3
-                            </span>
-                        </h3>
-                        <button type="button" class="hidden" data-ng-click="showComments()">{{ "Show comments" | translate }}</button>
-                    </div>
-                    <p>{{ data.steps }}</p>
-                    <div>
-                        <hr>
-                        <h3>{{ "Why does Europe need your idea?" | translate }}
-                            <span class="pull-right">
-                                <!-- FIXME: Dummy data -->
-                                <i class="icon-speachbubble-outline"></i> 3
-                            </span>
-                        </h3>
-                        <button type="button" class="hidden" data-ng-click="showComments()">{{ "Show comments" | translate }}</button>
-                    </div>
-                    <p>{{ data.value }}</p>
-                    <div>
-                        <hr>
-                        <h3>{{ "Partner organisations and members list" | translate }}
-                            <span class="pull-right">
-                                <!-- FIXME: Dummy data -->
-                                <i class="icon-speachbubble-outline"></i> 3
-                            </span>
-                        </h3>
-                        <button type="button" class="hidden" data-ng-click="showComments()">{{ "Show comments" | translate }}</button>
-                    </div>
-                    <p>{{ data.partners }}</p>
-                    <p><a href="#mercator-detail-view-top" data-du-smooth-scroll="">Back to top</a></p>
-                </div>
-                <div id="mercator-detail-view-additional">
-                    <h3>{{ "Additional" | translate }}</h3>
-                    <div>
-                        <hr>
-                        <div>{{ "Share your experience" | translate }}</div>
-                        <button type="button" data-ng-click="showComments()">{{ "Show comments" | translate }}</button>
-                    </div>
-                    <div>{{ data.experience }}</div>
-                    <div>
-                        <hr>
-                        <div>{{ "Where did you find out about Advocate Europe?" | translate }}</div>
-                        <button type="button" data-ng-click="showComments()">{{ "Show comments" | translate }}</button>
-
-                        [FIXME: do we really want to display that for
-                        everybody?  shouldn't we offer to pull that out of
-                        the database and send the statistics to mercator
-                        separately?  it seems odd to show that information
-                        to other users.  especially the fact that you can
-                        comment on it.  :)]
-
-                        [FIXME: if we want to keep this: javascript data
-                        contains boolean fields that contain string
-                        "false", which evaluate to true.  not sure what's
-                        going on there, but it can't be very complicated.]
-                    </div>
-                    <div data-ng-if="data.heard_from.colleague">colleague</div>
-                    <div data-ng-if="data.heard_from.website">website</div>
-                    <div data-ng-if="data.heard_from.newsletter">newsletter</div>
-                    <div data-ng-if="data.heard_from.facebook">facebook</div>
-                    <div data-ng-if="data.heard_from.other">Other: {{ data.heard_from.other_specify }}</div>
-                    <p><a href="#mercator-detail-view-top" data-du-smooth-scroll="">Back to top</a></p>
-                </div>
-            </div>
-
-            <div>[here you should see a second manifestation of the
-            support butten in the cover section.  obviously, if one of
-            them is clicked, the other should change automatically.]</div>
-
-            <p><a href="#mercator-detail-view-top" data-du-smooth-scroll="">Back to top</a></p>
-
-        </div>
-    </div>
-</div>
->>>>>>> 6a5c8faa
+</div><!-- /.mercator-proposal-detail-view -->