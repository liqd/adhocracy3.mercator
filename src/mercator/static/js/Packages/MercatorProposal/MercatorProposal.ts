--- conflicted
+++ resolved
@@ -93,8 +93,12 @@
     };
 
     // 3. in detail
-    details : {
+    description : {
         description : string;
+        commentCount : number;
+    };
+
+    location : {
         location_is_specific : boolean;
         location_specific_1 : string;
         location_specific_2 : string;
@@ -103,6 +107,7 @@
         location_is_linked_to_ruhr : boolean;
         commentCount : number;
     };
+
     story : string;
     storyCommentCount : number;
 
@@ -143,95 +148,7 @@
 export interface IScope extends AdhResourceWidgets.IResourceWidgetScope {
     poolPath : string;
     mercatorProposalForm? : any;
-<<<<<<< HEAD
-    data : {
-        commentCount : number;
-        commentCountTotal : number;
-
-        // 1. basic
-        user_info : {
-            first_name : string;
-            last_name : string;
-            country : string;
-            createtime : string;
-            path : string;
-            comment_count : number;
-        };
-        organization_info : {
-            status_enum : string;  // (allowed values: 'registered_nonprofit', 'planned_nonprofit', 'support_needed', 'other')
-            name : string;
-            country : string;
-            website : string;
-            date_of_foreseen_registration : string;
-            how_can_we_help_you : string;
-            status_other : string;
-            comment_count : number;
-        };
-
-        // 2. introduction
-        introduction : {
-            title : string;
-            teaser : string;
-            imageUpload : Flow;
-            comment_count : number;
-        };
-
-        // 3. in detail
-        description : {
-            description : string;
-        };
-
-        location : {
-            location_is_specific : boolean;
-            location_specific_1 : string;
-            location_specific_2 : string;
-            location_specific_3 : string;
-            location_is_online : boolean;
-            location_is_linked_to_ruhr : boolean;
-            comment_count : number;
-        };
-        story : string;
-        storyCommentCount : number;
-
-        // 4. motivation
-        outcome : string;
-        outcomeCommentCount : number;
-        steps : string;
-        stepsCommentCount : number;
-        value : string;
-        valueCommentCount : number;
-        partners : string;
-        partnersCommentCount : number;
-
-        // 5. financial planning
-        finance : {
-            budget : number;
-            requested_funding : number;
-            other_sources : string;
-            granted : boolean;
-            comment_count : number;
-        };
-
-        // 6. extra
-        experience : string;
-        experienceCommentCount : number;
-        heard_from : {
-            colleague : boolean;
-            website : boolean;
-            newsletter : boolean;
-            facebook : boolean;
-            other : boolean;
-            other_specify : string;
-            comment_count : number;
-        };
-
-        accept_disclaimer : string;
-
-        image : any;
-    };
-=======
     data : IScopeData;
->>>>>>> 4b4febc7
 }
 
 export interface IControllerScope extends IScope {
