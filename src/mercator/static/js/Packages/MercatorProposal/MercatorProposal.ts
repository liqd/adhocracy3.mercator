--- conflicted
+++ resolved
@@ -62,6 +62,7 @@
         last_name : string;
         country : number;
         createtime : Date;
+        path : string;
     };
     organization_info : {
         status_enum : string;  // (allowed values: 'registered_nonprofit', 'planned_nonprofit', 'support_needed', 'other')
@@ -122,77 +123,7 @@
 export interface IScope extends AdhResourceWidgets.IResourceWidgetScope {
     poolPath : string;
     mercatorProposalForm? : any;
-<<<<<<< HEAD
     data : IScopeData;
-=======
-    data : {
-        // 1. basic
-        user_info : {
-            first_name : string;
-            last_name : string;
-            country : string;
-            createtime : string;
-            path : string;
-        };
-        organization_info : {
-            status_enum : string;  // (allowed values: 'registered_nonprofit', 'planned_nonprofit', 'support_needed', 'other')
-            name : string;
-            country : string;
-            website : string;
-            date_of_foreseen_registration : string;
-            how_can_we_help_you : string;
-            status_other : string;
-        };
-
-        // 2. introduction
-        introduction : {
-            title : string;
-            teaser : string;
-            imageUpload : Flow;
-        };
-
-        // 3. in detail
-        details : {
-            description : string;
-            location_is_specific : boolean;
-            location_specific_1 : string;
-            location_specific_2 : string;
-            location_specific_3 : string;
-            location_is_online : boolean;
-            location_is_linked_to_ruhr : boolean;
-        };
-        story : string;
-
-        // 4. motivation
-        outcome : string;
-        steps : string;
-        value : string;
-        partners : string;
-
-        // 5. financial planning
-        finance : {
-            budget : number;
-            requested_funding : number;
-            other_sources : string;
-            granted : boolean;
-        };
-
-        // 6. extra
-        experience : string;
-        heard_from : {
-            colleague : boolean;
-            website : boolean;
-            newsletter : boolean;
-            facebook : boolean;
-            other : boolean;
-            other_specify : string
-        };
-
-        accept_disclaimer : string;
-
-        image : any;
-    };
->>>>>>> f652db60
 }
 
 export interface IControllerScope extends IScope {
@@ -286,12 +217,8 @@
         data.user_info.first_name = mercatorProposalVersion.data[SIMercatorUserInfo.nick].personal_name;
         data.user_info.last_name = mercatorProposalVersion.data[SIMercatorUserInfo.nick].family_name;
         data.user_info.country = mercatorProposalVersion.data[SIMercatorUserInfo.nick].country;
-<<<<<<< HEAD
-        data.user_info.createtime = mercatorProposalVersion.data[SIMetaData.nick].item_creation_date;
-=======
         data.user_info.createtime = AdhUtil.formatDate(mercatorProposalVersion.data[SIMetaData.nick].item_creation_date);
         data.user_info.path = mercatorProposalVersion.data[SIMetaData.nick].creator;
->>>>>>> f652db60
 
         data.heard_from.colleague = mercatorProposalVersion.data[SIMercatorHeardFrom.nick].heard_from_colleague === "true";
         data.heard_from.website = mercatorProposalVersion.data[SIMercatorHeardFrom.nick].heard_from_website === "true";
