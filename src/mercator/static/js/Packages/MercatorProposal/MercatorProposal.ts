--- conflicted
+++ resolved
@@ -310,7 +310,7 @@
         var instance = super.link(scope, element, attrs, wrapper);
 
         instance.scope.$flow = this.flowFactory.create();
-<<<<<<< HEAD
+
         scope.$watch(() => this.adhConfig.locale, (locale) => {
             var financialPlanUrl : string;
 
@@ -321,7 +321,6 @@
             }
             scope.financialPlanTemplate = "<a href=\"" + financialPlanUrl + "\" target=\"_top\">{{content}}</a>";
         });
-=======
 
         scope.$on("$destroy", this.adhTopLevelState.on("proposalUrl", (proposalVersionUrl) => {
             if (!proposalVersionUrl) {
@@ -334,7 +333,6 @@
         }));
         scope.$on("$destroy", this.adhTopLevelState.bind("commentableUrl", scope));
 
->>>>>>> 3cecb790
         return instance;
     }
 
