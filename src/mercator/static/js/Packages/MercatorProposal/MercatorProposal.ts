import fustyFlowFactory = require("fustyFlowFactory");

import AdhConfig = require("../Config/Config");
import AdhHttp = require("../Http/Http");
import AdhInject = require("../Inject/Inject");
import AdhPreliminaryNames = require("../PreliminaryNames/PreliminaryNames");
import AdhResourceArea = require("../ResourceArea/ResourceArea");
import AdhResourceUtil = require("../Util/ResourceUtil");
import AdhResourceWidgets = require("../ResourceWidgets/ResourceWidgets");
import AdhTopLevelState = require("../TopLevelState/TopLevelState");
import AdhUtil = require("../Util/Util");

import ResourcesBase = require("../../ResourcesBase");

import RIMercatorDetails = require("../../Resources_/adhocracy_mercator/resources/mercator/IDetails");
import RIMercatorDetailsVersion = require("../../Resources_/adhocracy_mercator/resources/mercator/IDetailsVersion");
import RIMercatorExperience = require("../../Resources_/adhocracy_mercator/resources/mercator/IExperience");
import RIMercatorExperienceVersion = require("../../Resources_/adhocracy_mercator/resources/mercator/IExperienceVersion");
import RIMercatorFinance = require("../../Resources_/adhocracy_mercator/resources/mercator/IFinance");
import RIMercatorFinanceVersion = require("../../Resources_/adhocracy_mercator/resources/mercator/IFinanceVersion");
import RIMercatorIntroduction = require("../../Resources_/adhocracy_mercator/resources/mercator/IIntroduction");
import RIMercatorIntroductionVersion = require("../../Resources_/adhocracy_mercator/resources/mercator/IIntroductionVersion");
import RIMercatorOrganizationInfo = require("../../Resources_/adhocracy_mercator/resources/mercator/IOrganizationInfo");
import RIMercatorOrganizationInfoVersion =
    require("../../Resources_/adhocracy_mercator/resources/mercator/IOrganizationInfoVersion");
import RIMercatorOutcome = require("../../Resources_/adhocracy_mercator/resources/mercator/IOutcome");
import RIMercatorOutcomeVersion = require("../../Resources_/adhocracy_mercator/resources/mercator/IOutcomeVersion");
import RIMercatorPartners = require("../../Resources_/adhocracy_mercator/resources/mercator/IPartners");
import RIMercatorPartnersVersion = require("../../Resources_/adhocracy_mercator/resources/mercator/IPartnersVersion");
import RIMercatorProposal = require("../../Resources_/adhocracy_mercator/resources/mercator/IMercatorProposal");
import RIMercatorProposalVersion = require("../../Resources_/adhocracy_mercator/resources/mercator/IMercatorProposalVersion");
import RIMercatorSteps = require("../../Resources_/adhocracy_mercator/resources/mercator/ISteps");
import RIMercatorStepsVersion = require("../../Resources_/adhocracy_mercator/resources/mercator/IStepsVersion");
import RIMercatorStory = require("../../Resources_/adhocracy_mercator/resources/mercator/IStory");
import RIMercatorStoryVersion = require("../../Resources_/adhocracy_mercator/resources/mercator/IStoryVersion");
import RIMercatorValue = require("../../Resources_/adhocracy_mercator/resources/mercator/IValue");
import RIMercatorValueVersion = require("../../Resources_/adhocracy_mercator/resources/mercator/IValueVersion");
import SIMercatorDetails = require("../../Resources_/adhocracy_mercator/sheets/mercator/IDetails");
import SIMercatorExperience = require("../../Resources_/adhocracy_mercator/sheets/mercator/IExperience");
import SIMercatorFinance = require("../../Resources_/adhocracy_mercator/sheets/mercator/IFinance");
import SIMercatorHeardFrom = require("../../Resources_/adhocracy_mercator/sheets/mercator/IHeardFrom");
import SIMercatorIntroduction = require("../../Resources_/adhocracy_mercator/sheets/mercator/IIntroduction");
import SIMercatorOrganizationInfo = require("../../Resources_/adhocracy_mercator/sheets/mercator/IOrganizationInfo");
import SIMercatorOutcome = require("../../Resources_/adhocracy_mercator/sheets/mercator/IOutcome");
import SIMercatorPartners = require("../../Resources_/adhocracy_mercator/sheets/mercator/IPartners");
import SIMercatorSteps = require("../../Resources_/adhocracy_mercator/sheets/mercator/ISteps");
import SIMercatorStory = require("../../Resources_/adhocracy_mercator/sheets/mercator/IStory");
import SIMercatorSubResources = require("../../Resources_/adhocracy_mercator/sheets/mercator/IMercatorSubResources");
import SIMercatorUserInfo = require("../../Resources_/adhocracy_mercator/sheets/mercator/IUserInfo");
import SIMercatorValue = require("../../Resources_/adhocracy_mercator/sheets/mercator/IValue");
import SIName = require("../../Resources_/adhocracy_core/sheets/name/IName");
import SIVersionable = require("../../Resources_/adhocracy_core/sheets/versions/IVersionable");

var pkgLocation = "/MercatorProposal";


export interface IScope extends AdhResourceWidgets.IResourceWidgetScope {
    showDetails : () => void;
    poolPath : string;
    mercatorProposalForm? : any;
    data : {
        countries : any;
        // 1. basic
        user_info : {
            first_name : string;
            last_name : string;
            country : string;
        };
        organization_info : {
            status_enum : string;  // (allowed values: 'registered_nonprofit', 'planned_nonprofit', 'support_needed', 'other')
            name : string;
            country : string;
            website : string;
            date_of_foreseen_registration : string;
            how_can_we_help_you : string;
            status_other : string;
        };

        // 2. introduction
        introduction : {
            title : string;
            teaser : string;
            imageUpload : Flow;
        };

        // 3. in detail
        details : {
            description : string;
            location_is_specific : boolean;
            location_specific_1 : string;
            location_specific_2 : string;
            location_specific_3 : string;
            location_is_online : boolean;
            location_is_linked_to_ruhr : boolean;
        };
        story : string;

        // 4. motivation
        outcome : string;
        steps : string;
        value : string;
        partners : string;

        // 5. financial planning
        finance : {
            budget : number;
            requested_funding : number;
            other_sources : string;
            granted : boolean;
        };

        // 6. extra
        experience : string;
        heard_from : {
            colleague : boolean;
            website : boolean;
            newsletter : boolean;
            facebook : boolean;
            other : boolean;
            other_specify : string
        };

        accept_disclaimer : string;
    };
}

export interface IControllerScope extends IScope {
    showError : (fieldName : string, errorType : string) => boolean;
    showHeardFromError : () => boolean;
    showDetailsLocationError : () => boolean;
    submitIfValid : () => void;
    mercatorProposalExtraForm? : any;
    mercatorProposalDetailForm? : any;
}


/**
 * upload mercator proposal image file.  this function can potentially
 * be more flexible; for now it just handles the Flow object and
 * promises the path of the image resource as a string.
 *
 * FIXME: implement this function!
 */
export var uploadImageFile = (
    adhConfig : AdhConfig.IService,
    adhHttp : AdhHttp.Service<any>,
    $q : ng.IQService,
    flow : Flow
) : ng.IPromise<string> => {

    console.log("uploadImageFile: not fully implemented, but we already collect the file meta data locally in the browser:");

    flow.opts.target = adhConfig.rest_url + adhConfig.custom["mercator_platform_path"];

    console.log(JSON.stringify(flow.opts, null, 2));
    _.forOwn(flow.files, (value, key) => {
        console.log(JSON.stringify(value.file, null, 2));
    });

    flow.resume();
    return (<any>$q.reject("blöp"));
};


export class Widget<R extends ResourcesBase.Resource> extends AdhResourceWidgets.ResourceWidget<R, IScope> {
    constructor(
        public adhConfig : AdhConfig.IService,
        adhHttp : AdhHttp.Service<any>,
        adhPreliminaryNames : AdhPreliminaryNames.Service,
        private adhTopLevelState : AdhTopLevelState.Service,
        $q : ng.IQService
    ) {
        super(adhHttp, adhPreliminaryNames, $q);
        this.templateUrl = adhConfig.pkg_path + pkgLocation + "/ListItem.html";
    }

    public createDirective() : ng.IDirective {
        var directive = super.createDirective();
        directive.scope.poolPath = "@";
        return directive;
    }

    public link(scope, element, attrs, wrapper) {
        var instance = super.link(scope, element, attrs, wrapper);
        instance.scope.showDetails = () => {
            this.adhTopLevelState.set("content2Url", instance.scope.path);
        };
        return instance;
    }

    public _handleDelete(
        instance : AdhResourceWidgets.IResourceWidgetInstance<R, IScope>,
        path : string
    ) : ng.IPromise<void> {
        return this.$q.when();
    }

    private initializeScope(scope) {
        if (!scope.hasOwnProperty("data")) {
            scope.data = {};
        }

        var data = scope.data;

        data.user_info = data.user_info || <any>{};
        data.organization_info = data.organization_info || <any>{};
        data.introduction = data.introduction || <any>{};
        data.details = data.details || <any>{};
        data.finance = data.finance || <any>{};
        data.heard_from = data.heard_from || <any>{};

        return data;
    }

    // NOTE: _update takes an item *version*, whereas _create
    // constructs an *item plus a new version*.
    public _update(
        instance : AdhResourceWidgets.IResourceWidgetInstance<R, IScope>,
        mercatorProposalVersion : R
    ) : ng.IPromise<void> {
        var data = this.initializeScope(instance.scope);

        data.user_info.first_name = mercatorProposalVersion.data[SIMercatorUserInfo.nick].personal_name;
        data.user_info.last_name = mercatorProposalVersion.data[SIMercatorUserInfo.nick].family_name;
        data.user_info.country = mercatorProposalVersion.data[SIMercatorUserInfo.nick].country;

        data.heard_from.colleague = mercatorProposalVersion.data[SIMercatorHeardFrom.nick].heard_from_colleague === "true";
        data.heard_from.website = mercatorProposalVersion.data[SIMercatorHeardFrom.nick].heard_from_website === "true";
        data.heard_from.newsletter = mercatorProposalVersion.data[SIMercatorHeardFrom.nick].heard_from_newsletter === "true";
        data.heard_from.facebook = mercatorProposalVersion.data[SIMercatorHeardFrom.nick].heard_from_facebook === "true";
        data.heard_from.other = mercatorProposalVersion.data[SIMercatorHeardFrom.nick].heard_elsewhere !== "";
        data.heard_from.other_specify = mercatorProposalVersion.data[SIMercatorHeardFrom.nick].heard_elsewhere;

        var subResourcePaths : SIMercatorSubResources.Sheet = mercatorProposalVersion.data[SIMercatorSubResources.nick];
        var subResourcePromises : ng.IPromise<ResourcesBase.Resource[]> = this.$q.all([
            this.adhHttp.get(subResourcePaths.organization_info),
            this.adhHttp.get(subResourcePaths.introduction),
            this.adhHttp.get(subResourcePaths.details),
            this.adhHttp.get(subResourcePaths.story),
            this.adhHttp.get(subResourcePaths.outcome),
            this.adhHttp.get(subResourcePaths.steps),
            this.adhHttp.get(subResourcePaths.value),
            this.adhHttp.get(subResourcePaths.partners),
            this.adhHttp.get(subResourcePaths.finance),
            this.adhHttp.get(subResourcePaths.experience)]);

        subResourcePromises.then((subResources : ResourcesBase.Resource[]) => {
            subResources.forEach((subResource : ResourcesBase.Resource) => {
                switch (subResource.content_type) {
                    case RIMercatorOrganizationInfoVersion.content_type: (() => {
                        var scope = data.organization_info;
                        var res : SIMercatorOrganizationInfo.Sheet = subResource.data[SIMercatorOrganizationInfo.nick];

                        scope.status_enum = res.status;
                        scope.name = res.name;
                        scope.country = res.country;
                        scope.website = res.website;
                        scope.date_of_foreseen_registration = res.planned_date;
                        scope.how_can_we_help_you = res.help_request;
                        scope.status_other = res.status_other;
                    })();
                    break;
                    case RIMercatorIntroductionVersion.content_type: (() => {
                        var scope = data.introduction;
                        var res : SIMercatorIntroduction.Sheet = subResource.data[SIMercatorIntroduction.nick];

                        scope.title = res.title;
                        scope.teaser = res.teaser;
                    })();
                    break;
                    case RIMercatorDetailsVersion.content_type: (() => {
                        var scope = data.details;
                        var res : SIMercatorDetails.Sheet = subResource.data[SIMercatorDetails.nick];

                        scope.description = res.description;
                        scope.location_is_specific = res.location_is_specific === "true";
                        scope.location_specific_1 = res.location_specific_1;
                        scope.location_specific_2 = res.location_specific_2;
                        scope.location_specific_3 = res.location_specific_3;
                        scope.location_is_online = res.location_is_online === "true";
                        scope.location_is_linked_to_ruhr = res.location_is_linked_to_ruhr === "true";
                    })();
                    break;
                    case RIMercatorStoryVersion.content_type: (() => {
                        var res : SIMercatorStory.Sheet = subResource.data[SIMercatorStory.nick];
                        data.story = res.story;
                    })();
                    break;
                    case RIMercatorOutcomeVersion.content_type: (() => {
                        var res : SIMercatorOutcome.Sheet = subResource.data[SIMercatorOutcome.nick];
                        data.outcome = res.outcome;
                    })();
                    break;
                    case RIMercatorStepsVersion.content_type: (() => {
                        var res : SIMercatorSteps.Sheet = subResource.data[SIMercatorSteps.nick];
                        data.steps = res.steps;
                    })();
                    break;
                    case RIMercatorValueVersion.content_type: (() => {
                        var res : SIMercatorValue.Sheet = subResource.data[SIMercatorValue.nick];
                        data.value = res.value;
                    })();
                    break;
                    case RIMercatorPartnersVersion.content_type: (() => {
                        var res : SIMercatorPartners.Sheet = subResource.data[SIMercatorPartners.nick];
                        data.partners = res.partners;
                    })();
                    break;
                    case RIMercatorFinanceVersion.content_type: (() => {
                        var scope = data.finance;
                        var res : SIMercatorFinance.Sheet = subResource.data[SIMercatorFinance.nick];

                        scope.budget = parseInt(res.budget, 10);
                        scope.requested_funding = parseInt(res.requested_funding, 10);
                        scope.other_sources = res.other_sources;
                        scope.granted = res.granted === "True";
                    })();
                    break;
                    case RIMercatorExperienceVersion.content_type: (() => {
                        var res : SIMercatorExperience.Sheet = subResource.data[SIMercatorExperience.nick];
                        data.experience = res.experience;
                    })();
                    break;
                    default: {
                        throw ("unkown content_type: " + subResource.content_type);
                    }
                }
            });
        });

        return this.$q.when();
    }

    private fill(data, resource) : void {
        switch (resource.content_type) {
            case RIMercatorOrganizationInfoVersion.content_type:
                resource.data[SIMercatorOrganizationInfo.nick] = new SIMercatorOrganizationInfo.Sheet({
                    status: data.organization_info.status_enum,
                    name: data.organization_info.name,
                    country: data.organization_info.country,
                    website: data.organization_info.website,
                    planned_date: data.organization_info.date_of_foreseen_registration,
                    help_request: data.organization_info.how_can_we_help_you,
                    status_other: data.organization_info.status_other
                });
                break;
            case RIMercatorIntroductionVersion.content_type:
                resource.data[SIMercatorIntroduction.nick] = new SIMercatorIntroduction.Sheet({
                    title: data.introduction.title,
                    teaser: data.introduction.teaser
                });
                break;
            case RIMercatorDetailsVersion.content_type:
                resource.data[SIMercatorDetails.nick] = new SIMercatorDetails.Sheet({
                    description: data.details.description,
                    location_is_specific: data.details.location_is_specific,
                    location_specific_1: data.details.location_specific_1,
                    location_specific_2: data.details.location_specific_2,
                    location_specific_3: data.details.location_specific_3,
                    location_is_online: data.details.location_is_online,
                    location_is_linked_to_ruhr: data.details.location_is_linked_to_ruhr
                });
                break;
            case RIMercatorStoryVersion.content_type:
                resource.data[SIMercatorStory.nick] = new SIMercatorStory.Sheet({
                    story: data.story
                });
                break;
            case RIMercatorOutcomeVersion.content_type:
                resource.data[SIMercatorOutcome.nick] = new SIMercatorOutcome.Sheet({
                    outcome: data.outcome
                });
                break;
            case RIMercatorStepsVersion.content_type:
                resource.data[SIMercatorSteps.nick] = new SIMercatorSteps.Sheet({
                    steps: data.steps
                });
                break;
            case RIMercatorValueVersion.content_type:
                resource.data[SIMercatorValue.nick] = new SIMercatorValue.Sheet({
                    value: data.value
                });
                break;
            case RIMercatorPartnersVersion.content_type:
                resource.data[SIMercatorPartners.nick] = new SIMercatorPartners.Sheet({
                    partners: data.partners
                });
                break;
            case RIMercatorFinanceVersion.content_type:
                resource.data[SIMercatorFinance.nick] = new SIMercatorFinance.Sheet({
                    budget: data.finance.budget,
                    requested_funding: data.finance.requested_funding,
                    other_sources: data.finance.other_sources,
                    granted: data.finance.granted
                });
                break;
            case RIMercatorExperienceVersion.content_type:
                resource.data[SIMercatorExperience.nick] = new SIMercatorExperience.Sheet({
                    experience: data.experience
                });
                break;
            case RIMercatorProposalVersion.content_type:
                resource.data[SIMercatorUserInfo.nick] = new SIMercatorUserInfo.Sheet({
                    personal_name: data.user_info.first_name,
                    family_name: data.user_info.last_name,
                    country: data.user_info.country
                });
                resource.data[SIMercatorHeardFrom.nick] = new SIMercatorHeardFrom.Sheet({
                    heard_from_colleague: data.heard_from.colleague,
                    heard_from_website: data.heard_from.website,
                    heard_from_newsletter: data.heard_from.newsletter,
                    heard_from_facebook: data.heard_from.facebook,
                    heard_elsewhere: (data.heard_from.other ? data.heard_from.other_specify : "")
                });
                resource.data[SIMercatorSubResources.nick] = new SIMercatorSubResources.Sheet(<any>{});
                break;
        }
    }

    // NOTE: see _update.
    public _create(instance : AdhResourceWidgets.IResourceWidgetInstance<R, IScope>) : ng.IPromise<R[]> {
        var data = this.initializeScope(instance.scope);
        var imagePathPromise = uploadImageFile(this.adhConfig, this.adhHttp, this.$q, data.introduction.imageUpload);

        // FIXME: attach imagePath to proposal intro resource.  (need to wait for backend.)
        // FIXME: handle file upload in _update.
        // FIXME: We need to wait for this promise with everything
        // else. Otherwise, the upload could be interrupted by a hard
        // redirect or similar.
        imagePathPromise.then(
            (path) => {
                console.log("upload successful:");
                console.log(path);
            },
            () => {
                console.log("upload error:");
                console.log(arguments);
            });

        var mercatorProposal = new RIMercatorProposal({preliminaryNames : this.adhPreliminaryNames});
        mercatorProposal.parent = instance.scope.poolPath;
        mercatorProposal.data[SIName.nick] = new SIName.Sheet({
            name: AdhUtil.normalizeName(data.introduction.title)
        });

        var mercatorProposalVersion = new RIMercatorProposalVersion({preliminaryNames : this.adhPreliminaryNames});
        mercatorProposalVersion.parent = mercatorProposal.path;
        mercatorProposalVersion.data[SIVersionable.nick] = new SIVersionable.Sheet({
            follows: [mercatorProposal.first_version_path]
        });

        this.fill(data, mercatorProposalVersion);

        var subresources = _.map([
            [RIMercatorOrganizationInfo, RIMercatorOrganizationInfoVersion, "organization_info"],
            [RIMercatorIntroduction, RIMercatorIntroductionVersion, "introduction"],
            [RIMercatorDetails, RIMercatorDetailsVersion, "details"],
            [RIMercatorStory, RIMercatorStoryVersion, "story"],
            [RIMercatorOutcome, RIMercatorOutcomeVersion, "outcome"],
            [RIMercatorSteps, RIMercatorStepsVersion, "steps"],
            [RIMercatorValue, RIMercatorValueVersion, "value"],
            [RIMercatorPartners, RIMercatorPartnersVersion, "partners"],
            [RIMercatorFinance, RIMercatorFinanceVersion, "finance"],
            [RIMercatorExperience, RIMercatorExperienceVersion, "experience"]
        ], (stuff) => {
            var itemClass = <any>stuff[0];
            var versionClass = <any>stuff[1];
            var subresourceKey = <string>stuff[2];

            var item = new itemClass({preliminaryNames: this.adhPreliminaryNames});
            item.parent = mercatorProposal.path;
            item.data[SIName.nick] = new SIName.Sheet({
                name: AdhUtil.normalizeName(subresourceKey)
            });

            var version = new versionClass({preliminaryNames: this.adhPreliminaryNames});
            version.parent = item.path;
            version.data[SIVersionable.nick] = new SIVersionable.Sheet({
                follows: [item.first_version_path]
            });

            this.fill(data, version);
            mercatorProposalVersion.data[SIMercatorSubResources.nick][subresourceKey] = version.path;

            return [item, version];
        });

        return this.$q.when(_.flatten([mercatorProposal, mercatorProposalVersion, subresources]));
    }

    public _edit(instance : AdhResourceWidgets.IResourceWidgetInstance<R, IScope>, old : R) : ng.IPromise<R[]> {
        var self : Widget<R> = this;
        var data = this.initializeScope(instance.scope);

        var mercatorProposalVersion = AdhResourceUtil.derive(old, {preliminaryNames : this.adhPreliminaryNames});
        mercatorProposalVersion.parent = AdhUtil.parentPath(old.path);
        this.fill(data, mercatorProposalVersion);

        return this.$q
            .all(_.map(old.data[SIMercatorSubResources.nick], (path : string, key : string) => {
                return self.adhHttp.get(path).then((oldSubresource) => {
                    var subresource = AdhResourceUtil.derive(oldSubresource, {preliminaryNames : self.adhPreliminaryNames});
                    subresource.parent = AdhUtil.parentPath(oldSubresource.path);
                    self.fill(data, subresource);
                    mercatorProposalVersion.data[SIMercatorSubResources.nick][key] = subresource.path;
                    return subresource;
                });
            }))
            .then((subresources) => _.flatten([mercatorProposalVersion, subresources]));
    }

    public _clear(instance : AdhResourceWidgets.IResourceWidgetInstance<R, IScope>) : void {
        delete instance.scope.data;
    }
}


export class CreateWidget<R extends ResourcesBase.Resource> extends Widget<R> {
    constructor(
        adhConfig : AdhConfig.IService,
        adhHttp : AdhHttp.Service<any>,
        adhPreliminaryNames : AdhPreliminaryNames.Service,
        adhTopLevelState : AdhTopLevelState.Service,
        $q : ng.IQService
    ) {
        super(adhConfig, adhHttp, adhPreliminaryNames, adhTopLevelState, $q);
        this.templateUrl = adhConfig.pkg_path + pkgLocation + "/Create.html";
    }

    public link(scope, element, attrs, wrapper) {
        var instance = super.link(scope, element, attrs, wrapper);
        instance.scope.data = <any>{};
        return instance;
    }

    public _clear(instance : AdhResourceWidgets.IResourceWidgetInstance<R, IScope>) : void {
        super._clear(instance);

        // FIXME: I don't know whether both are needed.
        instance.scope.mercatorProposalForm.$setPristine();
        instance.scope.mercatorProposalForm.$setUntouched();
    }
}


export class DetailWidget<R extends ResourcesBase.Resource> extends Widget<R> {
    constructor(
        adhConfig : AdhConfig.IService,
        adhHttp : AdhHttp.Service<any>,
        adhPreliminaryNames : AdhPreliminaryNames.Service,
        adhTopLevelState : AdhTopLevelState.Service,
        $q : ng.IQService
    ) {
        super(adhConfig, adhHttp, adhPreliminaryNames, adhTopLevelState, $q);
        this.templateUrl = adhConfig.pkg_path + pkgLocation + "/Detail.html";
    }
}


export var listing = (adhConfig : AdhConfig.IService) => {
    return {
        restrict: "E",
        templateUrl: adhConfig.pkg_path + pkgLocation + "/Listing.html",
        scope: {
            path: "@",
            contentType: "@",
            update: "=",
            facets: "="
        }
    };
};


export var lastVersion = (
    $compile : ng.ICompileService,
    adhHttp : AdhHttp.Service<any>
) => {
    return {
        restrict: "E",
        scope: {
            itemPath: "@"
        },
        transclude: true,
        template: "<adh-inject></adh-inject>",
        link: (scope) => {
            adhHttp.getNewestVersionPathNoFork(scope.itemPath).then(
                (versionPath) => {
                    scope.versionPath = versionPath;
                });
        }
    };
};

export var countrySelect = () => {

    var countries : {
        name: string;
        code: string;
    }[] = [
        {name: "Afghanistan", code: "AF"},
        {name: "Åland Islands", code: "AX"},
        {name: "Albania", code: "AL"},
        {name: "Algeria", code: "DZ"},
        {name: "American Samoa", code: "AS"},
        {name: "AndorrA", code: "AD"},
        {name: "Angola", code: "AO"},
        {name: "Anguilla", code: "AI"},
        {name: "Antarctica", code: "AQ"},
        {name: "Antigua and Barbuda", code: "AG"},
        {name: "Argentina", code: "AR"},
        {name: "Armenia", code: "AM"},
        {name: "Aruba", code: "AW"},
        {name: "Australia", code: "AU"},
        {name: "Austria", code: "AT"},
        {name: "Azerbaijan", code: "AZ"},
        {name: "Bahamas", code: "BS"},
        {name: "Bahrain", code: "BH"},
        {name: "Bangladesh", code: "BD"},
        {name: "Barbados", code: "BB"},
        {name: "Belarus", code: "BY"},
        {name: "Belgium", code: "BE"},
        {name: "Belize", code: "BZ"},
        {name: "Benin", code: "BJ"},
        {name: "Bermuda", code: "BM"},
        {name: "Bhutan", code: "BT"},
        {name: "Bolivia", code: "BO"},
        {name: "Bosnia and Herzegovina", code: "BA"},
        {name: "Botswana", code: "BW"},
        {name: "Bouvet Island", code: "BV"},
        {name: "Brazil", code: "BR"},
        {name: "British Indian Ocean Territory", code: "IO"},
        {name: "Brunei Darussalam", code: "BN"},
        {name: "Bulgaria", code: "BG"},
        {name: "Burkina Faso", code: "BF"},
        {name: "Burundi", code: "BI"},
        {name: "Cambodia", code: "KH"},
        {name: "Cameroon", code: "CM"},
        {name: "Canada", code: "CA"},
        {name: "Cape Verde", code: "CV"},
        {name: "Cayman Islands", code: "KY"},
        {name: "Central African Republic", code: "CF"},
        {name: "Chad", code: "TD"},
        {name: "Chile", code: "CL"},
        {name: "China", code: "CN"},
        {name: "Christmas Island", code: "CX"},
        {name: "Cocos (Keeling) Islands", code: "CC"},
        {name: "Colombia", code: "CO"},
        {name: "Comoros", code: "KM"},
        {name: "Congo", code: "CG"},
        {name: "Congo, The Democratic Republic of the", code: "CD"},
        {name: "Cook Islands", code: "CK"},
        {name: "Costa Rica", code: "CR"},
        {name: "Cote D\'Ivoire", code: "CI"},
        {name: "Croatia", code: "HR"},
        {name: "Cuba", code: "CU"},
        {name: "Cyprus", code: "CY"},
        {name: "Czech Republic", code: "CZ"},
        {name: "Denmark", code: "DK"},
        {name: "Djibouti", code: "DJ"},
        {name: "Dominica", code: "DM"},
        {name: "Dominican Republic", code: "DO"},
        {name: "Ecuador", code: "EC"},
        {name: "Egypt", code: "EG"},
        {name: "El Salvador", code: "SV"},
        {name: "Equatorial Guinea", code: "GQ"},
        {name: "Eritrea", code: "ER"},
        {name: "Estonia", code: "EE"},
        {name: "Ethiopia", code: "ET"},
        {name: "Falkland Islands (Malvinas)", code: "FK"},
        {name: "Faroe Islands", code: "FO"},
        {name: "Fiji", code: "FJ"},
        {name: "Finland", code: "FI"},
        {name: "France", code: "FR"},
        {name: "French Guiana", code: "GF"},
        {name: "French Polynesia", code: "PF"},
        {name: "French Southern Territories", code: "TF"},
        {name: "Gabon", code: "GA"},
        {name: "Gambia", code: "GM"},
        {name: "Georgia", code: "GE"},
        {name: "Germany", code: "DE"},
        {name: "Ghana", code: "GH"},
        {name: "Gibraltar", code: "GI"},
        {name: "Greece", code: "GR"},
        {name: "Greenland", code: "GL"},
        {name: "Grenada", code: "GD"},
        {name: "Guadeloupe", code: "GP"},
        {name: "Guam", code: "GU"},
        {name: "Guatemala", code: "GT"},
        {name: "Guernsey", code: "GG"},
        {name: "Guinea", code: "GN"},
        {name: "Guinea-Bissau", code: "GW"},
        {name: "Guyana", code: "GY"},
        {name: "Haiti", code: "HT"},
        {name: "Heard Island and Mcdonald Islands", code: "HM"},
        {name: "Holy See (Vatican City State)", code: "VA"},
        {name: "Honduras", code: "HN"},
        {name: "Hong Kong", code: "HK"},
        {name: "Hungary", code: "HU"},
        {name: "Iceland", code: "IS"},
        {name: "India", code: "IN"},
        {name: "Indonesia", code: "ID"},
        {name: "Iran, Islamic Republic Of", code: "IR"},
        {name: "Iraq", code: "IQ"},
        {name: "Ireland", code: "IE"},
        {name: "Isle of Man", code: "IM"},
        {name: "Israel", code: "IL"},
        {name: "Italy", code: "IT"},
        {name: "Jamaica", code: "JM"},
        {name: "Japan", code: "JP"},
        {name: "Jersey", code: "JE"},
        {name: "Jordan", code: "JO"},
        {name: "Kazakhstan", code: "KZ"},
        {name: "Kenya", code: "KE"},
        {name: "Kiribati", code: "KI"},
        {name: "Korea, Democratic People'S Republic of", code: "KP"},
        {name: "Korea, Republic of", code: "KR"},
        {name: "Kuwait", code: "KW"},
        {name: "Kyrgyzstan", code: "KG"},
        {name: "Lao People'S Democratic Republic", code: "LA"},
        {name: "Latvia", code: "LV"},
        {name: "Lebanon", code: "LB"},
        {name: "Lesotho", code: "LS"},
        {name: "Liberia", code: "LR"},
        {name: "Libyan Arab Jamahiriya", code: "LY"},
        {name: "Liechtenstein", code: "LI"},
        {name: "Lithuania", code: "LT"},
        {name: "Luxembourg", code: "LU"},
        {name: "Macao", code: "MO"},
        {name: "Macedonia, The Former Yugoslav Republic of", code: "MK"},
        {name: "Madagascar", code: "MG"},
        {name: "Malawi", code: "MW"},
        {name: "Malaysia", code: "MY"},
        {name: "Maldives", code: "MV"},
        {name: "Mali", code: "ML"},
        {name: "Malta", code: "MT"},
        {name: "Marshall Islands", code: "MH"},
        {name: "Martinique", code: "MQ"},
        {name: "Mauritania", code: "MR"},
        {name: "Mauritius", code: "MU"},
        {name: "Mayotte", code: "YT"},
        {name: "Mexico", code: "MX"},
        {name: "Micronesia, Federated States of", code: "FM"},
        {name: "Moldova, Republic of", code: "MD"},
        {name: "Monaco", code: "MC"},
        {name: "Mongolia", code: "MN"},
        {name: "Montserrat", code: "MS"},
        {name: "Morocco", code: "MA"},
        {name: "Mozambique", code: "MZ"},
        {name: "Myanmar", code: "MM"},
        {name: "Namibia", code: "NA"},
        {name: "Nauru", code: "NR"},
        {name: "Nepal", code: "NP"},
        {name: "Netherlands", code: "NL"},
        {name: "Netherlands Antilles", code: "AN"},
        {name: "New Caledonia", code: "NC"},
        {name: "New Zealand", code: "NZ"},
        {name: "Nicaragua", code: "NI"},
        {name: "Niger", code: "NE"},
        {name: "Nigeria", code: "NG"},
        {name: "Niue", code: "NU"},
        {name: "Norfolk Island", code: "NF"},
        {name: "Northern Mariana Islands", code: "MP"},
        {name: "Norway", code: "NO"},
        {name: "Oman", code: "OM"},
        {name: "Pakistan", code: "PK"},
        {name: "Palau", code: "PW"},
        {name: "Palestinian Territory, Occupied", code: "PS"},
        {name: "Panama", code: "PA"},
        {name: "Papua New Guinea", code: "PG"},
        {name: "Paraguay", code: "PY"},
        {name: "Peru", code: "PE"},
        {name: "Philippines", code: "PH"},
        {name: "Pitcairn", code: "PN"},
        {name: "Poland", code: "PL"},
        {name: "Portugal", code: "PT"},
        {name: "Puerto Rico", code: "PR"},
        {name: "Qatar", code: "QA"},
        {name: "Reunion", code: "RE"},
        {name: "Romania", code: "RO"},
        {name: "Russian Federation", code: "RU"},
        {name: "Rwanda", code: "RW"},
        {name: "Saint Helena", code: "SH"},
        {name: "Saint Kitts and Nevis", code: "KN"},
        {name: "Saint Lucia", code: "LC"},
        {name: "Saint Pierre and Miquelon", code: "PM"},
        {name: "Saint Vincent and the Grenadines", code: "VC"},
        {name: "Samoa", code: "WS"},
        {name: "San Marino", code: "SM"},
        {name: "Sao Tome and Principe", code: "ST"},
        {name: "Saudi Arabia", code: "SA"},
        {name: "Senegal", code: "SN"},
        {name: "Serbia and Montenegro", code: "CS"},
        {name: "Seychelles", code: "SC"},
        {name: "Sierra Leone", code: "SL"},
        {name: "Singapore", code: "SG"},
        {name: "Slovakia", code: "SK"},
        {name: "Slovenia", code: "SI"},
        {name: "Solomon Islands", code: "SB"},
        {name: "Somalia", code: "SO"},
        {name: "South Africa", code: "ZA"},
        {name: "South Georgia and the South Sandwich Islands", code: "GS"},
        {name: "Spain", code: "ES"},
        {name: "Sri Lanka", code: "LK"},
        {name: "Sudan", code: "SD"},
        {name: "Suriname", code: "SR"},
        {name: "Svalbard and Jan Mayen", code: "SJ"},
        {name: "Swaziland", code: "SZ"},
        {name: "Sweden", code: "SE"},
        {name: "Switzerland", code: "CH"},
        {name: "Syrian Arab Republic", code: "SY"},
        {name: "Taiwan, Province of China", code: "TW"},
        {name: "Tajikistan", code: "TJ"},
        {name: "Tanzania, United Republic of", code: "TZ"},
        {name: "Thailand", code: "TH"},
        {name: "Timor-Leste", code: "TL"},
        {name: "Togo", code: "TG"},
        {name: "Tokelau", code: "TK"},
        {name: "Tonga", code: "TO"},
        {name: "Trinidad and Tobago", code: "TT"},
        {name: "Tunisia", code: "TN"},
        {name: "Turkey", code: "TR"},
        {name: "Turkmenistan", code: "TM"},
        {name: "Turks and Caicos Islands", code: "TC"},
        {name: "Tuvalu", code: "TV"},
        {name: "Uganda", code: "UG"},
        {name: "Ukraine", code: "UA"},
        {name: "United Arab Emirates", code: "AE"},
        {name: "United Kingdom", code: "GB"},
        {name: "United States", code: "US"},
        {name: "United States Minor Outlying Islands", code: "UM"},
        {name: "Uruguay", code: "UY"},
        {name: "Uzbekistan", code: "UZ"},
        {name: "Vanuatu", code: "VU"},
        {name: "Venezuela", code: "VE"},
        {name: "Viet Nam", code: "VN"},
        {name: "Virgin Islands, British", code: "VG"},
        {name: "Virgin Islands, U.S.", code: "VI"},
        {name: "Wallis and Futuna", code: "WF"},
        {name: "Western Sahara", code: "EH"},
        {name: "Yemen", code: "YE"},
        {name: "Zambia", code: "ZM"},
        {name: "Zimbabwe", code: "ZW"}
    ];

    return {
        scope: {
            name: "@",
            required: "@",
            value: "=ngModel"
        },
        restrict: "E",
        template:
            (elm, attr) => {
                attr.star = (attr.required === "required") ? "*" : "";
                return "<select data-ng-model=\"value\" name=\"{{name}}\"" +
                "       data-ng-options=\"c.code as c.name for c in countries\" data-ng-required=\"required\">" +
                "           <option value=\"\" selected>{{ 'Country" + attr.star + "' | translate }}</option>" +
                "</select>";
            },
        link: (scope) => {
            scope.countries = countries;
        }
    };
};


export var moduleName = "adhMercatorProposal";

export var register = (angular) => {
    angular
        .module(moduleName, [
            "duScroll",
            AdhHttp.moduleName,
            AdhInject.moduleName,
            AdhPreliminaryNames.moduleName,
            AdhResourceArea.moduleName,
            AdhResourceWidgets.moduleName,
            AdhTopLevelState.moduleName
        ])
        .config(["adhResourceAreaProvider", (adhResourceAreaProvider : AdhResourceArea.Provider) => {
            adhResourceAreaProvider
                .when(RIMercatorProposal.content_type, {
                     space: "content",
                     movingColumns: "is-show-show-hide"
                })
                .when(RIMercatorProposalVersion.content_type, {
                     space: "content",
                     movingColumns: "is-show-show-hide"
                })
                .whenView(RIMercatorProposalVersion.content_type, "edit", {
                     movingColumns: "is-collapse-show-hide"
                });
        }])
        .config(["flowFactoryProvider", (flowFactoryProvider) => {
            if (typeof flowFactoryProvider.defaults === "undefined") {
                flowFactoryProvider.defaults = {};
            }

            flowFactoryProvider.factory = fustyFlowFactory;
            flowFactoryProvider.defaults.singleFile = true;
            flowFactoryProvider.defaults.maxChunkRetries = 1;
            flowFactoryProvider.defaults.chunkRetryInterval = 5000;
            flowFactoryProvider.defaults.simultaneousUploads = 4;
            flowFactoryProvider.defaults.permanentErrors = [404, 500, 501, 502, 503];

            flowFactoryProvider.on("catchAll", () => {
                console.log(arguments);
            });
        }])
        .directive("adhMercatorProposal", ["adhConfig", "adhHttp", "adhPreliminaryNames", "adhTopLevelState", "$q",
            (adhConfig, adhHttp, adhPreliminaryNames, adhTopLevelState, $q) => {
                var widget = new Widget(adhConfig, adhHttp, adhPreliminaryNames, adhTopLevelState, $q);
                return widget.createDirective();
            }])
        .directive("adhMercatorProposalDetailView", ["adhConfig", "adhHttp", "adhPreliminaryNames", "adhTopLevelState", "$q",
            (adhConfig, adhHttp, adhPreliminaryNames, adhTopLevelState, $q) => {
                var widget = new DetailWidget(adhConfig, adhHttp, adhPreliminaryNames, adhTopLevelState, $q);
                return widget.createDirective();
            }])
        .directive("adhMercatorProposalCreate", ["adhConfig", "adhHttp", "adhPreliminaryNames", "adhTopLevelState", "$q",
            (adhConfig, adhHttp, adhPreliminaryNames, adhTopLevelState, $q) => {
                var widget = new CreateWidget(adhConfig, adhHttp, adhPreliminaryNames, adhTopLevelState, $q);
                return widget.createDirective();
            }])
        .directive("adhMercatorProposalListing", ["adhConfig", listing])
        // FIXME: These should both be moved to ..core ?
        .directive("countrySelect", ["adhConfig", countrySelect])
        .directive("adhLastVersion", ["$compile", "adhHttp", lastVersion])
<<<<<<< HEAD
        .controller("mercatorProposalFormController", ["$scope", "$element", ($scope, $element) => {
=======
        .controller("mercatorProposalFormController", ["$scope", "$element", ($scope : IControllerScope, $element) => {
>>>>>>> f6b799d9
            var heardFromCheckboxes = [
                "heard-from-colleague",
                "heard-from-website",
                "heard-from-newsletter",
                "heard-from-facebook",
                "heard-from-other"
            ];

            var detailsLocationCheckboxes = [
                "details-location-is-specific",
                "details-location-is-online",
                "details-location-is-linked-to-ruhr"
            ];

            var getFieldByName = (fieldName : string) => {
                var fieldNameArr : string[] = fieldName.split(".");
                return fieldNameArr[1]
                    ? $scope.mercatorProposalForm[fieldNameArr[0]][fieldNameArr[1]]
                    : $scope.mercatorProposalForm[fieldNameArr[0]];
            };

            var updateCheckBoxGroupValidity = (form, names : string[]) : boolean => {
                var valid =  _.some(names, (name) => form[name].$modelValue);
                _.forOwn(names, (name) => {
                    form[name].$setValidity("groupRequired", valid);
                });
                return valid;
            };

            var showCheckboxGroupError = (form, names : string[]) : boolean => {
                var dirty = $scope.mercatorProposalForm.$submitted || _.some(names, (name) => form[name].$dirty);
                return !updateCheckBoxGroupValidity(form, names) && dirty;
            };

            $scope.showError = (fieldName : string, errorType : string) : boolean => {
                var field = getFieldByName(fieldName);
                return field.$error[errorType] && (field.$dirty || $scope.mercatorProposalForm.$submitted);
            };

            $scope.showHeardFromError = () : boolean => {
                return showCheckboxGroupError($scope.mercatorProposalExtraForm, heardFromCheckboxes);
            };

            $scope.showDetailsLocationError = () : boolean => {
                return showCheckboxGroupError($scope.mercatorProposalDetailForm, detailsLocationCheckboxes);
            };

            $scope.submitIfValid = () => {
                var container = $element.parents("[data-du-scroll-container]");

                if ($scope.mercatorProposalForm.$valid) {
<<<<<<< HEAD
=======
                    // pluck flow object from file upload scope, and
                    // attach it to where ResourceWidgets can find it.
                    $scope.data.introduction.imageUpload = angular.element($("[name=introduction-picture-upload]")).scope().$flow;
>>>>>>> f6b799d9
                    $scope.submit().catch(() => {
                        container.scrollTopAnimated(0);
                    });
                } else {
                    var element = $element.find(".ng-invalid");
                    container.scrollToElementAnimated(element);
                }
            };
        }]);
};<|MERGE_RESOLUTION|>--- conflicted
+++ resolved
@@ -926,11 +926,7 @@
         // FIXME: These should both be moved to ..core ?
         .directive("countrySelect", ["adhConfig", countrySelect])
         .directive("adhLastVersion", ["$compile", "adhHttp", lastVersion])
-<<<<<<< HEAD
-        .controller("mercatorProposalFormController", ["$scope", "$element", ($scope, $element) => {
-=======
         .controller("mercatorProposalFormController", ["$scope", "$element", ($scope : IControllerScope, $element) => {
->>>>>>> f6b799d9
             var heardFromCheckboxes = [
                 "heard-from-colleague",
                 "heard-from-website",
@@ -982,12 +978,9 @@
                 var container = $element.parents("[data-du-scroll-container]");
 
                 if ($scope.mercatorProposalForm.$valid) {
-<<<<<<< HEAD
-=======
                     // pluck flow object from file upload scope, and
                     // attach it to where ResourceWidgets can find it.
                     $scope.data.introduction.imageUpload = angular.element($("[name=introduction-picture-upload]")).scope().$flow;
->>>>>>> f6b799d9
                     $scope.submit().catch(() => {
                         container.scrollTopAnimated(0);
                     });
