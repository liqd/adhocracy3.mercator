--- conflicted
+++ resolved
@@ -88,11 +88,8 @@
             title : string;
             teaser : string;
             imageUpload : Flow;
-<<<<<<< HEAD
             nickInstance : number;
-=======
             comment_count : number;
->>>>>>> cf57123d
         };
 
         // 3. in detail
