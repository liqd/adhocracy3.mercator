<adh-spaces>
    <div data-adh-moving-columns="" data-space="content" class="moving-columns" data-ng-show="currentSpace === 'content'" data-ng-if="isSpaceInitialized('content')">
        <div class="moving-column moving-column-structure">
            <div data-ng-if="view === 'create_proposal'">
                <div class="moving-column-menu placeholder"></div>
                <div class="moving-column-body" data-du-scroll-container="">
                    <adh-resource-wrapper data-on-submit="goToListing()" data-on-cancel="goToListing()">
                        <adh-mercator-proposal-create
                            data-path="@preliminary"
                            data-mode="edit"
                            data-pool-path="{{path}}">
                        <adh-mercator-proposal-create>
                    </adh-resource-wrapper>
                </div>
            </div>
            <div data-ng-if="view !== 'create_proposal'">
                <div class="moving-column-menu placeholder">
                    <a href="" data-ng-click="proposalListingData.showFacets = !proposalListingData.showFacets">{{ "filters" | translate }}</a>
                </div>
                <div
                    class="moving-column-sidebar"
                    data-ng-class="{'is-visible': proposalListingData.showFacets}"
                    aria-visible="{{proposalListingData.showFacets}}">
                    <adh-facets
                        data-update="proposalListingData.update"
                        data-facets="proposalListingData.facets">
                    </adh-facets>
                </div>
                <div class="moving-column-body" data-du-scroll-container="">
                    <adh-mercator-proposal-listing
                        data-path="{{path}}"
                        data-content-type="{{contentType}}"
                        data-update="proposalListingData.update"
                        data-facets="proposalListingData.facets"
                        data-sort="proposalListingData.sort"
                    >
                    </adh-mercator-proposal-listing>
                </div>
            </div>
        </div>
        <div class="moving-column moving-column-content">
            <div data-ng-if="view === 'edit'">
                <div class="moving-column-menu placeholder"></div>
                <div class="moving-column-body" data-du-scroll-container="">
                    <adh-resource-wrapper
                        data-on-submit="goToProposal(proposalUrl)"
                        data-on-cancel="goToProposal(proposalUrl)">
                        <adh-mercator-proposal-create
                            data-ng-if="proposalUrl"
                            data-path="{{proposalUrl}}"
                            data-mode="edit"
                            data-pool-path="{{path}}">
                        </adh-mercator-proposal-create>
                    </adh-resource-wrapper>
                </div>
            </div>
            <div data-ng-if="view !== 'edit'">
                <div class="moving-column-menu">
                    <!-- FIXME: permission check -->
                    <a href="{{ proposalUrl | adhResourceUrl:'edit' }}">{{ "edit" | translate }}</a>
                </div>
                <div class="moving-column-body" data-du-scroll-container="">
                    <adh-recompile-on-change data-value="{{proposalUrl}}" data-key="proposalUrl">
                        <adh-resource-wrapper>
                            <adh-mercator-proposal-detail-view data-ng-if="proposalUrl" data-path="{{proposalUrl}}"></adh-mercator-proposal-detail-view>
                        </adh-resource-wrapper>
                    </adh-recompile-on-change>
                </div>
            </div>
        </div>
        <div class="moving-column moving-column-content2">
            <div class="moving-column-menu placeholder"></div>
            <div class="moving-column-body" data-du-scroll-container="">
                <adh-comment-listing data-ng-if="commentableUrl" data-path="{{commentableUrl}}">
            </div>
        </div>
    </div>
<<<<<<< HEAD
    <div data-adh-moving-columns="" data-space="content" class="moving-columns" data-ng-show="currentSpace === 'user'">
        <div class="moving-column moving-column-structure">
            <div class="moving-column-menu placeholder"></div>
            <div class="moving-column-body" data-du-scroll-container="">
                <adh-list-users></adh-list-users>
            </div>
        </div>
        <div class="moving-column moving-column-content">
            <div class="moving-column-menu placeholder"></div>
            <div class="moving-column-body" data-du-scroll-container="">
                <adh-recompile-on-change
                    data-key="userUrl"
                    data-value="{{userUrl}}">
                    <adh-user-profile
                        data-path="{{userUrl}}">
                    </adh-user-profile>
                    <section class="mercator-user-profile-proposal-list" ng-if="user.loggedIn || userBasic">
                        <h3>{{userBasic.name}}{{ "'s" | translate }} {{ "proposals" | translate }}</h3>
                        <!-- FIXME: Filter only show selected users proposals -->
                        <adh-mercator-proposal-listing
                            data-path="{{path}}"
                            data-content-type="{{contentType}}"
                            data-update="proposalListingData.update"
                            data-facets="proposalListingData.facets"
                            data-sort="name"
                        >
                        </adh-mercator-proposal-listing>
                    </section>
                </adh-recompile-on-change>
            </div>
        </div>
=======
    <div data-ng-show="currentSpace === 'user'" data-ng-if="isSpaceInitialized('user')">
        <h1>User</h1>
>>>>>>> 42cd8647
    </div>
</adh-spaces><|MERGE_RESOLUTION|>--- conflicted
+++ resolved
@@ -75,8 +75,7 @@
             </div>
         </div>
     </div>
-<<<<<<< HEAD
-    <div data-adh-moving-columns="" data-space="content" class="moving-columns" data-ng-show="currentSpace === 'user'">
+    <div data-adh-moving-columns="" data-space="content" class="moving-columns" data-ng-show="currentSpace === 'user'" data-ng-if="isSpaceInitialized('user')">
         <div class="moving-column moving-column-structure">
             <div class="moving-column-menu placeholder"></div>
             <div class="moving-column-body" data-du-scroll-container="">
@@ -107,9 +106,5 @@
                 </adh-recompile-on-change>
             </div>
         </div>
-=======
-    <div data-ng-show="currentSpace === 'user'" data-ng-if="isSpaceInitialized('user')">
-        <h1>User</h1>
->>>>>>> 42cd8647
     </div>
 </adh-spaces>