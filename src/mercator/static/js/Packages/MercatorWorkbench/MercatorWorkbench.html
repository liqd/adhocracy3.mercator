--- conflicted
+++ resolved
@@ -1,27 +1,6 @@
 <adh-spaces>
     <div data-adh-moving-columns="" data-space="content" class="moving-columns" data-ng-class="{'hidden': currentSpace !== 'content'}">
         <div class="moving-column moving-column-structure">
-<<<<<<< HEAD
-            <div class="moving-column-menu placeholder">
-                <a href="" data-ng-click="proposalListingData.showFacets = !proposalListingData.showFacets">{{ "filters" | translate }}</a>
-            </div>
-            <div
-                class="moving-column-sidebar"
-                data-ng-class="{'is-visible': proposalListingData.showFacets}"
-                aria-visible="{{proposalListingData.showFacets}}">
-                <adh-facets
-                    data-update="proposalListingData.update"
-                    data-facets="proposalListingData.facets">
-                </adh-facets>
-            </div>
-            <div class="moving-column-body" data-du-scroll-container="">
-                <adh-mercator-proposal-listing
-                    data-path="{{path}}"
-                    data-content-type="{{contentType}}"
-                    data-update="proposalListingData.update"
-                    data-facets="proposalListingData.facets">
-                </adh-mercator-proposal-listing>
-=======
             <div data-ng-switch="view">
                 <div data-ng-switch-when="create_proposal">
                     <div class="moving-column-menu placeholder"></div>
@@ -48,7 +27,7 @@
                             data-facets="proposalListingData.facets">
                         </adh-facets>
                     </div>
-                    <div class="moving-column-body">
+                    <div class="moving-column-body" data-du-scroll-container="">
                         <adh-mercator-proposal-listing
                             data-path="{{path}}"
                             data-content-type="{{contentType}}"
@@ -57,7 +36,6 @@
                         </adh-mercator-proposal-listing>
                     </div>
                 </div>
->>>>>>> f7b00ddd
             </div>
         </div>
         <div class="moving-column moving-column-content">
