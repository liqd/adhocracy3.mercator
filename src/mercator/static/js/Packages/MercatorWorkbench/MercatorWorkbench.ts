/// <reference path="../../../lib/DefinitelyTyped/angularjs/angular.d.ts"/>

import AdhComment = require("../Comment/Comment");
import AdhConfig = require("../Config/Config");
import AdhHttp = require("../Http/Http");
import AdhListing = require("../Listing/Listing");
import AdhMercatorProposal = require("../MercatorProposal/MercatorProposal");
import AdhMovingColumns = require("../MovingColumns/MovingColumns");
import AdhPermissions = require("../Permissions/Permissions");
import AdhResourceArea = require("../ResourceArea/ResourceArea");
import AdhTopLevelState = require("../TopLevelState/TopLevelState");
import AdhUser = require("../User/User");
import AdhUtil = require("../Util/Util");

import RIPoolWithAssets = require("../../Resources_/adhocracy_core/resources/asset/IPoolWithAssets");
import RICommentVersion = require("../../Resources_/adhocracy_core/resources/comment/ICommentVersion");
import RIMercatorProposalVersion = require("../../Resources_/adhocracy_mercator/resources/mercator/IMercatorProposalVersion");
import RIUser = require("../../Resources_/adhocracy_core/resources/principal/IUser");
import RIUsersService = require("../../Resources_/adhocracy_core/resources/principal/IUsersService");
import SIComment = require("../../Resources_/adhocracy_core/sheets/comment/IComment");

var pkgLocation = "/MercatorWorkbench";

interface IMercatorWorkbenchScope extends ng.IScope {
    path : string;
    user : AdhUser.Service;
    websocketTestPaths : string;
    contentType : string;
    view : string;
    goToListing(result? : { path : string }[]) : void;
    goToProposal(path : string) : void;
    proposalListingData : {
        facets : AdhListing.IFacet[];
        showFacets : boolean;
        sort : string;
        update?;
    };
}

interface IMercatorWorkbenchRootScope extends ng.IScope {}

export class MercatorWorkbench {
    public static templateUrl : string = pkgLocation + "/MercatorWorkbench.html";

    public createDirective(adhConfig : AdhConfig.IService) {
        var _self = this;
        var _class = (<any>_self).constructor;

        // FIXME: use dependency injection instead
        var resourceUrl = AdhResourceArea.resourceUrl(adhConfig);

        return {
            restrict: "E",
            templateUrl: adhConfig.pkg_path + _class.templateUrl,
            controller: ["adhUser", "adhPermissions", "adhTopLevelState", "$scope", "$rootScope", "$location", (
                adhUser : AdhUser.Service,
                adhPermissions : AdhPermissions.Service,
                adhTopLevelState : AdhTopLevelState.Service,
                $scope : IMercatorWorkbenchScope,
                $rootScope : IMercatorWorkbenchRootScope,
                $location : ng.ILocationService
            ) : void => {
                $scope.path = adhConfig.rest_url + adhConfig.custom["mercator_platform_path"];
                $scope.contentType = RIMercatorProposalVersion.content_type;
                $scope.user = adhUser;
                $scope.websocketTestPaths = JSON.stringify([$scope.path]);
                $scope.proposalListingData = {
                    facets: [{
                        key: "mercator_location",
                        name: "Location",
                        items: [
                            {key: "specific", name: "Specific"},
                            {key: "online", name: "Online"},
                            {key: "linked_to_ruhr", name: "Linked to the Ruhr area"}
                        ]
                    }, {
                        key: "mercator_requested_funding",
                        name: "Requested funding",
                        items: [
                            {key: "5000", name: "0 - 5000 €"},
                            {key: "10000", name: "5000 - 10000 €"},
                            {key: "20000", name: "10000 - 20000 €"},
                            {key: "50000", name: "20000 - 50000 €"}
                        ]
                    }],
                    showFacets: false,
                    sort: "-rates"
                };

<<<<<<< HEAD
                adhTopLevelState.on("view", (value : string) => {
                    $scope.view = value;
                });
                $scope.goToListing = (result? : { path : string }[]) => {
                    var proposalVersionPath : string = result.slice(-1)[0].path.replace(/https?:\/\/.*:\d+\//, "/r/");
                    $location.url(proposalVersionPath);
=======
                adhTopLevelState.bind("view", $scope);
                $scope.goToListing = () => {
                    $location.url("/r/mercator");
>>>>>>> f764b1dc
                };
                $scope.goToProposal = (path) => {
                    $location.url(resourceUrl(path));
                };
            }]
        };
    }
}


export var moduleName = "adhMercatorWorkbench";

export var register = (angular) => {
    angular
        .module(moduleName, [
            AdhComment.moduleName,
            AdhHttp.moduleName,
            AdhListing.moduleName,
            AdhMercatorProposal.moduleName,
            AdhMovingColumns.moduleName,
            AdhPermissions.moduleName,
            AdhResourceArea.moduleName,
            AdhTopLevelState.moduleName,
            AdhUser.moduleName
        ])
        .config(["adhResourceAreaProvider", (adhResourceAreaProvider : AdhResourceArea.Provider) => {
            adhResourceAreaProvider
                .default(RICommentVersion.content_type, "", {
                    space: "content",
                    movingColumns: "is-collapse-show-show"
                })
                .specific(RICommentVersion.content_type, "", ["adhHttp", (adhHttp : AdhHttp.Service<any>) =>
                                                              (resource : RICommentVersion) => {
                    var specifics = {};
                    specifics["commentUrl"] = resource.path;
                    specifics["commentableUrl"] = resource.data[SIComment.nick].refers_to;

                    return adhHttp.get(specifics["commentableUrl"])
                        .then((commentable) => {
                            if (commentable.content_type === RIMercatorProposalVersion.content_type) {
                                specifics["proposalUrl"] = specifics["commentableUrl"];
                            } else {
                                var subResourceUrl = AdhUtil.parentPath(specifics["commentableUrl"]);
                                var proposalItemUrl = AdhUtil.parentPath(subResourceUrl);
                                return adhHttp.getNewestVersionPathNoFork(proposalItemUrl).then((proposalUrl) => {
                                    specifics["proposalUrl"] = proposalUrl;
                                });
                            }
                        })
                        .then(() => specifics);
                }])
                .default(RIUser.content_type, "", {
                    space: "user",
                    movingColumns: "is-show-show-hide"
                })
                .specific(RIUser.content_type, "", () => (resource : RIUser) => {
                    return {
                        userUrl: resource.path
                    };
                })
                .default(RIUsersService.content_type, "", {
                    space: "user",
                    movingColumns: "is-show-hide-hide"
                })
                .default(RIPoolWithAssets.content_type, "", {
                    space: "content",
                    movingColumns: "is-show-hide-hide",
                    proposalUrl: "",  // not used by default, but should be overridable
                    focus: "0"
                })
                .default(RIPoolWithAssets.content_type, "create_proposal", {
                    space: "content",
                    movingColumns: "is-show-hide-hide"
                })
                .specific(RIPoolWithAssets.content_type, "create_proposal", ["adhHttp", (adhHttp : AdhHttp.Service<any>) => {
                    return (resource : RIPoolWithAssets) => {
                        return adhHttp.options(resource.path).then((options : AdhHttp.IOptions) => {
                            if (!options.POST) {
                                throw 401;
                            } else {
                                return {};
                            }
                        });
                    };
                }]);
        }])
        .directive("adhMercatorWorkbench", ["adhConfig", (adhConfig) =>
            new MercatorWorkbench().createDirective(adhConfig)]);
};<|MERGE_RESOLUTION|>--- conflicted
+++ resolved
@@ -87,18 +87,10 @@
                     sort: "-rates"
                 };
 
-<<<<<<< HEAD
-                adhTopLevelState.on("view", (value : string) => {
-                    $scope.view = value;
-                });
+                adhTopLevelState.bind("view", $scope);
                 $scope.goToListing = (result? : { path : string }[]) => {
                     var proposalVersionPath : string = result.slice(-1)[0].path.replace(/https?:\/\/.*:\d+\//, "/r/");
                     $location.url(proposalVersionPath);
-=======
-                adhTopLevelState.bind("view", $scope);
-                $scope.goToListing = () => {
-                    $location.url("/r/mercator");
->>>>>>> f764b1dc
                 };
                 $scope.goToProposal = (path) => {
                     $location.url(resourceUrl(path));
