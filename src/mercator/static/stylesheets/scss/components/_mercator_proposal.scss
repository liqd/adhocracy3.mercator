/*
The mercator proposal list item may have the states `is-selected` or
`is-not-selected` where the latter one is used if a different proposal is
selected. If no proposal is selected, no state is applied.
*/

$mercator-proposal-form-nav-width: 100% / 12 * 2;

.mercator-proposal-form {
    width: 100% / 12 * 10 * 0.65;
    margin-left: $mercator-proposal-form-nav-width;
    background: white;

    label {
        display: block;
        padding-bottom: 0.8em;
    }

    input[type="submit"] {
        font-size: $font-size-huge;
        width: 100%;
    }

    fieldset {
        border: 0;
        padding: 0 0 0 1.6em;
    }

    .annotated-section {
        width: 100% * 1 / 0.6289;

        .annotated-section-annotation {
            background-color: $color-background-base-introvert;
        }
    }
}

.mercator-proposal-form-container {
<<<<<<< HEAD
    background: $color-structure-normal;
    overflow: hidden;
=======
    background: $color-structure-border-introvert;
>>>>>>> ed6bb912
}

.mercator-proposal-form-annotation {
    position: relative;
    z-index: 1;
}

.mercator-proposal-form-subheading,
.mercator-proposal-form-heading,
.mercator-proposal-form-sub-subheading {
    @include text(functional);
    margin: 0 0 0.8em;
}

.mercator-proposal-form-heading {
    border: 1px solid $color-structure-normal;
    border-width: 1px 0;
    font-weight: bold;
    line-height: 1.5;
    margin: 0 -1em 0.8em;
    padding: 0 1em 1px;

    &.active {
        color: $color-text-highlight-normal;
    }
}

.mercator-proposal-form-sub-subheading {
    font-weight: $font-weight-extrovert;
}

.mercator-proposal-form-subheading +
.mercator-proposal-form-sub-subheading {
    margin-top: -0.8em;
}

.mercator-proposal-form-nav {
    @extend .jump-navigation;
    float: left;
    width: $mercator-proposal-form-nav-width;
    font-size: $font-size-small;
    padding: 1px 1px 0;

    li {
        background: $color-background-base-introvert;
        line-height: 2;
        margin-bottom: 1px;

        &, a {
            color: $color-text-highlight-normal;
            padding-bottom: 0;
        }

        &.active {
            background: white;
            text-decoration: underline;
        }
    }

    a {
        text-decoration: none;
    }
}

.mercator-proposal-form-section {
    padding: 0 1em;
}

.mercator-proposal-detail-view {
    @include container;
}

.mercator-proposal-detail-view-image {
    width: 100%;
}

.mercator-proposal-detail-meta,
.mercator-propsal-list-item-meta {
    @include container;
    @include text(functional-introvert);

    // reset ul default styling
    margin: 0;
    padding: 0;
    list-style: none;
}

.mercator-propsal-list-item-meta-item,
.mercator-propsal-detail-meta-item {
    @include text(functional-introvert);
    float: left;
    margin-right: 1.66666666em;

    i {
        font-size: 140%;
        line-height: 1;
        margin-right: 1px;
        vertical-align: middle;

        &.icon-speechbubbles {
            color: $color-brand-three-normal;
        }

        &.icon-pointy-rectangle-left {
            color: $color-brand-one-normal;
            font-size: 200%;
            vertical-align: text-top;
        }

        &.icon-pig {
            font-size: 160%;
        }
    }

    &:last-child {
        float: right;
        margin-right: 0;
    }

    &.mercator-propsal-list-item-meta-item-budget {
        color: $color-text-highlight-normal;
        font-size: $font-size-plus;
    }
}

.mercator-proposal-detail-meta {
    padding-bottom: 1em;

    .icon-speechbubbles {
        color: $color-text-highlight-introvert;
    }
}

.mercator-proposal-detail-cover {
    @include span(full);
    border-bottom: 1px solid $color-text-introvert;
    padding: 0.8em 0.8em 0.5em;

    .chapter-header {
        margin: 0;
        font-size: $font-size-large;
    }
}

.mercator-proposal-cover-show-comments {
    @include show-comments;
    float: right;

    i {
        font-size: 200%;
    }
}

.mercator-proposal-cover-header {
    @include text(header);
    margin: 0;
}

.mercator-proposal-detail-container {
    background-color: $color-background-base-introvert;
    clear: left;
}

$mercator-proposal-detail-nav-width: 2em;

.mercator-proposal-detail-nav {
    @extend .jump-navigation;
    text-align: center;
    width: $mercator-proposal-detail-nav-width;
    float: left;

    li {
        a {
            margin: 0 0 1em;
        }
    }
}

.mercator-proposal-chapters {
    background-color: white;
    border-left: 1px solid $color-text-introvert;
    padding: 0 0.8em;
    margin-left: $mercator-proposal-detail-nav-width;

    .chapter-header {
        background: transparent;
        font-size: $font-size-normal;
        margin: 0 0 1em;
        padding: 0;
    }

    h3 {
        margin-top: 0;
    }
}

.mercator-proposal-detail-nav,
.mercator-proposal-chapters {
    padding-top: 1em;
}

.mercator-proposal-list-item {
    @include container;
    border-bottom: 1px solid $color-text-introvert;
    font-size: $font-size-plus;
    line-height: 1;
    padding: 1em 1.25em 1.125em 0.875em;

    .m-has-image {
        float: left;
    }

    &.is-not-selected {
        background: $color-background-base-introvert;

        i[class*=icon-],
        .mercator-propsal-list-item-meta-item-budget {
            color: $color-text-highlight-introvert;
        }
    }
}

.mercator-proposal-list-item-image {
    float: left;
    margin-right: 0.6875em;

    img {
        float: left;
        height: auto;
        width: 6.5625em;
    }
}

.mercator-proposal-list-item-username,
.mercator-proposal-list-item-title {
    margin: 0;
}

.mercator-proposal-list-item-username {
    font-size: $font-size-small;

    a {
        text-decoration: none;

        &:hover, &:focus {
            text-decoration: underline;
        }
    }
}

.mercator-proposal-list-item-title {
    font-size: $font-size-plus;
    font-weight: $font-weight-normal;
    padding: 0.9375em 0;

    a {
        color: $color-text-normal;
        text-decoration: none;

        &:hover, &:focus {
            color: $color-text-highlight-normal;
        }
    }
}

.mercator-proposal-budget-col {
    float: left;
    padding-right: 2em;

    &.budget {
        color: $color-text-introvert;
    }

    strong {
        display: block;
        font-size: $font-size-large;
        font-weight: normal;
    }
}

.mercator-proposal-other-sources {
    clear: left;
    padding-top: 1em;
}

.picture-upload-file img {
    height: auto;
    max-width: 100%;
}<|MERGE_RESOLUTION|>--- conflicted
+++ resolved
@@ -36,12 +36,7 @@
 }
 
 .mercator-proposal-form-container {
-<<<<<<< HEAD
     background: $color-structure-normal;
-    overflow: hidden;
-=======
-    background: $color-structure-border-introvert;
->>>>>>> ed6bb912
 }
 
 .mercator-proposal-form-annotation {
