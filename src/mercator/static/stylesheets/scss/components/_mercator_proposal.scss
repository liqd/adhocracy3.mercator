$gutter: 3%;
$columns: 6;

@function column-width($n) {
    @return (100% - $gutter) / $columns * $n - $gutter;
}

.row {
    clear: both;
    float: left;
    width: 100%;
}

.mercator-proposal-form {
    position: relative;
    width: 100%;
    background: white;
    padding-left: column-width(1) + 2 * $gutter;
    padding-right: $gutter;
    border: 1px solid $color-structure-border;
    border-left: 0;

    .form-body {
        float: left;
        padding-right: $gutter;
        width: column-width(4);
    }

    .form-description {
        float: right;
        padding-bottom: $gutter;
        width: column-width(2);
    }

    label {
        display: block;
    }

    input[type="submit"] {
        font-size: $font-size-huge;
        width: 100%;
    }
<<<<<<< HEAD

    .description {
        width: column-width(2) / column-width(4) * 100%;
        position: absolute;
        left: 100% + $gutter * column-width(2) / column-width(4);
        padding: 0 0.5em;
    }

    ng-form {
        overflow: hidden;
    }
=======
>>>>>>> 07086a74
}

.mercator-proposal-nav {
    position: fixed;
    width: column-width(1);
    border: 1px solid $color-structure-border;
    padding: 0 1em;
    left: $gutter;
    top: 0.5em;
    z-index: 1;

    a {
        &.active {
            font-weight: bold;
        }
    }
}

// Detail page very quick styles for presentation will be made nice
// at a later date!

.mercator-detail-nav, .mercator-detail-body {
    float: left;
}

.mercator-detail-nav {
    width: column-width(2);
}

.mercator-detail-body {
    h2 {
        margin-top: 0;
    }
}

.mercator-detail-body {
    width: column-width(4);
    ul.meta {
        padding: 0;
        li {
            border-bottom: 1px solid $color-structure-border;
            list-style-type: none;
        }
    }

}<|MERGE_RESOLUTION|>--- conflicted
+++ resolved
@@ -40,7 +40,6 @@
         font-size: $font-size-huge;
         width: 100%;
     }
-<<<<<<< HEAD
 
     .description {
         width: column-width(2) / column-width(4) * 100%;
@@ -52,8 +51,6 @@
     ng-form {
         overflow: hidden;
     }
-=======
->>>>>>> 07086a74
 }
 
 .mercator-proposal-nav {
