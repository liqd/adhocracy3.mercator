--- conflicted
+++ resolved
@@ -51,6 +51,7 @@
 import SIBadgeable = require("../../Resources_/adhocracy_core/sheets/badge/IBadgeable");
 import SIBadgeAssignment = require("../../Resources_/adhocracy_core/sheets/badge/IBadgeAssignment");
 import SICommentable = require("../../Resources_/adhocracy_core/sheets/comment/ICommentable");
+import SIDescription = require("../../Resources_/adhocracy_core/sheets/description/IDescription");
 import SIHasAssetPool = require("../../Resources_/adhocracy_core/sheets/asset/IHasAssetPool");
 import SILikeable = require("../../Resources_/adhocracy_core/sheets/rate/ILikeable");
 import SIMercatorDescription = require("../../Resources_/adhocracy_mercator/sheets/mercator/IDescription");
@@ -73,13 +74,7 @@
 import SIPool = require("../../Resources_/adhocracy_core/sheets/pool/IPool");
 import SIRate = require("../../Resources_/adhocracy_core/sheets/rate/IRate");
 import SITitle = require("../../Resources_/adhocracy_core/sheets/title/ITitle");
-<<<<<<< HEAD
-import SIBadgeable = require("../../Resources_/adhocracy_core/sheets/badge/IBadgeable");
-import SIBadgeAssignment = require("../../Resources_/adhocracy_core/sheets/badge/IBadgeAssignment");
-=======
->>>>>>> 86f9c3ae
 import SIVersionable = require("../../Resources_/adhocracy_core/sheets/versions/IVersionable");
-import SIDescription = require("../../Resources_/adhocracy_core/sheets/description/IDescription");
 
 var pkgLocation = "/MercatorProposal";
 
@@ -312,16 +307,8 @@
 ) => (proposal : ResourcesBase.Resource) : angular.IPromise<BadgeAssignment[]> => {
     return $q.all(_.map(proposal.data[SIBadgeable.nick].assignments, (assignmentPath : string) => {
         return adhHttp.get(assignmentPath).then((assignment : RIBadgeAssignment) => {
-            var description = assignment.data[SIBadgeAssignment.nick].description;
-
-<<<<<<< HEAD
-    _.forEach(proposal.data[SIBadgeable.nick].assignments, function(assignment) {
-        adhHttp.get(<any>assignment).then((assignment) => {
             var description = assignment.data[SIDescription.nick].description;
-            adhHttp.get(assignment.data[SIBadgeAssignment.nick].badge).then((badge) => {
-=======
             return adhHttp.get(assignment.data[SIBadgeAssignment.nick].badge).then((badge) => {
->>>>>>> 86f9c3ae
                 var title = badge.data[SITitle.nick].title;
                 return new BadgeAssignment(title, description);
             });
