--- conflicted
+++ resolved
@@ -1,7 +1,3 @@
-<<<<<<< HEAD
-<a data-ng-href="{{ path | adhResourceUrl }}" class="proposal-list-item {{ selectedState }}">
-    <img class="proposal-list-item-image"
-=======
 <a
     data-ng-href="{{ path | adhResourceUrl }}"
     data-ng-class="{
@@ -9,9 +5,8 @@
         'm-winner': data.assignments[0].name === 'winning',
         'm-community-award': data.assignments[0].name === 'community'
     }"
-    class="mercator-proposal-list-item {{ selectedState }}">
-    <img class="mercator-proposal-list-item-image"
->>>>>>> 50b1cc60
+    class="proposal-list-item {{ selectedState }}">
+    <img class="proposal-list-item-image"
         data-ng-src="{{ data.introduction.picture | adhImageUri:'thumbnail' }}" alt="" />
     <div class="proposal-list-item-body">
         <p class="proposal-list-item-username">
@@ -19,13 +14,8 @@
                 {{data.organization_info.name}}
             </span>
         </p>
-<<<<<<< HEAD
-        <h3 class="proposal-list-item-title">{{ data.title.title }} {{ data.assignments }}</h3>
+        <h3 class="proposal-list-item-title">{{ data.title.title }} </h3>
         <ul class="meta-list proposal-list-item-meta-list">
-=======
-        <h3 class="mercator-proposal-list-item-title">{{ data.title.title }} </h3>
-        <ul class="meta-list mercator-proposal-list-item-meta-list">
->>>>>>> 50b1cc60
             <li class="meta-list-item meta-list-item-date">
                 <adh-time data-datetime="data.user_info.createtime" data-format="D/M/YYYY"></adh-time>
             </li>
@@ -33,11 +23,7 @@
                 <i class="icon-speechbubbles"></i>
                 {{ data.commentCountTotal }} <span class="print-only" aria-hidden="true">{{ "TR__COMMENTS_TOTAL" | translate }}</span>
             </li>
-<<<<<<< HEAD
-            <li class="meta-list-item meta-list-item-supporters">
-=======
-            <li data-ng-if="data.currentPhase != 'result'" class="meta-list-item  meta-list-item-supporters">
->>>>>>> 50b1cc60
+            <li data-ng-if="data.currentPhase != 'result'" class="meta-list-item meta-list-item-supporters">
                 <i class="icon-pointy-rectangle-left"></i>
                 {{ data.supporterCount }}
                 {{ "TR__SUPPORTERS" | translate }}
