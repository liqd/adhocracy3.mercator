<div class="section-jump" id="section-jump-top">
    <h2 class="print-only section-jump-cover-header" data-aria-hidden="true">{{ data.title }}</h2>
    <img class="mercator-proposal-detail-view-image" data-ng-src="{{ data.introduction.picture | adhImageUri }}" alt="" />
<<<<<<< HEAD
    <div class="mercator-proposal-detail-cover">
        <ul class="meta-list mercator-proposal-detail-meta-list">
            <li class="meta-list-item meta-list-item-total-comments">
=======
    <div class="section-jump-cover">
        <ul class="mercator-proposal-detail-meta">
            <li class="mercator-proposal-detail-meta-item mercator-proposal-detail-meta-item-total-comments">
>>>>>>> a61ca963
                <i class="icon-speechbubbles"></i>
                {{ data.commentCountTotal }} {{ "TR__COMMENTS_TOTAL" | translate }}
            </li>
            <li class="meta-list-item meta-list-item-date">
                <i class="icon-calendar m-definition-before" title="{{ 'TR__CREATION_DATE' | translate }}:"></i>
                <adh-time data-datetime="data.user_info.createtime" data-format="D/M/YYYY"></adh-time>
            </li>
            <li class="meta-list-item meta-list-item-budget screen-only">
                <i class="icon-pig" title="{{ 'TR__MERCATOR_PROPOSAL_REQUESTED' | translate }}"></i>
                {{data.finance.requested_funding | number}} &euro;
            </li>
            <li class="meta-list-item meta-list-item-rate">
                <adh-like data-refers-to="{{path}}"></adh-like>
            </li>
        </ul>
        <h1 class="section-jump-cover-header screen-only">{{ data.title }}
            <a class="mercator-proposal-cover-show-comments" data-ng-href="{{ path | adhResourceUrl:'comments' }}">
                <i class="icon-speechbubble-document"></i> {{ data.commentCount }}
            </a>
        </h1>
    </div><!-- /.cover -->

    <div class="section-jump-body">

        <nav class="section-jump-navigation jump-navigation m-narrow m-unnumbered" data-adh-sticky="">
            <ol>
                <li><a
                    href="#mercator-detail-view-brief-proposal"
                    data-du-smooth-scroll=""
                    data-du-scrollspy=""
                    title="{{ 'TR__MERCATOR_PROPOSAL_PITCH' | translate }}">1.</a></li>
                <li><a
                    href="#mercator-proposal-detail-whos"
                    data-du-smooth-scroll=""
                    data-du-scrollspy=""
                    title="{{ 'TR__MERCATOR_PROPOSAL_WHO_BEHIND' | translate }}">2.</a></li>
                <li><a
                    href="#mercator-detail-view-detailed-proposal"
                    data-du-smooth-scroll=""
                    data-du-scrollspy=""
                    title="{{ 'TR__MERCATOR_PROPOSAL_DETAIL' | translate }}">3.</a></li>
                <li><a
                    href="#mercator-detail-view-goals-and-vision"
                    data-du-smooth-scroll=""
                    data-du-scrollspy=""
                    title="{{ 'TR__MERCATOR_PROPOSAL_MOTIVATION' | translate }}">4.</a></li>
                <li><a
                    href="#mercator-detail-view-additional"
                    data-du-smooth-scroll=""
                    data-du-scrollspy=""
                    title="{{ 'TR__MERCATOR_PROPOSAL_EXTRA' | translate }}">5.</a></li>
            </ol>
        </nav>

        <div class="section-jump-main chapter-wrapper" data-du-spy-context="">
            <section class="chapter" id="mercator-detail-view-brief-proposal">
                <section class="commentable-section {{subResourceSelectedState('introduction')}}">
                    <h2 class="chapter-header m-counted"
                        data-du-scrollspy="mercator-detail-view-brief-proposal"
                        data-offset="50">{{ "TR__MERCATOR_PROPOSAL_PITCH" | translate }}</h2>
                    <p>{{ data.introduction.teaser }}</p>
                    <a class="commentable-section-show-comments" data-ng-href="{{ path | adhResourceUrl:'comments:introduction'}}">
                        <i class="icon-speechbubble"></i> {{ data.introduction.commentCount }}
                    </a>
                </section><!-- /.commentable-section -->

                <section class="commentable-section {{subResourceSelectedState('finance')}}">
                    <div class="mercator-proposal-budget-row">
                        <div class="mercator-proposal-budget-col requested">
                            <strong>{{ data.finance.requested_funding | number }} &euro;</strong>
                            {{ "TR__MERCATOR_PROPOSAL_REQUESTED" | translate }}
                        </div>
                        <div class="mercator-proposal-budget-col">
                            <strong>{{ data.finance.budget | number }} &euro;</strong>
                            {{ "TR__MERCATOR_PROPOSAL_TOTAL_BUDGET" | translate }}
                        </div>
                        <div class="mercator-proposal-budget-col" data-ng-if="data.finance.granted">
                            <span>
                                <strong class="color-highlight-valid">{{ "TR__MERCATOR_PROPOSAL_GRANTED" | translate }}</strong>
                                {{ "TR__MERCATOR_PROPOSAL_FINANCE_OTHERS_SOURCES" | translate }}
                            </span>
                        </div>
                    </div>

                    <h3>{{ "TR__MERCATOR_PROPOSAL_LOCATION_LABEL" | translate }}:</h3>
                    <ul class="inline-boxes">
                        <li data-ng-if="data.location.location_is_online" class="inline-box-online">{{ "TR__ONLINE" | translate }}</li>
                        <li data-ng-if="data.location.location_specific_1">{{ data.location.location_specific_1 }}</li>
                        <li data-ng-if="data.location.location_specific_2">{{ data.location.location_specific_2 }}</li>
                        <li data-ng-if="data.location.location_specific_3">{{ data.location.location_specific_3 }}</li>
                        <li data-ng-if="data.location.location_is_linked_to_ruhr">{{ "TR__MERCATOR_PROPOSAL_RUHR" | translate }}</li>
                        <li data-ng-if="data.finance.other_sources">{{ data.finance.other_sources }}</li>
                    </ul>

                    <a class="commentable-section-show-comments" data-ng-href="{{ path | adhResourceUrl:'comments:finance'}}">
                        <i class="icon-speechbubble"></i> {{ data.finance.commentCount }}
                    </a>
                </section><!-- /.commentable-section -->
            </section><!-- /.chapter -->

            <section class="chapter" id="mercator-proposal-detail-whos">
                <section class="commentable-section {{subResourceSelectedState('organization_info')}}">
                    <h2 class="chapter-header m-counted"
                        data-du-scrollspy="mercator-proposal-detail-whos"
                        data-offset="50">{{ "TR__MERCATOR_PROPOSAL_WHO_BEHIND" | translate }}</h2>

                    <div class="mercator-proposal-detail-username">
                        <adh-user-meta
                            data-ng-if="data.user_info"
                            data-path="{{data.user_info.path}}"
                            data-name="{{data.user_info.first_name}} {{data.user_info.last_name}}">
                        </adh-user-meta>
                    </div>

                    <div data-ng-switch="data.organization_info.status_enum">
                        <div data-ng-switch-when="registered_nonprofit">
                            <ul class="mercator-proposal-detail-orgs-columns">
                                <li>
                                    <a
                                        class="m-print-href"
                                        data-ng-if="data.organization_info.website"
                                        data-ng-href="{{ data.organization_info.website }}"
                                        target="_new">
                                        {{ data.organization_info.name }}</a>
                                    <span ng-if="!data.organization_info.website">{{ data.organization_info.name }}</span>
                                    <a
                                        data-ng-if="data.organization_info.email"
                                        data-ng-href="mailto:{{ data.organization_info.email }}">
                                        {{ data.organization_info.name }}</a></li>
                                <li><i class="icon-map-pin"></i> {{ data.organization_info.country | adhCountryName | translate }}</li>
                                <li>{{ "TR__MERCATOR_PROPOSAL_NON_PROFIT" | translate }}
                                </li>
                            </ul>
                        </div>
                        <div data-ng-switch-when="planned_nonprofit">
                            <ul class="mercator-proposal-detail-orgs-columns">
                                <li>
                                    <a
                                        class="m-print-href"
                                        data-ng-if="data.organization_info.website"
                                        data-ng-href="{{ data.organization_info.website }}"
                                        target="_new">
                                        {{ data.organization_info.name }}</a>
                                    <span ng-if="!data.organization_info.website">{{ data.organization_info.name }}</span>
                                    <a
                                        class="m-print-href"
                                        data-ng-if="data.organization_info.email"
                                        data-ng-href="mailto:{{ data.organization_info.email }}">
                                        {{ data.organization_info.name }}</a></li>
                                 <li><i class="icon-map-pin"></i> {{ data.organization_info.country | adhCountryName | translate }}</li>
                                <li>
                                    {{ "TR__MERCATOR_PROPOSAL_NGO" | translate }}
                                    <adh-time data-datetime="data.organization_info.date_of_foreseen_registration" data-format="D/M/YYYY"></adh-time>
                                </li>
                            </ul>
                        </div>
                        <div data-ng-switch-when="support_needed">
                            <ul class="mercator-proposal-detail-orgs-columns">
                                <li>
                                    <a
                                        class="m-print-href"
                                        data-ng-if="data.organization_info.website"
                                        data-ng-href="{{ data.organization_info.website }}"
                                        target="_new">
                                        {{ data.organization_info.name }}</a>
                                    <span ng-if="!data.organization_info.website">{{ data.organization_info.name }}</span>
                                    <a
                                        class="m-print-href"
                                        data-ng-if="data.organization_info.email"
                                        data-ng-href="mailto:{{ data.organization_info.email }}">
                                        {{ data.organization_info.name }}</a></li>
                                 <li><i class="icon-map-pin"></i> {{ data.organization_info.country | adhCountryName | translate }}</li>
                                <li>
                                    {{ "TR__MERCATOR_PROPOSAL_ORGANIZATION_STATUS_SUPPORT_NEEDED" | translate }}
                                </li>
                                <li>{{ data.organization_info.how_can_we_help_you }}</li>
                            </ul>
                        </div>
                        <div data-ng-switch-when="other">
                            <p>{{ data.organization_info.status_other }}</p>
                        </div>
                    </div>
                    <a class="commentable-section-show-comments" data-ng-href="{{ path | adhResourceUrl:'comments:organization_info'}}">
                        <i class="icon-speechbubble"></i> {{ data.organization_info.commentCount }}
                    </a>
                </section><!-- /.commentable-section -->

            </section><!-- /chapter -->

            <section class="chapter" id="mercator-detail-view-detailed-proposal">
                <section class="commentable-section {{subResourceSelectedState('description')}}">
                    <h2 class="chapter-header m-counted"
                        data-du-scrollspy="mercator-detail-view-detailed-proposal"
                        data-offset="50">{{ "TR__MERCATOR_PROPOSAL_DETAIL" | translate }}</h2>
                    <h3>{{ "TR__DESCRIPTION" | translate }}</h3>
                    <p>{{ data.description.description }}</p>
                    <a class="commentable-section-show-comments" data-ng-href="{{ path | adhResourceUrl:'comments:description'}}">
                        <i class="icon-speechbubble"></i> {{ data.description.commentCount }}
                    </a>
                </section><!-- /.commentable-section -->

                <section class="commentable-section {{subResourceSelectedState('story')}}">
                    <h3>{{ "TR__MERCATOR_PROPOSAL_STORY_LABEL" | translate }}</h3>
                    <p>{{ data.story }}</p>
                    <a class="commentable-section-show-comments" data-ng-href="{{ path | adhResourceUrl:'comments:story'}}">
                        <i class="icon-speechbubble"></i> {{ data.storyCommentCount }}
                    </a>
                </section><!-- /.commentable-section -->

            </section><!-- /chapter -->

            <section class="chapter" id="mercator-detail-view-goals-and-vision">
                <section class="commentable-section {{subResourceSelectedState('outcome')}}">
                    <h2 class="chapter-header m-counted"
                        data-du-scrollspy="mercator-detail-view-goals-and-vision"
                        data-offset="50">{{ "TR__MERCATOR_PROPOSAL_MOTIVATION" | translate }}</h2>
                    <h3>{{ "TR__MERCATOR_PROPOSAL_OUTCOME_LABEL" | translate }}</h3>
                    <p>{{ data.outcome }}</p>
                    <a class="commentable-section-show-comments" data-ng-href="{{ path | adhResourceUrl:'comments:outcome'}}">
                        <i class="icon-speechbubble"></i> {{ data.outcomeCommentCount }}
                    </a>
                </section><!-- /.commentable-section -->

                <section class="commentable-section {{subResourceSelectedState('steps')}}">
                    <h3>{{ "TR__MERCATOR_PROPOSAL_STEPS_LABEL" | translate }}</h3>
                    <p>{{ data.steps }}</p>
                    <a class="commentable-section-show-comments" data-ng-href="{{ path | adhResourceUrl:'comments:steps'}}">
                        <i class="icon-speechbubble"></i> {{ data.stepsCommentCount }}
                    </a>
                </section><!-- /.commentable-section -->

                <section class="commentable-section {{subResourceSelectedState('value')}}">
                    <h3>{{ "TR__MERCATOR_PROPOSAL_VALUE_LABEL" | translate }}</h3>
                    <p>{{ data.value }}</p>
                    <a class="commentable-section-show-comments" data-ng-href="{{ path | adhResourceUrl:'comments:value'}}">
                        <i class="icon-speechbubble"></i> {{ data.valueCommentCount }}
                    </a>
                </section><!-- /.commentable-section -->

                <section class="commentable-section {{subResourceSelectedState('partners')}}">
                    <h3>{{ "TR__MERCATOR_PROPOSAL_PARTNERS_LABEL" | translate }}</h3>
                    <p>{{ data.partners }}</p>
                    <a class="commentable-section-show-comments" data-ng-href="{{ path | adhResourceUrl:'comments:partners'}}">
                        <i class="icon-speechbubble"></i> {{ data.partnersCommentCount }}
                    </a>
                </section><!-- /.commentable-section -->

            </section>

            <section class="chapter" id="mercator-detail-view-additional">
                <section class="commentable-section {{subResourceSelectedState('experience')}}">
                    <div data-ng-if="data.experience">
                        <h2 class="chapter-header m-counted"
                            data-du-scrollspy="mercator-detail-view-additional"
                            data-offset="50">{{ "TR__MERCATOR_PROPOSAL_EXTRA" | translate }}</h2>
                        <h3>{{ "TR__MERCATOR_PROPOSAL_SHARE_EXPERIENCE_LABEL" | translate }}</h3>
                        <p>{{ data.experience }}</p>
                    </div>
                    <div data-ng-if="data.heard_from">
                        <h3>{{ "TR__MERCATOR_PROPOSAL_HEARD_FROM_LABEL" | translate }}</h3>
                        <p>
                            <span data-ng-if="data.heard_from.colleague">{{ "TR__COLLEAGUE" | translate }}</span>
                            <span data-ng-if="data.heard_from.website">{{ "TR__WEBSITE" | translate }}</span>
                            <span data-ng-if="data.heard_from.newsletter">{{ "TR__NEWSLETTER" | translate }}</span>
                            <span data-ng-if="data.heard_from.facebook">{{ "TR__FACEBOOK" | translate }}</span>
                            <span data-ng-if="data.heard_from.other">{{ "TR__OTHER" | translate }}: {{ data.heard_from.other_specify }}</span>
                        </p>
                    </div><!-- /.if=data.heard_from -->

                    <a class="commentable-section-show-comments" data-ng-href="{{ path | adhResourceUrl:'comments:experience'}}">
                        <i class="icon-speechbubble"></i> {{ data.experienceCommentCount }}
                    </a>
                </section><!-- /.commentable-section -->
            </section>

            <footer class="mercator-proposal-detail-footer">

                <a class="button-back-to-top" data-du-smooth-scroll="" href="#section-jump-top">
                <i class="icon-back-to-top"></i> {{ "TR__BACK_TO_TOP" | translate }}</a>
                <adh-like data-refers-to="{{path}}"></adh-like>

            </footer>

        </div><!-- /.mercator-detail-body -->
    </div><!-- /.section-jump-body -->
</div><!-- /.mercator-proposal-detail-view --><|MERGE_RESOLUTION|>--- conflicted
+++ resolved
@@ -1,15 +1,9 @@
 <div class="section-jump" id="section-jump-top">
     <h2 class="print-only section-jump-cover-header" data-aria-hidden="true">{{ data.title }}</h2>
     <img class="mercator-proposal-detail-view-image" data-ng-src="{{ data.introduction.picture | adhImageUri }}" alt="" />
-<<<<<<< HEAD
-    <div class="mercator-proposal-detail-cover">
+    <div class="section-jump-cover">
         <ul class="meta-list mercator-proposal-detail-meta-list">
             <li class="meta-list-item meta-list-item-total-comments">
-=======
-    <div class="section-jump-cover">
-        <ul class="mercator-proposal-detail-meta">
-            <li class="mercator-proposal-detail-meta-item mercator-proposal-detail-meta-item-total-comments">
->>>>>>> a61ca963
                 <i class="icon-speechbubbles"></i>
                 {{ data.commentCountTotal }} {{ "TR__COMMENTS_TOTAL" | translate }}
             </li>
