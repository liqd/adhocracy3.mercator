--- conflicted
+++ resolved
@@ -6,10 +6,6 @@
         'm-community-award': data.assignments[0].title === 'Community'
     }">
     <h2 class="print-only section-jump-cover-header" data-aria-hidden="true">{{ data.title }}</h2>
-<<<<<<< HEAD
-
-=======
->>>>>>> dbd8718d
     <img class="mercator-proposal-detail-view-image" data-ng-src="{{ data.introduction.picture | adhImageUri }}" alt="" />
     <div class="section-jump-cover">
         <ul class="meta-list mercator-proposal-detail-meta-list">
