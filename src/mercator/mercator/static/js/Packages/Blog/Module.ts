--- conflicted
+++ resolved
@@ -1,28 +1,15 @@
-<<<<<<< HEAD
-import * as AdhEmbedModule from "../Embed/Module";
-import * as AdhHttpModule from "../Http/Module";
-import * as AdhImageModule from "../Image/Module";
-import * as AdhListingModule from "../Listing/Module";
-import * as AdhMarkdownModule from "../Markdown/Module";
-import * as AdhNamesModule from "../Names/Module";
-import * as AdhPermissionsModule from "../Permissions/Module";
-import * as AdhPreliminaryNamesModule from "../PreliminaryNames/Module";
-
-import * as AdhEmbed from "../Embed/Embed";
-import * as AdhNames from "../Names/Names";
-import * as AdhResourceArea from "../ResourceArea/ResourceArea";
-=======
 import * as AdhEmbedModule from "../Core/Embed/Module";
 import * as AdhHttpModule from "../Core/Http/Module";
 import * as AdhImageModule from "../Core/Image/Module";
 import * as AdhListingModule from "../Core/Listing/Module";
 import * as AdhMarkdownModule from "../Core/Markdown/Module";
+import * as AdhNamesModule from "../Core/Names/Module";
 import * as AdhPermissionsModule from "../Core/Permissions/Module";
 import * as AdhPreliminaryNamesModule from "../Core/PreliminaryNames/Module";
 
 import * as AdhEmbed from "../Core/Embed/Embed";
+import * as AdhNames from "../Core/Names/Names";
 import * as AdhResourceArea from "../Core/ResourceArea/ResourceArea";
->>>>>>> e0676cdd
 
 import * as Blog from "./Blog";
 
@@ -39,7 +26,6 @@
             AdhImageModule.moduleName,
             AdhListingModule.moduleName,
             AdhMarkdownModule.moduleName,
-            AdhNamesModule.moduleName,
             AdhPermissionsModule.moduleName,
             AdhPreliminaryNamesModule.moduleName
         ])
