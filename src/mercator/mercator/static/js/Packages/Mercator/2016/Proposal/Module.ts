--- conflicted
+++ resolved
@@ -65,14 +65,7 @@
             adhEmbedProvider.registerDirective("mercator-2016-proposal-detail");
             adhEmbedProvider.registerDirective("mercator-2016-proposal-listitem");
         }])
-<<<<<<< HEAD
-        .directive("adhMercator2016ProposalCreate", ["adhConfig", Proposal.createDirective])
-=======
-        .directive("adhMercator2016ProposalCreate", [
-            "adhConfig",
-            "flowFactory",
-            Proposal.createDirective])
->>>>>>> 1670f8f2
+        .directive("adhMercator2016ProposalCreate", ["adhConfig", "flowFactory", Proposal.createDirective])
         .directive("adhMercator2016ProposalListing", ["adhConfig", Proposal.listing])
         .directive("adhMercator2016ProposalListitem", ["$q", "adhConfig", "adhHttp", "adhTopLevelState", "adhGetBadges", Proposal.listItem])
         .controller("mercatorProposalFormController2016", [
