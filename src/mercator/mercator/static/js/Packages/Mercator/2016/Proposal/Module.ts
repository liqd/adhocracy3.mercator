--- conflicted
+++ resolved
@@ -80,13 +80,5 @@
             "adhSubmitIfValid",
             "adhResourceUrlFilter",
             Proposal.mercatorProposalFormController2016])
-<<<<<<< HEAD
-        .directive("adhMercator2016ProposalDetail", [
-            "adhConfig",
-            "flowFactory",
-            "adhPermissions",
-            Proposal.detailDirective]);
-=======
-        .directive("adhMercator2016ProposalDetail", ["$q", "adhConfig", "adhHttp", Proposal.detailDirective]);
->>>>>>> ad80f055
+        .directive("adhMercator2016ProposalDetail", ["$q", "adhConfig", "adhHttp", "adhPermissions", Proposal.detailDirective]);
 };