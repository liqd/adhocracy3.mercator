import * as AdhAngularHelpersModule from "../../../AngularHelpers/Module";
import * as AdhBadgeModule from "../../../Badge/Module";
import * as AdhBlogModule from "../../../Blog/Module";
import * as AdhCredentialsModule from "../../../User/Module";
import * as AdhHttpModule from "../../../Http/Module";
import * as AdhImageModule from "../../../Image/Module";
import * as AdhInjectModule from "../../../Inject/Module";
import * as AdhLocaleModule from "../../../Locale/Module";
import * as AdhPermissionsModule from "../../../Permissions/Module";
import * as AdhPreliminaryNamesModule from "../../../PreliminaryNames/Module";
import * as AdhResourceAreaModule from "../../../ResourceArea/Module";
import * as AdhResourceWidgetsModule from "../../../ResourceWidgets/Module";
import * as AdhStickyModule from "../../../Sticky/Module";
import * as AdhTopLevelStateModule from "../../../TopLevelState/Module";

import * as AdhEmbed from "../../../Embed/Embed";

import * as Proposal from "./Proposal";


export var moduleName = "adhMercator2016Proposal";

export var register = (angular) => {
    angular
        .module(moduleName, [
            "duScroll",
            "ngMessages",
            AdhAngularHelpersModule.moduleName,
            AdhBadgeModule.moduleName,
            AdhBlogModule.moduleName,
            AdhCredentialsModule.moduleName,
            AdhHttpModule.moduleName,
            AdhImageModule.moduleName,
            AdhInjectModule.moduleName,
            AdhLocaleModule.moduleName,
            AdhPermissionsModule.moduleName,
            AdhPreliminaryNamesModule.moduleName,
            AdhResourceAreaModule.moduleName,
            AdhResourceWidgetsModule.moduleName,
            AdhStickyModule.moduleName,
            AdhTopLevelStateModule.moduleName
        ])
        .config(["flowFactoryProvider", (flowFactoryProvider) => {
            if (typeof flowFactoryProvider.defaults === "undefined") {
                flowFactoryProvider.defaults = {};
            }
            flowFactoryProvider.defaults = {
                singleFile: true,
                maxChunkRetries: 1,
                chunkRetryInterval: 5000,
                simultaneousUploads: 4,
                permanentErrors: [404, 500, 501, 502, 503],
                // these are not native to flow but used by custom functions
                minimumWidth: 400,
                maximumByteSize: 3000000,
                acceptedFileTypes: [
                    "gif",
                    "jpeg",
                    "png"
                ]  // correspond to exact mime types EG image/png
            };
        }])
        .config(["adhEmbedProvider", (adhEmbedProvider : AdhEmbed.Provider) => {
            adhEmbedProvider.registerDirective("mercator-2016-proposal-create");
            adhEmbedProvider.registerDirective("mercator-2016-proposal-detail");
        }])
        .directive("adhMercator2016ProposalCreate", [
            "adhConfig",
            Proposal.createDirective])
        .directive("adhMercator2016ProposalListing", ["adhConfig", Proposal.listing])
        .directive("adhMercator2016Listitem", ["$q", "adhConfig", "adhHttp", "adhTopLevelState", "adhGetBadges", Proposal.listItem])
        .controller("mercatorProposalFormController2016", [
<<<<<<< HEAD
            "$scope",
            "$element",
            "$window",
            "adhShowError",
            "adhHttp",
            "adhPreliminaryNames",
            "adhSubmitIfValid",
            Proposal.mercatorProposalFormController2016]);
=======
            "$scope", "$element", "$window", "adhShowError", "adhPreliminaryNames", Proposal.mercatorProposalFormController2016])
        .directive("adhMercator2016ProposalDetail", [
            "adhConfig",
            "flowFactory",
            Proposal.detailDirective]);
>>>>>>> b6ee90a6
};<|MERGE_RESOLUTION|>--- conflicted
+++ resolved
@@ -70,7 +70,6 @@
         .directive("adhMercator2016ProposalListing", ["adhConfig", Proposal.listing])
         .directive("adhMercator2016Listitem", ["$q", "adhConfig", "adhHttp", "adhTopLevelState", "adhGetBadges", Proposal.listItem])
         .controller("mercatorProposalFormController2016", [
-<<<<<<< HEAD
             "$scope",
             "$element",
             "$window",
@@ -78,12 +77,9 @@
             "adhHttp",
             "adhPreliminaryNames",
             "adhSubmitIfValid",
-            Proposal.mercatorProposalFormController2016]);
-=======
-            "$scope", "$element", "$window", "adhShowError", "adhPreliminaryNames", Proposal.mercatorProposalFormController2016])
+            Proposal.mercatorProposalFormController2016])
         .directive("adhMercator2016ProposalDetail", [
             "adhConfig",
             "flowFactory",
             Proposal.detailDirective]);
->>>>>>> b6ee90a6
 };