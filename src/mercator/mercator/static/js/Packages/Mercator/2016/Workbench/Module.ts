import * as AdhHttpModule from "../../../Http/Module";
import * as AdhMetaApiModule from "../../../MetaApi/Module";
import * as AdhMovingColumnsModule from "../../../MovingColumns/Module";
import * as AdhPermissionsModule from "../../../Permissions/Module";
import * as AdhProcessModule from "../../../Process/Module";
import * as AdhResourceAreaModule from "../../../ResourceArea/Module";
import * as AdhTopLevelStateModule from "../../../TopLevelState/Module";

import RIMercator2016Process from "../../../../Resources_/adhocracy_mercator/resources/mercator2/IProcess";

import * as AdhMercator2015WorkbenchModule from "../../2015/Workbench/Module";
import * as AdhMercator2016ProposalModule from "../Proposal/Module";

import * as Workbench from "./Workbench";


export var moduleName = "adhMercator2016Workbench";

export var register = (angular) => {
    var processType = RIMercator2016Process.content_type;

    angular
        .module(moduleName, [
            AdhHttpModule.moduleName,
            AdhMercator2015WorkbenchModule.moduleName,
            AdhMercator2016ProposalModule.moduleName,
            AdhMetaApiModule.moduleName,
            AdhMovingColumnsModule.moduleName,
            AdhPermissionsModule.moduleName,
            AdhProcessModule.moduleName,
            AdhResourceAreaModule.moduleName,
            AdhTopLevelStateModule.moduleName
        ])
<<<<<<< HEAD
        .config(["adhResourceAreaProvider", "adhConfig", (adhResourceAreaProvider, adhConfig) => {
=======
        .config(["adhResourceAreaProvider", "adhConfigProvider", "adhMetaApiProvider", (
            adhResourceAreaProvider,
            adhConfigProvider,
            adhMetaApi
        ) => {
            var adhConfig = adhConfigProvider.config;
>>>>>>> 25abc99b
            var customHeader = adhConfig.pkg_path + Workbench.pkgLocation + "/CustomHeader.html";
            adhResourceAreaProvider.customHeader(processType, customHeader);
            Workbench.registerRoutes(processType)(adhResourceAreaProvider, adhMetaApi);
        }])
        .config(["adhProcessProvider", (adhProcessProvider) => {
            adhProcessProvider.templateFactories[processType] = ["$q", ($q : angular.IQService) => {
                return $q.when("<adh-mercator-2016-workbench></adh-mercator-2016-workbench>");
            }];
        }])
        .directive("adhMercator2016Workbench", ["adhConfig", "adhTopLevelState", Workbench.workbenchDirective])
        .directive("adhMercator2016ProposalCreateColumn", [
            "adhConfig", "adhResourceUrlFilter", "$location", Workbench.proposalCreateColumnDirective])
        .directive("adhMercator2016ProposalDetailColumn", [
            "$window", "adhTopLevelState", "adhPermissions", "adhConfig", Workbench.proposalDetailColumnDirective])
        .directive("adhMercator2016ProposalModerateColumn", [
            "adhConfig", "adhResourceUrlFilter", "$location", Workbench.proposalModerateColumnDirective])
        .directive("adhMercator2016ProposalEditColumn", [
            "adhConfig", "adhResourceUrlFilter", "$location", Workbench.proposalEditColumnDirective])
        .directive("adhMercator2016ProposalListingColumn",
            ["adhConfig", "adhHttp", "adhTopLevelState", Workbench.proposalListingColumnDirective])
        .directive("adhMercator2016AddProposalButton", [
            "adhConfig", "adhPermissions", "adhTopLevelState", Workbench.addProposalButton]);
};<|MERGE_RESOLUTION|>--- conflicted
+++ resolved
@@ -31,16 +31,11 @@
             AdhResourceAreaModule.moduleName,
             AdhTopLevelStateModule.moduleName
         ])
-<<<<<<< HEAD
-        .config(["adhResourceAreaProvider", "adhConfig", (adhResourceAreaProvider, adhConfig) => {
-=======
-        .config(["adhResourceAreaProvider", "adhConfigProvider", "adhMetaApiProvider", (
+        .config(["adhResourceAreaProvider", "adhConfig", "adhMetaApiProvider", (
             adhResourceAreaProvider,
-            adhConfigProvider,
+            adhConfig,
             adhMetaApi
         ) => {
-            var adhConfig = adhConfigProvider.config;
->>>>>>> 25abc99b
             var customHeader = adhConfig.pkg_path + Workbench.pkgLocation + "/CustomHeader.html";
             adhResourceAreaProvider.customHeader(processType, customHeader);
             Workbench.registerRoutes(processType)(adhResourceAreaProvider, adhMetaApi);
