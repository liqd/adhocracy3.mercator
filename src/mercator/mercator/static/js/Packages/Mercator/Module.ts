import * as AdhMercator2015Module from "./2015/Module";
import * as AdhMercator2016Module from "./2016/Module";
import * as AdhMercator2015Module from "./2015/Module";


export var moduleName = "adhMercator";

export var register = (angular) => {
    AdhMercator2015Module.register(angular);
    AdhMercator2016Module.register(angular);
    AdhMercator2015Module.register(angular);

    angular
        .module(moduleName, [
<<<<<<< HEAD
            AdhMercator2016Module.moduleName,
            AdhMercator2015Module.moduleName
=======
            AdhMercator2015Module.moduleName,
            AdhMercator2016Module.moduleName
>>>>>>> 9e3f51c5
        ]);
};<|MERGE_RESOLUTION|>--- conflicted
+++ resolved
@@ -1,6 +1,5 @@
 import * as AdhMercator2015Module from "./2015/Module";
 import * as AdhMercator2016Module from "./2016/Module";
-import * as AdhMercator2015Module from "./2015/Module";
 
 
 export var moduleName = "adhMercator";
@@ -8,16 +7,10 @@
 export var register = (angular) => {
     AdhMercator2015Module.register(angular);
     AdhMercator2016Module.register(angular);
-    AdhMercator2015Module.register(angular);
 
     angular
         .module(moduleName, [
-<<<<<<< HEAD
             AdhMercator2016Module.moduleName,
             AdhMercator2015Module.moduleName
-=======
-            AdhMercator2015Module.moduleName,
-            AdhMercator2016Module.moduleName
->>>>>>> 9e3f51c5
         ]);
 };