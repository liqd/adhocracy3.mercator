--- conflicted
+++ resolved
@@ -23,33 +23,10 @@
 import * as AdhBlogModule from "./Packages/Blog/Module";
 import * as AdhCoreModule from "./Packages/Core/Module";
 import * as AdhMercatorModule from "./Packages/Mercator/Module";
-<<<<<<< HEAD
-import * as AdhMetaApiModule from "./Packages/MetaApi/Module";
-import * as AdhMovingColumnsModule from "./Packages/MovingColumns/Module";
-import * as AdhNamesModule from "./Packages/Names/Module";
-import * as AdhPermissionsModule from "./Packages/Permissions/Module";
-import * as AdhPreliminaryNamesModule from "./Packages/PreliminaryNames/Module";
-import * as AdhProcessModule from "./Packages/Process/Module";
-import * as AdhRateModule from "./Packages/Rate/Module";
-import * as AdhResourceActionsModule from "./Packages/ResourceActions/Module";
-import * as AdhResourceAreaModule from "./Packages/ResourceArea/Module";
-import * as AdhResourceWidgetsModule from "./Packages/ResourceWidgets/Module";
-import * as AdhShareSocialModule from "./Packages/ShareSocial/Module";
-import * as AdhStickyModule from "./Packages/Sticky/Module";
-import * as AdhTopLevelStateModule from "./Packages/TopLevelState/Module";
-import * as AdhTrackingModule from "./Packages/Tracking/Module";
-import * as AdhUserModule from "./Packages/User/Module";
-import * as AdhUserViewsModule from "./Packages/User/ViewsModule";
-import * as AdhWebSocketModule from "./Packages/WebSocket/Module";
-
-import * as AdhConfig from "./Packages/Config/Config";
-import * as AdhTopLevelState from "./Packages/TopLevelState/TopLevelState";
-=======
 
 import * as AdhConfig from "./Packages/Core/Config/Config";
 import * as AdhTopLevelState from "./Packages/Core/TopLevelState/TopLevelState";
 
->>>>>>> e0676cdd
 import * as AdhTemplates from "adhTemplates";  if (AdhTemplates) { ; };
 
 webshim.setOptions("basePath", "/static/lib/webshim/js-webshim/minified/shims/");
@@ -153,36 +130,9 @@
     app.value("moment", moment);
 
     // register our modules
-<<<<<<< HEAD
-    AdhAbuseModule.register(angular);
-    AdhAngularHelpersModule.register(angular);
-    AdhAnonymizeModule.register(angular);
-    AdhBadgeModule.register(angular);
-=======
->>>>>>> e0676cdd
     AdhBlogModule.register(angular);
     AdhCoreModule.register(angular, config, metaApi);
     AdhMercatorModule.register(angular);
-<<<<<<< HEAD
-    AdhMetaApiModule.register(angular, metaApi);
-    AdhMovingColumnsModule.register(angular);
-    AdhNamesModule.register(angular);
-    AdhPermissionsModule.register(angular);
-    AdhPreliminaryNamesModule.register(angular);
-    AdhProcessModule.register(angular);
-    AdhRateModule.register(angular);
-    AdhResourceActionsModule.register(angular);
-    AdhResourceAreaModule.register(angular);
-    AdhResourceWidgetsModule.register(angular);
-    AdhShareSocialModule.register(angular);
-    AdhStickyModule.register(angular);
-    AdhTopLevelStateModule.register(angular);
-    AdhTrackingModule.register(angular);
-    AdhUserModule.register(angular);
-    AdhUserViewsModule.register(angular);
-    AdhWebSocketModule.register(angular);
-=======
->>>>>>> e0676cdd
 
     // force-load some services
     var injector = angular.bootstrap(document.body, ["a3Mercator"], {strictDi: true});
