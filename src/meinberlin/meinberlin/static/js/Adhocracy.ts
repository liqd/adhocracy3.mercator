/// <reference path="../lib2/types/angular.d.ts"/>
/// <reference path="../lib2/types/lodash.d.ts"/>
/// <reference path="../lib2/types/moment.d.ts"/>
/// <reference path="../lib2/types/leaflet.d.ts"/>
/// <reference path="./_all.d.ts"/>

import * as angular from "angular";

import * as angularAnimate from "angularAnimate";  if (angularAnimate) { ; };
import * as angularAria from "angularAria";  if (angularAria) { ; };
import * as angularMessages from "angularMessages";  if (angularMessages) { ; };
import * as angularCache from "angular-cache";  if (angularCache) { ; };
import * as angularTranslate from "angularTranslate";  if (angularTranslate) { ; };
import * as angularTranslateLoader from "angularTranslateLoader";  if (angularTranslateLoader) { ; };
import * as angularElastic from "angularElastic";  if (angularElastic) { ; };
import * as angularScroll from "angularScroll";  if (angularScroll) { ; };
import * as angularFlow from "angularFlow";  if (angularFlow) { ; };

import * as leaflet from "leaflet";
import * as leafletMarkerCluster from "leafletMarkerCluster";  if (leafletMarkerCluster) { ; };
import * as markdownit from "markdownit";
import * as modernizr from "modernizr";
import * as moment from "moment";
import * as webshim from "polyfiller";

import * as AdhCoreModule from "./Packages/Core/Module";
import * as AdhDebateWorkbenchModule from "./Packages/Core/DebateWorkbench/Module";
import * as AdhIdeaCollectionModule from "./Packages/Core/IdeaCollection/Module";
import * as AdhMeinberlinModule from "./Packages/Meinberlin/Module";
<<<<<<< HEAD
import * as AdhMetaApiModule from "./Packages/MetaApi/Module";
import * as AdhMovingColumnsModule from "./Packages/MovingColumns/Module";
import * as AdhNamesModule from "./Packages/Names/Module";
import * as AdhPermissionsModule from "./Packages/Permissions/Module";
import * as AdhPreliminaryNamesModule from "./Packages/PreliminaryNames/Module";
import * as AdhProcessModule from "./Packages/Process/Module";
import * as AdhRateModule from "./Packages/Rate/Module";
import * as AdhResourceActionsModule from "./Packages/ResourceActions/Module";
import * as AdhResourceAreaModule from "./Packages/ResourceArea/Module";
import * as AdhResourceWidgetsModule from "./Packages/ResourceWidgets/Module";
import * as AdhShareSocialModule from "./Packages/ShareSocial/Module";
import * as AdhStickyModule from "./Packages/Sticky/Module";
import * as AdhTopLevelStateModule from "./Packages/TopLevelState/Module";
import * as AdhTrackingModule from "./Packages/Tracking/Module";
import * as AdhUserModule from "./Packages/User/Module";
import * as AdhUserViewsModule from "./Packages/User/ViewsModule";
import * as AdhWebSocketModule from "./Packages/WebSocket/Module";

import * as AdhConfig from "./Packages/Config/Config";
import * as AdhDebateWorkbench from "./Packages/DebateWorkbench/DebateWorkbench";
import * as AdhNames from "./Packages/Names/Names";
import * as AdhProcess from "./Packages/Process/Process";
import * as AdhResourceArea from "./Packages/ResourceArea/ResourceArea";
import * as AdhTopLevelState from "./Packages/TopLevelState/TopLevelState";
=======

import * as AdhConfig from "./Packages/Core/Config/Config";
import * as AdhDebateWorkbench from "./Packages/Core/DebateWorkbench/DebateWorkbench";
import * as AdhProcess from "./Packages/Core/Process/Process";
import * as AdhTopLevelState from "./Packages/Core/TopLevelState/TopLevelState";
>>>>>>> e0676cdd

import RICollaborativeTextProcess from "./Resources_/adhocracy_meinberlin/resources/collaborative_text/IProcess";

import * as AdhTemplates from "adhTemplates";  if (AdhTemplates) { ; };

webshim.setOptions("basePath", "/static/lib/webshim/js-webshim/minified/shims/");
webshim.setOptions("forms-ext", {"replaceUI": true});
webshim.setOptions({"waitReady": false});
webshim.polyfill("forms forms-ext");

var loadComplete = () : void => {
    var w = (<any>window);
    w.adhocracy = w.adhocracy || {};
    w.adhocracy.loadState = "complete";
};


export var init = (config : AdhConfig.IService, metaApi) => {
    "use strict";

    // detect wheter we are running in iframe
    config.embedded = (window !== top);
    if (config.embedded) {
        window.document.body.className += " is-embedded";
    }

    var appDependencies = [
        "monospaced.elastic",
        "pascalprecht.translate",
        "ngAnimate",
        "ngAria",
        "ngMessages",
        "flow",
        AdhCoreModule.moduleName,
        AdhDebateWorkbenchModule.moduleName,
        AdhIdeaCollectionModule.moduleName,
        AdhMeinberlinModule.moduleName
    ];

    if (config.cachebust) {
        appDependencies.push("templates");
    }

    var app = angular.module("a3", appDependencies);

    app.config(["adhTopLevelStateProvider", (adhTopLevelStateProvider : AdhTopLevelState.Provider) => {
        adhTopLevelStateProvider
            .when("", ["$location", "adhConfig", "adhEmbed", ($location, adhConfig, adhEmbed) : AdhTopLevelState.IAreaInput => {
                var url;
                if (adhEmbed.initialUrl) {
                    url = adhEmbed.initialUrl;
                } else if (adhConfig.redirect_url !== "/") {
                    url = adhConfig.redirect_url;
                } else {
                    url = "/r/";
                }
                $location.replace();
                $location.path(url);
                return {
                    skip: true
                };
            }])
            .otherwise(() : AdhTopLevelState.IAreaInput => {
                return {
                    template: "<adh-header></adh-header><div class=\"l-content\"><h1>404 - Not Found</h1></div>"
                };
            });
    }]);
    app.config(["$compileProvider", ($compileProvider) => {
        $compileProvider.debugInfoEnabled(config.debug);
    }]);
    app.config(["$locationProvider", ($locationProvider) => {
        // Make sure HTML5 history API works.  (If support for older
        // browsers is required, we may have to study angular support
        // for conversion between history API and #!-URLs.  See
        // angular documentation for details.)
        $locationProvider.html5Mode(true);
    }]);
    app.config(["$translateProvider", ($translateProvider) => {
        $translateProvider.useStaticFilesLoader({
            files: [{
                prefix: "/static/i18n/core_",
                suffix: config.cachebust ? ".json?" + config.cachebust_suffix : ".json"
            }, {
                prefix: "/static/i18n/countries_",
                suffix: config.cachebust ? ".json?" + config.cachebust_suffix : ".json"
            }, {
                prefix: "/static/i18n/meinberlin_lib_",
                suffix: config.cachebust ? ".json?" + config.cachebust_suffix : ".json"
            }]
        });
        $translateProvider.useSanitizeValueStrategy("escape");
        $translateProvider.preferredLanguage(config.locale);
        $translateProvider.fallbackLanguage("en");
    }]);
    app.config(["$ariaProvider", ($ariaProvider) => {
        $ariaProvider.config({
            tabindex: false
        });
    }]);

    // register debate workbench
    app.config(["adhProcessProvider", (adhProcessProvider : AdhProcess.Provider) => {
        adhProcessProvider.templates[RICollaborativeTextProcess.content_type] =
            "<adh-debate-workbench></adh-debate-workbench>";
    }]);
    app.config(["adhResourceAreaProvider", (adhResourceAreaProvider : AdhResourceArea.Provider) => {
        AdhDebateWorkbench.registerRoutes(RICollaborativeTextProcess);
    }]);
    app.config(["adhNamesProvider", (adhNamesProvider : AdhNames.Provider) => {
        adhNamesProvider.names[RICollaborativeTextProcess.content_type] = "TR__RESOURCE_COLLABORATIVE_TEXT_EDITING";
    }]);

    app.value("angular", angular);
    app.value("leaflet", leaflet);
    app.value("markdownit", markdownit);
    app.value("modernizr", modernizr);
    app.value("moment", moment);

    // register our modules
<<<<<<< HEAD
    AdhAbuseModule.register(angular);
    AdhAngularHelpersModule.register(angular);
    AdhAnonymizeModule.register(angular);
    AdhBadgeModule.register(angular);
    AdhCommentModule.register(angular);
    AdhConfigModule.register(angular, config);
    AdhCrossWindowMessagingModule.register(angular);
    AdhDateTimeModule.register(angular);
    AdhDebateWorkbenchModule.register(angular);
    AdhDocumentModule.register(angular);
    AdhDoneModule.register(angular);
    AdhEmbedModule.register(angular);
    AdhEventManagerModule.register(angular);
    AdhHomeModule.register(angular);
    AdhHttpModule.register(angular, config);
    AdhIdeaCollectionModule.register(angular);
    AdhImageModule.register(angular);
    AdhInjectModule.register(angular);
    AdhListingModule.register(angular);
    AdhLocaleModule.register(angular);
    AdhMappingModule.register(angular);
    AdhMarkdownModule.register(angular);
    AdhMeinberlinModule.register(angular);
    AdhMetaApiModule.register(angular, metaApi);
    AdhMovingColumnsModule.register(angular);
    AdhNamesModule.register(angular);
    AdhPermissionsModule.register(angular);
    AdhPreliminaryNamesModule.register(angular);
    AdhProcessModule.register(angular);
    AdhRateModule.register(angular);
    AdhResourceActionsModule.register(angular);
    AdhResourceAreaModule.register(angular);
    AdhResourceWidgetsModule.register(angular);
    AdhShareSocialModule.register(angular);
    AdhStickyModule.register(angular);
    AdhTopLevelStateModule.register(angular);
    AdhTrackingModule.register(angular);
    AdhUserModule.register(angular);
    AdhUserViewsModule.register(angular);
    AdhWebSocketModule.register(angular);
=======
    AdhCoreModule.register(angular, config, metaApi);
    AdhMeinberlinModule.register(angular);
>>>>>>> e0676cdd

    // force-load some services
    var injector = angular.bootstrap(document.body, ["a3"], {strictDi: true});
    injector.get("adhCrossWindowMessaging");

    loadComplete();
};<|MERGE_RESOLUTION|>--- conflicted
+++ resolved
@@ -27,38 +27,12 @@
 import * as AdhDebateWorkbenchModule from "./Packages/Core/DebateWorkbench/Module";
 import * as AdhIdeaCollectionModule from "./Packages/Core/IdeaCollection/Module";
 import * as AdhMeinberlinModule from "./Packages/Meinberlin/Module";
-<<<<<<< HEAD
-import * as AdhMetaApiModule from "./Packages/MetaApi/Module";
-import * as AdhMovingColumnsModule from "./Packages/MovingColumns/Module";
-import * as AdhNamesModule from "./Packages/Names/Module";
-import * as AdhPermissionsModule from "./Packages/Permissions/Module";
-import * as AdhPreliminaryNamesModule from "./Packages/PreliminaryNames/Module";
-import * as AdhProcessModule from "./Packages/Process/Module";
-import * as AdhRateModule from "./Packages/Rate/Module";
-import * as AdhResourceActionsModule from "./Packages/ResourceActions/Module";
-import * as AdhResourceAreaModule from "./Packages/ResourceArea/Module";
-import * as AdhResourceWidgetsModule from "./Packages/ResourceWidgets/Module";
-import * as AdhShareSocialModule from "./Packages/ShareSocial/Module";
-import * as AdhStickyModule from "./Packages/Sticky/Module";
-import * as AdhTopLevelStateModule from "./Packages/TopLevelState/Module";
-import * as AdhTrackingModule from "./Packages/Tracking/Module";
-import * as AdhUserModule from "./Packages/User/Module";
-import * as AdhUserViewsModule from "./Packages/User/ViewsModule";
-import * as AdhWebSocketModule from "./Packages/WebSocket/Module";
-
-import * as AdhConfig from "./Packages/Config/Config";
-import * as AdhDebateWorkbench from "./Packages/DebateWorkbench/DebateWorkbench";
-import * as AdhNames from "./Packages/Names/Names";
-import * as AdhProcess from "./Packages/Process/Process";
-import * as AdhResourceArea from "./Packages/ResourceArea/ResourceArea";
-import * as AdhTopLevelState from "./Packages/TopLevelState/TopLevelState";
-=======
 
 import * as AdhConfig from "./Packages/Core/Config/Config";
 import * as AdhDebateWorkbench from "./Packages/Core/DebateWorkbench/DebateWorkbench";
+import * as AdhNames from "./Packages/Core/Names/Names";
 import * as AdhProcess from "./Packages/Core/Process/Process";
 import * as AdhTopLevelState from "./Packages/Core/TopLevelState/TopLevelState";
->>>>>>> e0676cdd
 
 import RICollaborativeTextProcess from "./Resources_/adhocracy_meinberlin/resources/collaborative_text/IProcess";
 
@@ -165,9 +139,7 @@
         adhProcessProvider.templates[RICollaborativeTextProcess.content_type] =
             "<adh-debate-workbench></adh-debate-workbench>";
     }]);
-    app.config(["adhResourceAreaProvider", (adhResourceAreaProvider : AdhResourceArea.Provider) => {
-        AdhDebateWorkbench.registerRoutes(RICollaborativeTextProcess);
-    }]);
+    app.config(["adhResourceAreaProvider", AdhDebateWorkbench.registerRoutes(RICollaborativeTextProcess)]);
     app.config(["adhNamesProvider", (adhNamesProvider : AdhNames.Provider) => {
         adhNamesProvider.names[RICollaborativeTextProcess.content_type] = "TR__RESOURCE_COLLABORATIVE_TEXT_EDITING";
     }]);
@@ -179,51 +151,8 @@
     app.value("moment", moment);
 
     // register our modules
-<<<<<<< HEAD
-    AdhAbuseModule.register(angular);
-    AdhAngularHelpersModule.register(angular);
-    AdhAnonymizeModule.register(angular);
-    AdhBadgeModule.register(angular);
-    AdhCommentModule.register(angular);
-    AdhConfigModule.register(angular, config);
-    AdhCrossWindowMessagingModule.register(angular);
-    AdhDateTimeModule.register(angular);
-    AdhDebateWorkbenchModule.register(angular);
-    AdhDocumentModule.register(angular);
-    AdhDoneModule.register(angular);
-    AdhEmbedModule.register(angular);
-    AdhEventManagerModule.register(angular);
-    AdhHomeModule.register(angular);
-    AdhHttpModule.register(angular, config);
-    AdhIdeaCollectionModule.register(angular);
-    AdhImageModule.register(angular);
-    AdhInjectModule.register(angular);
-    AdhListingModule.register(angular);
-    AdhLocaleModule.register(angular);
-    AdhMappingModule.register(angular);
-    AdhMarkdownModule.register(angular);
-    AdhMeinberlinModule.register(angular);
-    AdhMetaApiModule.register(angular, metaApi);
-    AdhMovingColumnsModule.register(angular);
-    AdhNamesModule.register(angular);
-    AdhPermissionsModule.register(angular);
-    AdhPreliminaryNamesModule.register(angular);
-    AdhProcessModule.register(angular);
-    AdhRateModule.register(angular);
-    AdhResourceActionsModule.register(angular);
-    AdhResourceAreaModule.register(angular);
-    AdhResourceWidgetsModule.register(angular);
-    AdhShareSocialModule.register(angular);
-    AdhStickyModule.register(angular);
-    AdhTopLevelStateModule.register(angular);
-    AdhTrackingModule.register(angular);
-    AdhUserModule.register(angular);
-    AdhUserViewsModule.register(angular);
-    AdhWebSocketModule.register(angular);
-=======
     AdhCoreModule.register(angular, config, metaApi);
     AdhMeinberlinModule.register(angular);
->>>>>>> e0676cdd
 
     // force-load some services
     var injector = angular.bootstrap(document.body, ["a3"], {strictDi: true});
