--- conflicted
+++ resolved
@@ -15,10 +15,6 @@
     </a>
 
     <div data-ng-switch-when="body">
-<<<<<<< HEAD
-        <adh-document-detail data-path="{{documentUrl}}" data-has-map="true" data-has-badges="true"></adh-document-detail>
-=======
         <adh-document-detail data-path="{{documentUrl}}" data-has-map="true" data-has-badges="true" data-badgeclass="'m-info'"></adh-document-detail>
->>>>>>> 42a0963e
     </div>
 </div>