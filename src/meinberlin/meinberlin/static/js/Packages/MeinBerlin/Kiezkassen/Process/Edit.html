--- conflicted
+++ resolved
@@ -157,15 +157,9 @@
         <span class="label-text">start date</span>
         <input
             type="text"
-<<<<<<< HEAD
-            data-ng-model="data.frozen_start_date"
-            name="frozen_start_date"
-            data-ng-pattern="/([0-9]{4})-(1[0-2]|0[1-9])-(3[0-1]|(1|2)[0-9]|0[1-9])$/"
-=======
             data-ng-model="data.evaluate_start_date"
             name="evaluate_start_date"
-            data-ng-pattern="/([0-9]{4})-(1[0-2]|0[1-9])-(3[0-1]|(0|1|2)[1-9])$/"
->>>>>>> da23d760
+            data-ng-pattern="/([0-9]{4})-(1[0-2]|0[1-9])-(3[0-1]|(1|2)[0-9]|0[1-9])$/"
             placeholder="yyyy-mm-dd"
             required="required" />
             <span class="input-error" data-ng-show="showError(kiezkassenProcessForm, kiezkassenProcessForm.evaluate_start_date, 'pattern')">
@@ -229,7 +223,7 @@
             type="text"
             data-ng-model="data.closed_start_date"
             name="closed_start_date"
-            data-ng-pattern="/([0-9]{4})-(1[0-2]|0[1-9])-(3[0-1]|(0|1|2)[1-9])$/"
+            data-ng-pattern="/([0-9]{4})-(1[0-2]|0[1-9])-(3[0-1]|(1|2)[0-9]|0[1-9])$/"
             placeholder="yyyy-mm-dd"
             required="required" />
             <span class="input-error" data-ng-show="showError(kiezkassenProcessForm, kiezkassenProcessForm.closed_start_date, 'pattern')">
