<div class="l-rows-wrapper">
    <div class="l-rows">
        <div class="l-row">
            <div class="l-cell">
<<<<<<< HEAD
                <tabset
                    data-full-width="true"
                    data-closed-by-default="true">
                    <tab data-heading="Informationsphase" data-classes="m-phase">
                        Lorem ipsum Veniam deserunt nostrud aliquip officia aliqua esse Ut voluptate in consequat dolor.
                    </tab>
                    <tab data-heading="Ideensammlungsphase" data-classes="m-phase">
                        Alle Interessierten werden aufgerufen Vorschläge für Projekte in der Bezirksregion zu machen. Die Angabe der Kosten soll bitte die Mehrwertsteuer enthalten. Vorschläge können aber auch noch offline in der Bürgerversammlung gemacht werden. Alle Vorschläge (offline und online) werden dann bei der Bürgerversammlung beschlossen.
                    </tab>
                    <tab data-heading="Bürgerversammlung" data-classes="m-phase">
                        In dieser Phase können keine Vorschläge mehr online eingereicht, kommentiert oder bewertet werden. Vorschläge können aber noch offline in der Bürgerversammlung gemacht werden. Alle Vorschläge werden dann vor Ort vorgestellt und abgestimmt. Die Art und Weise der Abstimmung bestimmt die Bürgerversammlung selbst. Offline Vorschläge werden online eingereicht.
                    </tab>
                    <tab data-heading="Ergebnisse" data-classes="m-phase">
                        Nach der Prüfung vom zuständigen Fachamt des Bezirksamtes werden die Vorschläge, die realisiert werden und ggf. diejenigen, die nicht realisierbar sind, online markiert und angezeigt. Die Projekte müssen bis Mitte Dezember realisiert und abgerechnet werden
                    </tab>
                </tabset>
=======
                <div class="l-header-wrapper">
                    <adh-kiezkassen-context-header></adh-kiezkassen-context-header>
                </div>
>>>>>>> cebd70f3
            </div>
        </div>
        <div class="l-row">
            <div class="l-cell">
                <adh-space data-key="content">
                    <adh-process-view></adh-process-view>
                </adh-space>

                <adh-space data-key="error">
                    <adh-routing-error></adh-routing-error>
                </adh-space>
            </div>
        </div>
    </div>
</div><|MERGE_RESOLUTION|>--- conflicted
+++ resolved
@@ -2,7 +2,10 @@
     <div class="l-rows">
         <div class="l-row">
             <div class="l-cell">
-<<<<<<< HEAD
+                <div class="l-header-wrapper">
+                    <adh-kiezkassen-context-header></adh-kiezkassen-context-header>
+                </div>
+
                 <tabset
                     data-full-width="true"
                     data-closed-by-default="true">
@@ -19,11 +22,6 @@
                         Nach der Prüfung vom zuständigen Fachamt des Bezirksamtes werden die Vorschläge, die realisiert werden und ggf. diejenigen, die nicht realisierbar sind, online markiert und angezeigt. Die Projekte müssen bis Mitte Dezember realisiert und abgerechnet werden
                     </tab>
                 </tabset>
-=======
-                <div class="l-header-wrapper">
-                    <adh-kiezkassen-context-header></adh-kiezkassen-context-header>
-                </div>
->>>>>>> cebd70f3
             </div>
         </div>
         <div class="l-row">
