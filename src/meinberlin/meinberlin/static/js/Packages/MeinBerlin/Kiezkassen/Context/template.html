--- conflicted
+++ resolved
@@ -6,67 +6,31 @@
                     <div class="l-header-wrapper">
                         <adh-kiezkassen-context-header></adh-kiezkassen-context-header>
                     </div>
-
-<<<<<<< HEAD
                     <div class="phase-header">
                         <tabset
                             data-full-width="true"
                             data-closed-by-default="true">
-                            <tab data-heading="Informationsphase" data-classes="m-phase">
-                                <h2 class="phase-header-tab-pane-header">Informationsphase <span>Kiezkasse</span></h2>
-                                Lorem ipsum Veniam deserunt nostrud aliquip officia aliqua esse Ut voluptate in consequat dolor.
-
-                                <!-- FIXME: Dummy data -->
+                            <tab data-ng-repeat="phase in phases" data-heading="{{phase.title}}" data-classes="m-phase">
+                                <h2 class="phase-header-tab-pane-header">{{phase.title}} <span>Kiezkasse</span></h2>
+                                {{phase.description}}
                                 <div class="phase-header-tab-pane-meta">
-                                    <i class="icon-comment-gap m-availability-indicator"></i>
-                                    <i class="icon-voting-gap m-availability-indicator is-available"></i> <span class="is-participation">{{ "TR__PARTICIPATION_ALOWED" | translate }}</span>
-                                    <i class="icon-calendar"></i> 01.01.2015 / 15.05.2015
-                                </div>
-                            </tab>
-                            <tab data-heading="Ideensammlungsphase" data-classes="m-phase">
-                                <h2 class="phase-header-tab-pane-header">Ideensammlungsphase <span>Kiezkasse</span></h2>
-                                Alle Interessierten werden aufgerufen Vorschläge für Projekte in der Bezirksregion zu machen. Die Angabe der Kosten soll bitte die Mehrwertsteuer enthalten. Vorschläge können aber auch noch offline in der Bürgerversammlung gemacht werden. Alle Vorschläge (offline und online) werden dann bei der Bürgerversammlung beschlossen.
-
-                                <!-- FIXME: Dummy data -->
-                                <div class="phase-header-tab-pane-meta">
-                                    <i class="icon-comment-gap m-availability-indicator"></i>
-                                    <i class="icon-voting-gap m-availability-indicator is-available"></i> <span class="is-participation">{{ "TR__PARTICIPATION_ALOWED" | translate }}</span>
-                                    <i class="icon-calendar"></i> 01.01.2015 / 15.05.2015
-                                </div>
-                            </tab>
-                            <tab data-heading="Bürgerversammlung" data-classes="m-phase">
-                                <h2 class="phase-header-tab-pane-header">Bürgerversammlung <span>Kiezkasse</span></h2>
-                                In dieser Phase können keine Vorschläge mehr online eingereicht, kommentiert oder bewertet werden. Vorschläge können aber noch offline in der Bürgerversammlung gemacht werden. Alle Vorschläge werden dann vor Ort vorgestellt und abgestimmt. Die Art und Weise der Abstimmung bestimmt die Bürgerversammlung selbst. Offline Vorschläge werden online eingereicht.
-
-                                <!-- FIXME: Dummy data -->
-                                <div class="phase-header-tab-pane-meta">
-                                    <i class="icon-comment-gap m-availability-indicator"></i>
-                                    <i class="icon-voting-gap m-availability-indicator is-available"></i> <span>{{ "TR__PARTICIPATION_NOT_ALOWED" | translate }}</span>
-                                    <i class="icon-calendar"></i> 01.01.2015 / 15.05.2015
-                                </div>
-                            </tab>
-                            <tab data-heading="Ergebnisse" data-classes="m-phase">
-                                <h2 class="phase-header-tab-pane-header">Ergebnisse <span>Kiezkasse</span></h2>
-                                Nach der Prüfung vom zuständigen Fachamt des Bezirksamtes werden die Vorschläge, die realisiert werden und ggf. diejenigen, die nicht realisierbar sind, online markiert und angezeigt. Die Projekte müssen bis Mitte Dezember realisiert und abgerechnet werden
-
-                                <!-- FIXME: Dummy data -->
-                                <div class="phase-header-tab-pane-meta">
-                                    <i class="icon-comment-gap m-availability-indicator"></i>
-                                    <i class="icon-voting-gap m-availability-indicator is-available"></i> <span class="is-participation">{{ "TR__PARTICIPATION_ALOWED" | translate }}</span>
-                                    <i class="icon-calendar"></i> 01.01.2015 / 15.05.2015
+                                    <i class="icon-comment-gap m-availability-indicator" data-ng-class="{ 'is-available': commentAvailable }"></i>
+                                         <span
+                                            class="is-commenting-allowed"
+                                            data-ng-if="commentAvailable">{{ "TR__COMMENTING_ALOWED" | translate }}</span>
+                                        <span
+                                            data-ng-if="!commentAvailable">{{ "TR__COMMENTING_NOT_ALOWED" | translate }}</span>
+                                    <i class="icon-voting-gap m-availability-indicator" data-ng-class="{ 'is-available': votingAvailable }"></i>
+                                        <span
+                                            class="is-participation-allowed"
+                                            data-ng-if="votingAvailable">{{ "TR__PARTICIPATION_ALOWED" | translate }}</span>
+                                        <span
+                                            data-ng-if="!votingAvailable">{{ "TR__PARTICIPATION_NOT_ALOWED" | translate }}</span>
+                                    <i class="icon-calendar phase-header-tab-pane-meta-icon-date"></i> {{phase.startDate}} <data-ng-if="phase.endDate">/ {{phase.endDate}}</data-ng-if>
                                 </div>
                             </tab>
                         </tabset>
                     </div>
-=======
-                    <tabset
-                        data-full-width="true"
-                        data-closed-by-default="true">
-                        <tab data-ng-repeat="phase in phases" data-heading="{{phase.title}}" data-classes="m-phase">
-                            <adh-mein-berlin-kiezkassen-phase data-phase="phase"></adh-mein-berlin-kiezkassen-phase>
-                        </tab>
-                    </tabset>
->>>>>>> e6fdeefd
                 </div>
             </div>
         </div>
