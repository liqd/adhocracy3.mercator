<<<<<<< HEAD
<div class="l-header-wrapper">
    <adh-kiezkassen-context-header></adh-kiezkassen-context-header>
</div>

<div class="l-content">
    <adh-space data-key="content">
        <adh-process-view></adh-process-view>
    </adh-space>

    <adh-space data-key="error">
        <adh-routing-error></adh-routing-error>
    </adh-space>
=======
<div class="l-rows-wrapper">
    <div class="l-rows">
        <div class="l-row">
            <div class="l-cell">
                <adh-space data-key="content">
                    <adh-process-view></adh-process-view>
                </adh-space>

                <adh-space data-key="error">
                    <adh-routing-error></adh-routing-error>
                </adh-space>
            </div>
        </div>
    </div>
>>>>>>> b88a2a10
</div><|MERGE_RESOLUTION|>--- conflicted
+++ resolved
@@ -1,19 +1,12 @@
-<<<<<<< HEAD
-<div class="l-header-wrapper">
-    <adh-kiezkassen-context-header></adh-kiezkassen-context-header>
-</div>
-
-<div class="l-content">
-    <adh-space data-key="content">
-        <adh-process-view></adh-process-view>
-    </adh-space>
-
-    <adh-space data-key="error">
-        <adh-routing-error></adh-routing-error>
-    </adh-space>
-=======
 <div class="l-rows-wrapper">
     <div class="l-rows">
+        <div class="l-row">
+            <div class="l-cell">
+                <div class="l-header-wrapper">
+                    <adh-kiezkassen-context-header></adh-kiezkassen-context-header>
+                </div>
+            </div>
+        </div>
         <div class="l-row">
             <div class="l-cell">
                 <adh-space data-key="content">
@@ -26,5 +19,4 @@
             </div>
         </div>
     </div>
->>>>>>> b88a2a10
 </div>