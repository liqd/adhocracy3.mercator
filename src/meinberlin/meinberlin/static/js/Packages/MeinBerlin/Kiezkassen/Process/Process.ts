/// <reference path="../../../../../lib/DefinitelyTyped/lodash/lodash.d.ts"/>

import _ = require("lodash");

import AdhConfig = require("..././../Config/Config");
import AdhHttp = require("../../../Http/Http");
import AdhMovingColumns = require("../../../MovingColumns/MovingColumns");
import AdhPermissions = require("../../../Permissions/Permissions");
import AdhTabs = require("../../../Tabs/Tabs");
import AdhUtil = require("../../../Util/Util");

import SILocationReference = require("../../../../Resources_/adhocracy_core/sheets/geo/ILocationReference");
import SIMultiPolygon = require("../../../../Resources_/adhocracy_core/sheets/geo/IMultiPolygon");
import SITitle = require("../../../../Resources_/adhocracy_core/sheets/title/ITitle");

import SIKiezkassenWorkflow = require("../../../../Resources_/adhocracy_meinberlin/sheets/kiezkassen/IWorkflowAssignment");

var pkgLocation = "/MeinBerlin/Kiezkassen/Process";


export var detailDirective = (
    adhConfig : AdhConfig.IService,
    adhHttp : AdhHttp.Service<any>,
    adhPermissions : AdhPermissions.Service,
    $rootScope
) => {
    return {
        restrict: "E",
        templateUrl: adhConfig.pkg_path + pkgLocation + "/Detail.html",
        scope: {
            path: "@"
        },
        require: "^adhMovingColumn",
        link: (scope, element, attrs, column : AdhMovingColumns.MovingColumnController) => {
            scope.shared = column.$scope.shared;
            scope.showMap = (isShowMap : boolean) => {
                scope.shared.isShowMap = isShowMap;
            };
            scope.$watch("path", (value : string) => {
                if (value) {
                    adhHttp.get(value).then((resource) => {
                        var locationUrl = resource.data[SILocationReference.nick].location;

                        adhHttp.get(locationUrl).then((location) => {
                            var polygon = location.data[SIMultiPolygon.nick].coordinates[0][0];
                            scope.polygon =  polygon;
                        });
                    });
                }
            });
            adhPermissions.bindScope(scope, () => scope.path);
        }
    };
};


export var phaseHeaderDirective = (adhConfig : AdhConfig.IService) => {
    return {
        restrict: "E",
        templateUrl: adhConfig.pkg_path + pkgLocation + "/PhaseHeader.html",
        scope: {},
        link: (scope) => {
            // FIXME: dummy content
            scope.currentPhase = "Informationsphase";
            scope.phases = [{
                title: "Informationsphase",
                description: "Lorem ipsum Veniam deserunt nostrud aliquip officia aliqua esse Ut voluptate in consequat dolor.",
                processType: "Kiezkasse",
                startDate: "2015-01-01",
                endDate: "2015-02-02",
                votingAvailable: false,
                commentAvailable: false
            }, {
                title: "Ideensammlungsphase",
                description: "Alle Interessierten werden aufgerufen Vorschläge für Projekte in der Bezirksregion zu machen. " +
                    "Die Angabe der Kosten soll bitte die Mehrwertsteuer enthalten. Vorschläge können aber auch noch offline " +
                    "in der den. Alle Vorschläge (offline und online) werden dann bei der Bürgerversammlung beschlossen.",
                processType: "Kiezkasse",
                startDate: "2015-02-02",
                endDate: "2015-05-10",
                votingAvailable: true,
                commentAvailable: true
            }, {
                title: "Bürgerversammlung",
                description: "In dieser Phase können keine Vorschläge mehr online eingereicht, kommentiert oder bewertet " +
                    "werden. Vorschläge können aber noch offline in der Bürgerversammlung gemacht werden. Alle Vorschläge " +
                    "werden dann vor Ort die Art und Weise der Abstimmung bestimmt die Bürgerversammlung selbst. Offline " +
                    "Vorschläge werden online",
                processType: "Kiezkasse",
                startDate: "2015-05-10",
                endDate: "2015-05-20",
                votingAvailable: true,
                commentAvailable: false
            }, {
                title: "Ergebnisse",
                description: "Nach der Prüfung vom zuständigen Fachamt des Bezirksamtes werden die Vorschläge, die realisiert " +
                    "werden und ggf. diejenigen, die nicht realisierbar sind, online markiert und angezeigt. Die Projekte " +
                    "müssen bis Mitte Dezember realisiert und abgerechnet werden",
                processType: "Kiezkasse",
                startDate: "2015-05-20",
                votingAvailable: false,
                commentAvailable: false
            }];
        }
    };
};


export var phaseDirective = (adhConfig : AdhConfig.IService) => {
    return {
        restrict: "E",
        templateUrl: adhConfig.pkg_path + pkgLocation + "/Phase.html",
        scope: {
            phase: "="
        }
    };
};


export var editDirective = (
    adhConfig : AdhConfig.IService,
    adhHttp : AdhHttp.Service<any>,
    adhSubmitIfValid
) => {
    return {
        restrict: "E",
        templateUrl: adhConfig.pkg_path + pkgLocation + "/Edit.html",
        scope: {
            path: "@"
        },
        require: "^adhMovingColumn",
        link: (scope, element, attrs, column : AdhMovingColumns.MovingColumnController) => {
            var process;
            scope.data = {};
            adhHttp.get(scope.path).then((resource) => {
                process = resource;
                scope.data.title = process.data[SITitle.nick].title;
                scope.data.currentWorkflowState = process.data[SIKiezkassenWorkflow.nick].workflow_state;
            });
            adhHttp.options(scope.path, false).then((raw) => {
                // extract available transitions
                scope.data.availableWorkflowStates = AdhUtil.deepPluck(raw, [
                    "data", "PUT", "request_body", "data", SIKiezkassenWorkflow.nick, "workflow_state"]);
            });
            scope.submit = () => {
                return adhSubmitIfValid(scope, element, scope.kiezkassenProcessForm, () => {
                    process.data[SITitle.nick].title = scope.data.title;
                    process.data["adhocracy_core.sheets.name.IName"] = undefined;
                    process.data["adhocracy_core.sheets.image.IImageReference"] = undefined;
                    if (_.contains(scope.data.availableWorkflowStates, scope.data.workflowState)) {
                        process.data[SIKiezkassenWorkflow.nick] = {
                            workflow_state: scope.data.workflowState
                        };
                    } else {
                        process.data[SIKiezkassenWorkflow.nick] = undefined;
                    }

                    return adhHttp.put(process.path, process);
                });
            };
        }
    };
};


export var moduleName = "adhMeinBerlinKiezkassenProcess";

export var register = (angular) => {
    angular
        .module(moduleName, [
            AdhHttp.moduleName,
            AdhMovingColumns.moduleName,
            AdhPermissions.moduleName,
            AdhTabs.moduleName
        ])
        .directive("adhMeinBerlinKiezkassenPhase", ["adhConfig", phaseDirective])
<<<<<<< HEAD
        .directive("adhMeinBerlinKiezkassenPhaseHeader", ["adhConfig", phaseHeaderDirective])
        .directive("adhMeinBerlinKiezkassenDetail", ["adhConfig", "adhHttp", "adhPermissions", "$rootScope", detailDirective]);
=======
        .directive("adhMeinBerlinKiezkassenDetail", ["adhConfig", "adhHttp", "adhPermissions", "$rootScope", detailDirective])
        .directive("adhMeinBerlinKiezkassenEdit", ["adhConfig", "adhHttp", "adhSubmitIfValid", editDirective]);
>>>>>>> 5a3bc6b8
};<|MERGE_RESOLUTION|>--- conflicted
+++ resolved
@@ -174,11 +174,7 @@
             AdhTabs.moduleName
         ])
         .directive("adhMeinBerlinKiezkassenPhase", ["adhConfig", phaseDirective])
-<<<<<<< HEAD
         .directive("adhMeinBerlinKiezkassenPhaseHeader", ["adhConfig", phaseHeaderDirective])
-        .directive("adhMeinBerlinKiezkassenDetail", ["adhConfig", "adhHttp", "adhPermissions", "$rootScope", detailDirective]);
-=======
         .directive("adhMeinBerlinKiezkassenDetail", ["adhConfig", "adhHttp", "adhPermissions", "$rootScope", detailDirective])
         .directive("adhMeinBerlinKiezkassenEdit", ["adhConfig", "adhHttp", "adhSubmitIfValid", editDirective]);
->>>>>>> 5a3bc6b8
 };