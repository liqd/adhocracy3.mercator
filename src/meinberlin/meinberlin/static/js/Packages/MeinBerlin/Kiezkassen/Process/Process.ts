import AdhConfig = require("..././../Config/Config");
import AdhHttp = require("../../../Http/Http");
import AdhMovingColumns = require("../../../MovingColumns/MovingColumns");
import AdhPermissions = require("../../../Permissions/Permissions");
import AdhTabs = require("../../../Tabs/Tabs");

import SILocationReference = require("../../../../Resources_/adhocracy_core/sheets/geo/ILocationReference");
import SIMultiPolygon = require("../../../../Resources_/adhocracy_core/sheets/geo/IMultiPolygon");

var pkgLocation = "/MeinBerlin/Kiezkassen/Process";


<<<<<<< HEAD
export var detailDirective = (adhConfig : AdhConfig.IService, adhHttp : AdhHttp.Service<any>, $rootScope) => {
=======
export var detailDirective = (
    adhConfig : AdhConfig.IService,
    adhHttp : AdhHttp.Service<any>,
    adhPermissions : AdhPermissions.Service
) => {
>>>>>>> 2eb838c6
    return {
        restrict: "E",
        templateUrl: adhConfig.pkg_path + pkgLocation + "/Detail.html",
        scope: {
            path: "@"
        },
        require: "^adhMovingColumn",
        link: (scope, element, attrs, column : AdhMovingColumns.MovingColumnController) => {
            scope.$watch(() => column.$scope.shared.isShowMap, (value : boolean) => {
                scope.showMap = value;
            });
            scope.$watch("path", (value : string) => {
                if (value) {
                    adhHttp.get(value).then((resource) => {
                        var locationUrl = resource.data[SILocationReference.nick].location;

                        adhHttp.get(locationUrl).then((location) => {
                            var polygon = location.data[SIMultiPolygon.nick].coordinates[0][0];
                            scope.polygon =  polygon;
                        });
                    });
                }
            });
<<<<<<< HEAD

            // FIXME: this is not the right place for this information. It is displayed in the context header.
            $rootScope.phases = [{
                title: "Informationsphase",
                description: "Lorem ipsum Veniam deserunt nostrud aliquip officia aliqua esse Ut voluptate in consequat dolor.",
                processType: "Kiezkasse",
                startDate: "2015-01-01",
                endDate: "2015-02-02",
                votingAvailable: false,
                commentAvailable: false
            }, {
                title: "Ideensammlungsphase",
                description: "Alle Interessierten werden aufgerufen Vorschläge für Projekte in der Bezirksregion zu machen. " +
                    "Die Angabe der Kosten soll bitte die Mehrwertsteuer enthalten. Vorschläge können aber auch noch offline " +
                    "in der den. Alle Vorschläge (offline und online) werden dann bei der Bürgerversammlung beschlossen.",
                processType: "Kiezkasse",
                startDate: "2015-02-02",
                endDate: "2015-05-10",
                votingAvailable: true,
                commentAvailable: true
            }, {
                title: "Bürgerversammlung",
                description: "In dieser Phase können keine Vorschläge mehr online eingereicht, kommentiert oder bewertet " +
                    "werden. Vorschläge können aber noch offline in der Bürgerversammlung gemacht werden. Alle Vorschläge " +
                    "werden dann vor Ort die Art und Weise der Abstimmung bestimmt die Bürgerversammlung selbst. Offline " +
                    "Vorschläge werden online",
                processType: "Kiezkasse",
                startDate: "2015-05-10",
                endDate: "2015-05-20",
                votingAvailable: true,
                commentAvailable: false
            }, {
                title: "Ergebnisse",
                description: "Nach der Prüfung vom zuständigen Fachamt des Bezirksamtes werden die Vorschläge, die realisiert " +
                    "werden und ggf. diejenigen, die nicht realisierbar sind, online markiert und angezeigt. Die Projekte " +
                    "müssen bis Mitte Dezember realisiert und abgerechnet werden",
                processType: "Kiezkasse",
                startDate: "2015-05-20",
                votingAvailable: false,
                commentAvailable: false
            }];
        }
    };
};


export var phaseDirective = (adhConfig : AdhConfig.IService) => {
    return {
        restrict: "E",
        templateUrl: adhConfig.pkg_path + pkgLocation + "/Phase.html",
        scope: {
            phase: "="
=======
            adhPermissions.bindScope(scope, () => scope.path);
>>>>>>> 2eb838c6
        }
    };
};


export var moduleName = "adhMeinBerlinKiezkassenProcess";

export var register = (angular) => {
    angular
        .module(moduleName, [
            AdhHttp.moduleName,
            AdhMovingColumns.moduleName,
            AdhPermissions.moduleName,
            AdhTabs.moduleName
        ])
<<<<<<< HEAD
        .directive("adhMeinBerlinKiezkassenPhase", ["adhConfig", phaseDirective])
        .directive("adhMeinBerlinKiezkassenDetail", ["adhConfig", "adhHttp", "$rootScope", detailDirective]);
=======
        .directive("adhMeinBerlinKiezkassenDetail", ["adhConfig", "adhHttp", "adhPermissions", detailDirective]);
>>>>>>> 2eb838c6
};<|MERGE_RESOLUTION|>--- conflicted
+++ resolved
@@ -10,15 +10,12 @@
 var pkgLocation = "/MeinBerlin/Kiezkassen/Process";
 
 
-<<<<<<< HEAD
-export var detailDirective = (adhConfig : AdhConfig.IService, adhHttp : AdhHttp.Service<any>, $rootScope) => {
-=======
 export var detailDirective = (
     adhConfig : AdhConfig.IService,
     adhHttp : AdhHttp.Service<any>,
-    adhPermissions : AdhPermissions.Service
+    adhPermissions : AdhPermissions.Service,
+    $rootScope
 ) => {
->>>>>>> 2eb838c6
     return {
         restrict: "E",
         templateUrl: adhConfig.pkg_path + pkgLocation + "/Detail.html",
@@ -42,7 +39,7 @@
                     });
                 }
             });
-<<<<<<< HEAD
+            adhPermissions.bindScope(scope, () => scope.path);
 
             // FIXME: this is not the right place for this information. It is displayed in the context header.
             $rootScope.phases = [{
@@ -95,9 +92,6 @@
         templateUrl: adhConfig.pkg_path + pkgLocation + "/Phase.html",
         scope: {
             phase: "="
-=======
-            adhPermissions.bindScope(scope, () => scope.path);
->>>>>>> 2eb838c6
         }
     };
 };
@@ -113,10 +107,6 @@
             AdhPermissions.moduleName,
             AdhTabs.moduleName
         ])
-<<<<<<< HEAD
         .directive("adhMeinBerlinKiezkassenPhase", ["adhConfig", phaseDirective])
-        .directive("adhMeinBerlinKiezkassenDetail", ["adhConfig", "adhHttp", "$rootScope", detailDirective]);
-=======
-        .directive("adhMeinBerlinKiezkassenDetail", ["adhConfig", "adhHttp", "adhPermissions", detailDirective]);
->>>>>>> 2eb838c6
+        .directive("adhMeinBerlinKiezkassenDetail", ["adhConfig", "adhHttp", "adhPermissions", "$rooScope", detailDirective]);
 };