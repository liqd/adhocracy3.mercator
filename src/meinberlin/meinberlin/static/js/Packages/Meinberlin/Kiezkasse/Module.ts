import * as AdhEmbedModule from "../../Embed/Module";
import * as AdhProcessModule from "../../Process/Module";
import * as AdhResourceAreaModule from "../../ResourceArea/Module";

import * as AdhMeinberlinIdeaCollectionModule from "../IdeaCollection/Module";

import * as AdhEmbed from "../../Embed/Embed";
import * as AdhProcess from "../../Process/Process";
import * as AdhResourceArea from "../../ResourceArea/ResourceArea";

import * as AdhMeinberlinIdeaCollection from "../IdeaCollection/IdeaCollection";

import RIKiezkasseProcess from "../../../Resources_/adhocracy_meinberlin/resources/kiezkassen/IProcess";


export var moduleName = "adhMeinberlinKiezkasse";

export var register = (angular) => {
    var processType = RIKiezkasseProcess.content_type;

    angular
        .module(moduleName, [
            AdhEmbedModule.moduleName,
            AdhMeinberlinIdeaCollectionModule.moduleName,
            AdhProcessModule.moduleName,
            AdhResourceAreaModule.moduleName
        ])
        .config(["adhEmbedProvider", (adhEmbedProvider : AdhEmbed.Provider) => {
            adhEmbedProvider.registerContext("kiezkasse", ["kiezkassen"]);
        }])
        .config(["adhResourceAreaProvider", (adhResourceAreaProvider : AdhResourceArea.Provider) => {
            var registerRoutes = AdhMeinberlinIdeaCollection.registerRoutesFactory(processType);
            registerRoutes(processType)(adhResourceAreaProvider);
            registerRoutes(processType, "kiezkasse")(adhResourceAreaProvider);
        }])
        .config(["adhProcessProvider", (adhProcessProvider : AdhProcess.Provider) => {
<<<<<<< HEAD
            adhProcessProvider.templateFactories[processType] = ["$q", ($q : angular.IQService) => {
                return $q.when("<adh-meinberlin-idea-collection-workbench data-is-kiezkasse=\"true\">" +
                    "</adh-meinberlin-idea-collection-workbench>");
            }];
            adhProcessProvider.buttonFactories[processType] = "<adh-meinberlin-add-proposal-button>" +
                "</adh-meinberlin-add-proposal-button>";
=======
            adhProcessProvider.templates[processType] =
                "<adh-meinberlin-idea-collection-workbench data-is-kiezkasse=\"true\"></adh-meinberlin-idea-collection-workbench>";
>>>>>>> 3308a54c
        }]);
};<|MERGE_RESOLUTION|>--- conflicted
+++ resolved
@@ -34,16 +34,9 @@
             registerRoutes(processType, "kiezkasse")(adhResourceAreaProvider);
         }])
         .config(["adhProcessProvider", (adhProcessProvider : AdhProcess.Provider) => {
-<<<<<<< HEAD
-            adhProcessProvider.templateFactories[processType] = ["$q", ($q : angular.IQService) => {
-                return $q.when("<adh-meinberlin-idea-collection-workbench data-is-kiezkasse=\"true\">" +
-                    "</adh-meinberlin-idea-collection-workbench>");
-            }];
-            adhProcessProvider.buttonFactories[processType] = "<adh-meinberlin-add-proposal-button>" +
-                "</adh-meinberlin-add-proposal-button>";
-=======
             adhProcessProvider.templates[processType] =
                 "<adh-meinberlin-idea-collection-workbench data-is-kiezkasse=\"true\"></adh-meinberlin-idea-collection-workbench>";
->>>>>>> 3308a54c
+            adhProcessProvider.buttons[processType] = "<adh-meinberlin-add-proposal-button>" +
+                "</adh-meinberlin-add-proposal-button>";
         }]);
 };