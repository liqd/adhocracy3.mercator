--- conflicted
+++ resolved
@@ -40,13 +40,7 @@
             adhEmbedProvider.registerContext("mein.berlin.de");
             adhEmbedProvider.contextHeaders["mein.berlin.de"] = "<adh-meinberlin-de-header></adh-meinberlin-de-header>";
         }])
-<<<<<<< HEAD
         .config(["adhResourceAreaProvider", (adhResourceAreaProvider : AdhResourceArea.Provider) => {
-            adhResourceAreaProvider
-                .template("mein.berlin.de", ["adhConfig", "$templateRequest", AdhMeinberlinDe.areaTemplate]);
-=======
-        .config(["adhResourceAreaProvider", (adhResourceAreaProvider: AdhResourceArea.Provider) => {
->>>>>>> 5d1e9c25
             AdhDebateWorkbench.registerRoutes(
                 RICollaborativeTextProcess, "mein.berlin.de")(adhResourceAreaProvider);
             AdhMeinberlinAlexanderplatzWorkbench.registerRoutes(
