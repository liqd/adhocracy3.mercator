/// <reference path="../../../../lib2/types/angular.d.ts"/>

import * as AdhConfig from "../../Config/Config";
import * as AdhHttp from "../../Http/Http";
import * as AdhMovingColumns from "../../MovingColumns/MovingColumns";
import * as AdhPermissions from "../../Permissions/Permissions";
import * as AdhResourceArea from "../../ResourceArea/ResourceArea";
import * as AdhTopLevelState from "../../TopLevelState/TopLevelState";
import * as AdhUtil from "../../Util/Util";

import RIComment from "../../../Resources_/adhocracy_core/resources/comment/IComment";
import RICommentVersion from "../../../Resources_/adhocracy_core/resources/comment/ICommentVersion";
import RIBuergerhaushaltProcess from "../../../Resources_/adhocracy_meinberlin/resources/burgerhaushalt/IProcess";
import RIBuergerhaushaltProposal from "../../../Resources_/adhocracy_meinberlin/resources/burgerhaushalt/IProposal";
import RIBuergerhaushaltProposalVersion from "../../../Resources_/adhocracy_meinberlin/resources/burgerhaushalt/IProposalVersion";
import RIKiezkasseProcess from "../../../Resources_/adhocracy_meinberlin/resources/kiezkassen/IProcess";
import RIKiezkasseProposal from "../../../Resources_/adhocracy_meinberlin/resources/kiezkassen/IProposal";
import RIKiezkasseProposalVersion from "../../../Resources_/adhocracy_meinberlin/resources/kiezkassen/IProposalVersion";
import * as SIComment from "../../../Resources_/adhocracy_core/sheets/comment/IComment";
import * as SIWorkflow from "../../../Resources_/adhocracy_core/sheets/workflow/IWorkflowAssignment";

export var pkgLocation = "/Meinberlin/IdeaCollection";


export var workbenchDirective = (
    adhTopLevelState : AdhTopLevelState.Service,
    adhConfig : AdhConfig.IService,
    adhHttp : AdhHttp.Service<any>
) => {
    return {
        restrict: "E",
        templateUrl: adhConfig.pkg_path + pkgLocation + "/IdeaCollection.html",
        scope: {
<<<<<<< HEAD
            isBuergerhaushalt: "=?",
            isKiezkasse: "=?"
=======
            isKiezkasse: "=?",
            isBuergerhaushalt: "=?"
>>>>>>> 8106d2e0
        },
        link: (scope) => {
            var processType;
            var proposalType;
            var proposalVersionType;

            if (scope.isKiezkasse) {
                processType = RIKiezkasseProcess;
                proposalType = RIKiezkasseProposal;
                proposalVersionType = RIKiezkasseProposalVersion;
            } else {
                processType = RIBuergerhaushaltProcess;
                proposalType = RIBuergerhaushaltProposal;
                proposalVersionType = RIBuergerhaushaltProposalVersion;
            }

            scope.$on("$destroy", adhTopLevelState.bind("view", scope));
            scope.$on("$destroy", adhTopLevelState.bind("processUrl", scope));
            scope.$on("$destroy", adhTopLevelState.bind("contentType", scope));

            scope.views = {
                process: "default",
                proposal: "default",
                comment: "default"
            };

            scope.$watchGroup(["contentType", "view"], (values) => {
                var contentType = values[0];
                var view = values[1];

<<<<<<< HEAD
                if (contentType === processType.content_type) {
=======
                if (contentType === RIBuergerhaushaltProcess.content_type
                    || contentType === RIKiezkasseProcess.content_type) {
>>>>>>> 8106d2e0
                    scope.views.process = view;
                } else {
                    scope.views.process = "default";
                }

<<<<<<< HEAD
                if (contentType === proposalType.content_type || contentType === proposalVersionType.content_type) {
=======
                if (contentType === RIBuergerhaushaltProposal.content_type
                    || contentType === RIBuergerhaushaltProposalVersion.content_type
                    || contentType === RIKiezkasseProposal.content_type
                    || contentType === RIKiezkasseProposalVersion.content_type) {
>>>>>>> 8106d2e0
                    scope.views.proposal = view;
                } else {
                    scope.views.proposal = "default";
                }
            });

            scope.$watch("processUrl", (processUrl) => {
                if (processUrl) {
                    adhHttp.get(processUrl).then((resource) => {
                        scope.currentPhase = resource.data[SIWorkflow.nick].workflow_state;
                    });
                }
            });
        }

    };
};

export var proposalDetailColumnDirective = (
    adhConfig : AdhConfig.IService,
    adhPermissions : AdhPermissions.Service
) => {
    return {
        restrict: "E",
        templateUrl: adhConfig.pkg_path + pkgLocation + "/ProposalDetailColumn.html",
        require: "^adhMovingColumn",
        link: (scope, element, attrs, column : AdhMovingColumns.MovingColumnController) => {
            column.bindVariablesAndClear(scope, ["processUrl", "proposalUrl"]);
            adhPermissions.bindScope(scope, () => scope.proposalUrl && AdhUtil.parentPath(scope.proposalUrl), "proposalItemOptions");
        }
    };
};

export var proposalCreateColumnDirective = (
    adhConfig : AdhConfig.IService
) => {
    return {
        restrict: "E",
        templateUrl: adhConfig.pkg_path + pkgLocation + "/ProposalCreateColumn.html",
        require: "^adhMovingColumn",
        link: (scope, element, attrs, column : AdhMovingColumns.MovingColumnController) => {
            column.bindVariablesAndClear(scope, ["processUrl"]);
        }
    };
};

export var proposalEditColumnDirective = (
    adhConfig : AdhConfig.IService
) => {
    return {
        restrict: "E",
        templateUrl: adhConfig.pkg_path + pkgLocation + "/ProposalEditColumn.html",
        require: "^adhMovingColumn",
        link: (scope, element, attrs, column : AdhMovingColumns.MovingColumnController) => {
            column.bindVariablesAndClear(scope, ["processUrl", "proposalUrl"]);
        }
    };
};

export var detailColumnDirective = (
    adhConfig : AdhConfig.IService
) => {
    return {
        restrict: "E",
        templateUrl: adhConfig.pkg_path + pkgLocation + "/DetailColumn.html",
        require: "^adhMovingColumn",
        link: (scope, element, attrs, column : AdhMovingColumns.MovingColumnController) => {
            column.bindVariablesAndClear(scope, ["processUrl"]);
        }
    };
};

export var editColumnDirective = (
    adhConfig : AdhConfig.IService
) => {
    return {
        restrict: "E",
        templateUrl: adhConfig.pkg_path + pkgLocation + "/EditColumn.html",
        require: "^adhMovingColumn",
        link: (scope, element, attrs, column : AdhMovingColumns.MovingColumnController) => {
            column.bindVariablesAndClear(scope, ["processUrl"]);
        }
    };
};


export var addProposalButtonDirective = (
    adhConfig : AdhConfig.IService,
    adhPermissions : AdhPermissions.Service,
    adhTopLevelState : AdhTopLevelState.Service
) => {
    return {
        restrict: "E",
        templateUrl: adhConfig.pkg_path + pkgLocation + "/AddProposalButton.html",
        link: (scope) => {
            scope.$on("$destroy", adhTopLevelState.bind("processUrl", scope));
            adhPermissions.bindScope(scope, () => scope.processUrl, "processOptions");

            scope.setCameFrom = () => {
                adhTopLevelState.setCameFrom();
            };
        }
    };
};


export var registerRoutesFactory = (
    ideaCollection : string
) => (
    processType : string = "",
    context : string = ""
) => (adhResourceAreaProvider : AdhResourceArea.Provider) => {
    var ideaCollectionType;
    var proposalType;
    var proposalVersionType;

    if (ideaCollection === RIKiezkasseProcess.content_type) {
        ideaCollectionType = RIKiezkasseProcess;
        proposalType = RIKiezkasseProposal;
        proposalVersionType = RIKiezkasseProposalVersion;
    } else {
        ideaCollectionType = RIBuergerhaushaltProcess;
        proposalType = RIBuergerhaushaltProposal;
        proposalVersionType = RIBuergerhaushaltProposalVersion;
    }

    adhResourceAreaProvider
        .default(ideaCollectionType, "", processType, context, {
            space: "content",
            movingColumns: "is-show-hide-hide"
        })
        .default(ideaCollectionType, "edit", processType, context, {
            space: "content",
            movingColumns: "is-show-show-hide"
        })
        .specific(ideaCollectionType, "edit", processType, context, [
            "adhHttp", (adhHttp : AdhHttp.Service<any>) => (resource) => {
                return adhHttp.options(resource.path).then((options : AdhHttp.IOptions) => {
                    if (!options.PUT) {
                        throw 401;
                    } else {
                        return {};
                    }
                });
            }])
        .default(ideaCollectionType, "create_proposal", processType, context, {
            space: "content",
            movingColumns: "is-show-show-hide"
        })
        .specific(ideaCollectionType, "create_proposal", processType, context, [
            "adhHttp", (adhHttp : AdhHttp.Service<any>) => (resource) => {
                return adhHttp.options(resource.path).then((options : AdhHttp.IOptions) => {
                    if (!options.POST) {
                        throw 401;
                    } else {
                        return {};
                    }
                });
            }])
        .defaultVersionable(proposalType, proposalVersionType, "edit", processType, context, {
            space: "content",
            movingColumns: "is-show-show-hide"
        })
        .specificVersionable(proposalType, proposalVersionType, "edit", processType, context, [
            "adhHttp", (adhHttp : AdhHttp.Service<any>) => (item, version) => {
                return adhHttp.options(item.path).then((options : AdhHttp.IOptions) => {
                    if (!options.POST) {
                        throw 401;
                    } else {
                        return {
                            proposalUrl: version.path
                        };
                    }
                });
            }])
        .defaultVersionable(proposalType, proposalVersionType, "", processType, context, {
            space: "content",
            movingColumns: "is-show-show-hide"
        })
        .specificVersionable(proposalType, proposalVersionType, "", processType, context, [
            () => (item, version) => {
                return {
                    proposalUrl: version.path
                };
            }])
        .defaultVersionable(proposalType, proposalVersionType, "comments", processType, context, {
            space: "content",
            movingColumns: "is-collapse-show-show"
        })
        .specificVersionable(proposalType, proposalVersionType, "comments", processType, context, [
            () => (item, version) => {
                return {
                    commentableUrl: version.path,
                    commentCloseUrl: version.path,
                    proposalUrl: version.path
                };
            }])
        .defaultVersionable(RIComment, RICommentVersion, "", processType, context, {
            space: "content",
            movingColumns: "is-collapse-show-show"
        })
        .specificVersionable(RIComment, RICommentVersion, "", processType, context, ["adhHttp", "$q", (
            adhHttp : AdhHttp.Service<any>,
            $q : angular.IQService
        ) => {
            var getCommentableUrl = (resource) : angular.IPromise<any> => {
                if (resource.content_type !== RICommentVersion.content_type) {
                    return $q.when(resource);
                } else {
                    var url = resource.data[SIComment.nick].refers_to;
                    return adhHttp.get(url).then(getCommentableUrl);
                }
            };

            return (item : RIComment, version : RICommentVersion) => {
                return getCommentableUrl(version).then((commentable) => {
                    return {
                        commentableUrl: commentable.path,
                        commentCloseUrl: commentable.path,
                        proposalUrl: commentable.path
                    };
                });
            };
        }]);
};<|MERGE_RESOLUTION|>--- conflicted
+++ resolved
@@ -31,13 +31,8 @@
         restrict: "E",
         templateUrl: adhConfig.pkg_path + pkgLocation + "/IdeaCollection.html",
         scope: {
-<<<<<<< HEAD
             isBuergerhaushalt: "=?",
             isKiezkasse: "=?"
-=======
-            isKiezkasse: "=?",
-            isBuergerhaushalt: "=?"
->>>>>>> 8106d2e0
         },
         link: (scope) => {
             var processType;
@@ -68,25 +63,13 @@
                 var contentType = values[0];
                 var view = values[1];
 
-<<<<<<< HEAD
                 if (contentType === processType.content_type) {
-=======
-                if (contentType === RIBuergerhaushaltProcess.content_type
-                    || contentType === RIKiezkasseProcess.content_type) {
->>>>>>> 8106d2e0
                     scope.views.process = view;
                 } else {
                     scope.views.process = "default";
                 }
 
-<<<<<<< HEAD
                 if (contentType === proposalType.content_type || contentType === proposalVersionType.content_type) {
-=======
-                if (contentType === RIBuergerhaushaltProposal.content_type
-                    || contentType === RIBuergerhaushaltProposalVersion.content_type
-                    || contentType === RIKiezkasseProposal.content_type
-                    || contentType === RIKiezkasseProposalVersion.content_type) {
->>>>>>> 8106d2e0
                     scope.views.proposal = view;
                 } else {
                     scope.views.proposal = "default";
