<div data-ng-switch="transclusionId">
    <div data-ng-switch-when="menu">
        <div class="moving-column-tab">
            <i class="icon-document moving-column-icon"></i>
        </div>
    </div>

    <a class="moving-column-expand" data-ng-switch-when="collapsed" data-ng-href="{{ processUrl | adhResourceUrl:'create_document' }}">
        <div class="moving-column-tab">
            <i class="icon-document moving-column-icon"></i>
        </div>
    </a>

<<<<<<< HEAD
    <div class="tabs" data-ng-switch-when="body">
        <adh-document-create data-path="{{processUrl}}" data-has-map="true" data-has-image="true" data-polygon="polygon" data-cancel-url="processUrl | adhResourceUrl"></adh-document-create>
=======
    <div data-ng-switch-when="body">
        <adh-resource-actions
            data-resource-path="{{processUrl}}"
            data-cancel="true">
        </adh-resource-actions>
        <adh-document-create data-path="{{processUrl}}" data-has-map="true" data-has-image="true" data-polygon="polygon"></adh-document-create>
>>>>>>> 52ed730f
    </div>
</div><|MERGE_RESOLUTION|>--- conflicted
+++ resolved
@@ -11,16 +11,7 @@
         </div>
     </a>
 
-<<<<<<< HEAD
-    <div class="tabs" data-ng-switch-when="body">
+    <div data-ng-switch-when="body">
         <adh-document-create data-path="{{processUrl}}" data-has-map="true" data-has-image="true" data-polygon="polygon" data-cancel-url="processUrl | adhResourceUrl"></adh-document-create>
-=======
-    <div data-ng-switch-when="body">
-        <adh-resource-actions
-            data-resource-path="{{processUrl}}"
-            data-cancel="true">
-        </adh-resource-actions>
-        <adh-document-create data-path="{{processUrl}}" data-has-map="true" data-has-image="true" data-polygon="polygon"></adh-document-create>
->>>>>>> 52ed730f
     </div>
 </div>