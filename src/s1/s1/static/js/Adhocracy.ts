/// <reference path="../lib2/types/angular.d.ts"/>
/// <reference path="../lib2/types/lodash.d.ts"/>
/// <reference path="../lib2/types/moment.d.ts"/>
/// <reference path="../lib2/types/leaflet.d.ts"/>
/// <reference path="./_all.d.ts"/>

import * as angular from "angular";

import * as angularAnimate from "angularAnimate";  if (angularAnimate) { ; };
import * as angularAria from "angularAria";  if (angularAria) { ; };
import * as angularMessages from "angularMessages";  if (angularMessages) { ; };
import * as angularCache from "angular-cache";  if (angularCache) { ; };
import * as angularTranslate from "angularTranslate";  if (angularTranslate) { ; };
import * as angularTranslateLoader from "angularTranslateLoader";  if (angularTranslateLoader) { ; };
import * as angularElastic from "angularElastic";  if (angularElastic) { ; };
import * as angularFlow from "angularFlow";  if (angularFlow) { ; };

import * as leaflet from "leaflet";
import * as leafletMarkerCluster from "leafletMarkerCluster";  if (leafletMarkerCluster) { ; };
import * as markdownit from "markdownit";
import * as modernizr from "modernizr";
import * as moment from "moment";
import * as webshim from "polyfiller";

<<<<<<< HEAD
import * as AdhAbuseModule from "./Packages/Abuse/Module";
import * as AdhAngularHelpersModule from "./Packages/AngularHelpers/Module";
import * as AdhAnonymizeModule from "./Packages/Anonymize/Module";
import * as AdhBadgeModule from "./Packages/Badge/Module";
import * as AdhCommentModule from "./Packages/Comment/Module";
import * as AdhConfigModule from "./Packages/Config/Module";
import * as AdhCrossWindowMessagingModule from "./Packages/CrossWindowMessaging/Module";
import * as AdhDateTimeModule from "./Packages/DateTime/Module";
import * as AdhDoneModule from "./Packages/Done/Module";
import * as AdhEmbedModule from "./Packages/Embed/Module";
import * as AdhEventManagerModule from "./Packages/EventManager/Module";
import * as AdhHomeModule from "./Packages/Home/Module";
import * as AdhHttpModule from "./Packages/Http/Module";
import * as AdhImageModule from "./Packages/Image/Module";
import * as AdhInjectModule from "./Packages/Inject/Module";
import * as AdhListingModule from "./Packages/Listing/Module";
import * as AdhLocaleModule from "./Packages/Locale/Module";
import * as AdhMappingModule from "./Packages/Mapping/Module";
import * as AdhMarkdownModule from "./Packages/Markdown/Module";
import * as AdhMetaApiModule from "./Packages/MetaApi/Module";
import * as AdhMovingColumnsModule from "./Packages/MovingColumns/Module";
import * as AdhNamesModule from "./Packages/Names/Module";
import * as AdhPermissionsModule from "./Packages/Permissions/Module";
import * as AdhPreliminaryNamesModule from "./Packages/PreliminaryNames/Module";
import * as AdhProcessModule from "./Packages/Process/Module";
import * as AdhRateModule from "./Packages/Rate/Module";
import * as AdhResourceActionsModule from "./Packages/ResourceActions/Module";
import * as AdhResourceAreaModule from "./Packages/ResourceArea/Module";
import * as AdhResourceWidgetsModule from "./Packages/ResourceWidgets/Module";
=======
import * as AdhCoreModule from "./Packages/Core/Module";
>>>>>>> e0676cdd
import * as AdhS1Module from "./Packages/S1/Module";

import * as AdhConfig from "./Packages/Core/Config/Config";
import * as AdhTopLevelState from "./Packages/Core/TopLevelState/TopLevelState";

import * as AdhTemplates from "adhTemplates";  if (AdhTemplates) { ; };

webshim.setOptions("basePath", "/static/lib/webshim/js-webshim/minified/shims/");
webshim.setOptions("forms-ext", {"replaceUI": true});
webshim.setOptions({"waitReady": false});
webshim.polyfill("forms forms-ext");

var loadComplete = () : void => {
    var w = (<any>window);
    w.adhocracy = w.adhocracy || {};
    w.adhocracy.loadState = "complete";
};


export var init = (config : AdhConfig.IService, metaApi) => {
    "use strict";

    // detect wheter we are running in iframe
    config.embedded = (window !== top);
    if (config.embedded) {
        window.document.body.className += " is-embedded";
    }

    var appDependencies = [
        "monospaced.elastic",
        "pascalprecht.translate",
        "ngAnimate",
        "ngAria",
        "ngMessages",
        "flow",
        AdhCoreModule.moduleName,
        AdhS1Module.moduleName
    ];

    if (config.cachebust) {
        appDependencies.push("templates");
    }

    var app = angular.module("a3", appDependencies);

    app.config(["adhTopLevelStateProvider", (adhTopLevelStateProvider : AdhTopLevelState.Provider) => {
        adhTopLevelStateProvider
            .when("", ["$location", "adhConfig", "adhEmbed", ($location, adhConfig, adhEmbed) : AdhTopLevelState.IAreaInput => {
                var url;
                if (adhEmbed.initialUrl) {
                    url = adhEmbed.initialUrl;
                } else if (adhConfig.redirect_url !== "/") {
                    url = adhConfig.redirect_url;
                } else {
                    url = "/r/";
                }
                $location.replace();
                $location.path(url);
                return {
                    skip: true
                };
            }])
            .otherwise(() : AdhTopLevelState.IAreaInput => {
                return {
                    template: "<adh-header></adh-header><div class=\"l-content\"><h1>404 - Not Found</h1></div>"
                };
            });
    }]);
    app.config(["$compileProvider", ($compileProvider) => {
        $compileProvider.debugInfoEnabled(config.debug);
    }]);
    app.config(["$locationProvider", ($locationProvider) => {
        // Make sure HTML5 history API works.  (If support for older
        // browsers is required, we may have to study angular support
        // for conversion between history API and #!-URLs.  See
        // angular documentation for details.)
        $locationProvider.html5Mode(true);
    }]);
    app.config(["$translateProvider", ($translateProvider) => {
        $translateProvider.useStaticFilesLoader({
            files: [{
                prefix: "/static/i18n/core_",
                suffix: config.cachebust ? ".json?" + config.cachebust_suffix : ".json"
            }, {
                prefix: "/static/i18n/countries_",
                suffix: config.cachebust ? ".json?" + config.cachebust_suffix : ".json"
            }, {
                prefix: "/static/i18n/s1_",
                suffix: config.cachebust ? ".json?" + config.cachebust_suffix : ".json"
            }]
        });
        $translateProvider.useSanitizeValueStrategy("escape");
        $translateProvider.preferredLanguage(config.locale);
        $translateProvider.fallbackLanguage("en");
    }]);
    app.config(["$ariaProvider", ($ariaProvider) => {
        $ariaProvider.config({
            tabindex: false
        });
    }]);

    app.value("angular", angular);
    app.value("angularFlow", angularFlow);
    app.value("leaflet", leaflet);
    app.value("markdownit", markdownit);
    app.value("modernizr", modernizr);
    app.value("moment", moment);

    // register our modules
<<<<<<< HEAD
    AdhAbuseModule.register(angular);
    AdhAngularHelpersModule.register(angular);
    AdhAnonymizeModule.register(angular);
    AdhBadgeModule.register(angular);
    AdhCommentModule.register(angular);
    AdhConfigModule.register(angular, config);
    AdhCrossWindowMessagingModule.register(angular);
    AdhDateTimeModule.register(angular);
    AdhDoneModule.register(angular);
    AdhEmbedModule.register(angular);
    AdhEventManagerModule.register(angular);
    AdhHomeModule.register(angular);
    AdhHttpModule.register(angular, config);
    AdhImageModule.register(angular);
    AdhInjectModule.register(angular);
    AdhListingModule.register(angular);
    AdhLocaleModule.register(angular);
    AdhMappingModule.register(angular);
    AdhMarkdownModule.register(angular);
    AdhMetaApiModule.register(angular, metaApi);
    AdhMovingColumnsModule.register(angular);
    AdhNamesModule.register(angular);
    AdhPermissionsModule.register(angular);
    AdhPreliminaryNamesModule.register(angular);
    AdhProcessModule.register(angular);
    AdhRateModule.register(angular);
    AdhResourceActionsModule.register(angular);
    AdhResourceAreaModule.register(angular);
    AdhResourceWidgetsModule.register(angular);
=======
    AdhCoreModule.register(angular, config, metaApi);
>>>>>>> e0676cdd
    AdhS1Module.register(angular);

    // force-load some services
    var injector = angular.bootstrap(document.body, ["a3"], {strictDi: true});
    injector.get("adhCrossWindowMessaging");

    loadComplete();
};<|MERGE_RESOLUTION|>--- conflicted
+++ resolved
@@ -22,39 +22,7 @@
 import * as moment from "moment";
 import * as webshim from "polyfiller";
 
-<<<<<<< HEAD
-import * as AdhAbuseModule from "./Packages/Abuse/Module";
-import * as AdhAngularHelpersModule from "./Packages/AngularHelpers/Module";
-import * as AdhAnonymizeModule from "./Packages/Anonymize/Module";
-import * as AdhBadgeModule from "./Packages/Badge/Module";
-import * as AdhCommentModule from "./Packages/Comment/Module";
-import * as AdhConfigModule from "./Packages/Config/Module";
-import * as AdhCrossWindowMessagingModule from "./Packages/CrossWindowMessaging/Module";
-import * as AdhDateTimeModule from "./Packages/DateTime/Module";
-import * as AdhDoneModule from "./Packages/Done/Module";
-import * as AdhEmbedModule from "./Packages/Embed/Module";
-import * as AdhEventManagerModule from "./Packages/EventManager/Module";
-import * as AdhHomeModule from "./Packages/Home/Module";
-import * as AdhHttpModule from "./Packages/Http/Module";
-import * as AdhImageModule from "./Packages/Image/Module";
-import * as AdhInjectModule from "./Packages/Inject/Module";
-import * as AdhListingModule from "./Packages/Listing/Module";
-import * as AdhLocaleModule from "./Packages/Locale/Module";
-import * as AdhMappingModule from "./Packages/Mapping/Module";
-import * as AdhMarkdownModule from "./Packages/Markdown/Module";
-import * as AdhMetaApiModule from "./Packages/MetaApi/Module";
-import * as AdhMovingColumnsModule from "./Packages/MovingColumns/Module";
-import * as AdhNamesModule from "./Packages/Names/Module";
-import * as AdhPermissionsModule from "./Packages/Permissions/Module";
-import * as AdhPreliminaryNamesModule from "./Packages/PreliminaryNames/Module";
-import * as AdhProcessModule from "./Packages/Process/Module";
-import * as AdhRateModule from "./Packages/Rate/Module";
-import * as AdhResourceActionsModule from "./Packages/ResourceActions/Module";
-import * as AdhResourceAreaModule from "./Packages/ResourceArea/Module";
-import * as AdhResourceWidgetsModule from "./Packages/ResourceWidgets/Module";
-=======
 import * as AdhCoreModule from "./Packages/Core/Module";
->>>>>>> e0676cdd
 import * as AdhS1Module from "./Packages/S1/Module";
 
 import * as AdhConfig from "./Packages/Core/Config/Config";
@@ -164,39 +132,7 @@
     app.value("moment", moment);
 
     // register our modules
-<<<<<<< HEAD
-    AdhAbuseModule.register(angular);
-    AdhAngularHelpersModule.register(angular);
-    AdhAnonymizeModule.register(angular);
-    AdhBadgeModule.register(angular);
-    AdhCommentModule.register(angular);
-    AdhConfigModule.register(angular, config);
-    AdhCrossWindowMessagingModule.register(angular);
-    AdhDateTimeModule.register(angular);
-    AdhDoneModule.register(angular);
-    AdhEmbedModule.register(angular);
-    AdhEventManagerModule.register(angular);
-    AdhHomeModule.register(angular);
-    AdhHttpModule.register(angular, config);
-    AdhImageModule.register(angular);
-    AdhInjectModule.register(angular);
-    AdhListingModule.register(angular);
-    AdhLocaleModule.register(angular);
-    AdhMappingModule.register(angular);
-    AdhMarkdownModule.register(angular);
-    AdhMetaApiModule.register(angular, metaApi);
-    AdhMovingColumnsModule.register(angular);
-    AdhNamesModule.register(angular);
-    AdhPermissionsModule.register(angular);
-    AdhPreliminaryNamesModule.register(angular);
-    AdhProcessModule.register(angular);
-    AdhRateModule.register(angular);
-    AdhResourceActionsModule.register(angular);
-    AdhResourceAreaModule.register(angular);
-    AdhResourceWidgetsModule.register(angular);
-=======
     AdhCoreModule.register(angular, config, metaApi);
->>>>>>> e0676cdd
     AdhS1Module.register(angular);
 
     // force-load some services
