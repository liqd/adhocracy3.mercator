--- conflicted
+++ resolved
@@ -42,7 +42,6 @@
       [paste.app_factory]
       main = adhocracy_mercator:main
       [console_scripts]
-<<<<<<< HEAD
       ad_mercator_2015_export_proposals =\
           adhocracy_mercator.scripts.mercator_2015_export_proposals:export_proposals
       ad_mercator_2016_export_proposals =\
@@ -53,19 +52,7 @@
           adhocracy_mercator.scripts.mercator_2015_export_users:export_users
       ad_mercator_2015_delete_users =\
           adhocracy_mercator.scripts.mercator_2015_delete_users:delete_users
-=======
-      export_ae_proposals_2015 =\
-          adhocracy_mercator.scripts.export_ae_proposals_2015:export_proposals
-      export_ae_proposals_2016 =\
-          adhocracy_mercator.scripts.export_ae_proposals_2016:export_proposals
-      export_comments =\
-          adhocracy_mercator.scripts.export_comments:export_comments
-      export_mercator_lost_rates =\
-          adhocracy_mercator.scripts.export_lost_rates:export_lost_rates
-      export_mercator_users =\
-          adhocracy_mercator.scripts.export_users:export_users
-      delete_users =\
+      ad_delete_users =\
           adhocracy_mercator.scripts.delete_users:delete_users
->>>>>>> 55d75284
       """,
       )