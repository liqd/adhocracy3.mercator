--- conflicted
+++ resolved
@@ -1,15 +1,17 @@
 """Scripts to migrate legacy objects in existing databases."""
 import logging  # pragma: no cover
+from pyramid.threadlocal import get_current_registry
+from substanced.util import get_acl
+from pyramid.security import Deny
 from substanced.util import find_catalog  # pragma: no cover
 from substanced.util import find_service
+from adhocracy_core.authorization import set_acl
 from adhocracy_core.evolution import migrate_new_sheet
-<<<<<<< HEAD
+from adhocracy_core.evolution import log_migration
+from adhocracy_core.utils import get_sheet_field
 from zope.interface import alsoProvides
 from zope.interface import directlyProvides
 from zope.interface import noLongerProvides
-=======
-from adhocracy_core.evolution import log_migration
->>>>>>> 5eb787ed
 
 logger = logging.getLogger(__name__)  # pragma: no cover
 
@@ -17,13 +19,10 @@
 @log_migration
 def evolve1_add_ititle_sheet_to_proposals(root):  # pragma: no cover
     """Migrate title value from ole IIntroduction sheet to ITitle sheet."""
-    from pyramid.threadlocal import get_current_registry
     from adhocracy_mercator.resources.mercator import IMercatorProposalVersion
     from adhocracy_mercator.sheets.mercator import ITitle
     from adhocracy_mercator.sheets.mercator import IMercatorSubResources
     from adhocracy_mercator.sheets.mercator import IIntroduction
-    from zope.interface import alsoProvides
-    from adhocracy_core.utils import get_sheet_field
     registry = get_current_registry()
     catalog = find_catalog(root, 'system')
     path = catalog['path']
@@ -50,11 +49,6 @@
 @log_migration
 def evolve2_disable_add_proposal_permission(root):  # pragma: no cover
     """Disable add_proposal permissions."""
-    from adhocracy_core.authorization import set_acl
-    from substanced.util import get_acl
-    from pyramid.threadlocal import get_current_registry
-    from pyramid.security import Deny
-
     registry = get_current_registry()
     acl = get_acl(root)
     deny_acl = [(Deny, 'role:contributor', 'add_proposal'),
@@ -77,11 +71,6 @@
 @log_migration
 def evolve4_disable_voting_and_commenting(root):
     """Disable rate and comment permissions."""
-    from adhocracy_core.authorization import set_acl
-    from substanced.util import get_acl
-    from pyramid.threadlocal import get_current_registry
-    from pyramid.security import Deny
-
     registry = get_current_registry()
     acl = get_acl(root)
     deny_acl = [(Deny, 'role:annotator', 'add_comment'),
@@ -96,30 +85,10 @@
 def change_mercator_type_to_iprocess(root):
     """Change mercator type from IBasicPoolWithAssets to IProcess."""
     from adhocracy_mercator.resources.mercator import IProcess
-    from pyramid.threadlocal import get_current_registry
-    from adhocracy_core import sheets
-
-    registry = get_current_registry()
-    old_mercator = root['mercator']
-    root.rename('mercator', 'old_mercator')
-    appstructs = {sheets.name.IName.__identifier__: {'name': 'mercator'}}
-    new_mercator = registry.content.create(IProcess.__identifier__,
-                                           parent=root,
-                                           appstructs=appstructs)
-    for name in old_mercator.keys():
-        old_mercator.move(name, new_mercator)
-    root.remove('old_mercator')
-
-
-def change_mercator_type_to_iprocess(root):
-    """Change mercator type from IBasicPoolWithAssets to IProcess with badges service."""
-    from adhocracy_mercator.resources.mercator import IProcess
-    from pyramid.threadlocal import get_current_registry
     from adhocracy_core.resources.asset import IPoolWithAssets
     from adhocracy_mercator.resources.mercator import process_meta
     from adhocracy_core.resources.badge import add_badges_service
 
-    logger.info('Running evolve step:' + change_mercator_type_to_iprocess.__doc__)
     mercator = root['mercator']
     noLongerProvides(mercator, IPoolWithAssets)
     directlyProvides(mercator, IProcess)
@@ -131,8 +100,6 @@
     add_badges_service(mercator, registry, {})
     catalogs = find_service(root, 'catalogs')
     catalogs.reindex_index(mercator, 'interfaces')
-    logger.info('Finished evolve step:' + change_mercator_type_to_iprocess.__doc__)
-
 
 def includeme(config):  # pragma: no cover
     """Register evolution utilities and add evolution steps."""
