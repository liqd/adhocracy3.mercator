"""Scripts to migrate legacy objects in existing databases."""
import logging  # pragma: no cover
from pyramid.threadlocal import get_current_registry
<<<<<<< HEAD
from substanced.util import get_acl
from pyramid.security import Deny
from substanced.util import find_catalog  # pragma: no cover
from adhocracy_core.authorization import set_acl
from adhocracy_core.evolution import migrate_new_sheet
from adhocracy_core.evolution import migrate_new_iresource
from adhocracy_core.evolution import log_migration
from adhocracy_core.utils import get_sheet_field
from zope.interface import alsoProvides
=======
from pyramid.security import Deny
from substanced.util import get_acl
from substanced.util import find_catalog  # pragma: no cover
from substanced.util import find_service
from zope.interface import alsoProvides
from zope.interface import directlyProvides
from zope.interface import noLongerProvides
from adhocracy_core.authorization import set_acl
from adhocracy_core.interfaces import search_query
from adhocracy_core.utils import get_sheet_field
from adhocracy_core.evolution import log_migration
from adhocracy_core.evolution import migrate_new_sheet
from adhocracy_core.resources.badge import add_badge_assignments_service
from adhocracy_core.sheets.badge import IBadgeable
from adhocracy_mercator.resources.mercator import IMercatorProposalVersion
from adhocracy_mercator.sheets.mercator import ITitle
from adhocracy_mercator.sheets.mercator import IMercatorSubResources
from adhocracy_mercator.sheets.mercator import IIntroduction
from adhocracy_mercator.resources.mercator import IMercatorProposal
>>>>>>> bda6c643

logger = logging.getLogger(__name__)  # pragma: no cover


@log_migration
def evolve1_add_ititle_sheet_to_proposals(root):  # pragma: no cover
    """Migrate title value from ole IIntroduction sheet to ITitle sheet."""
<<<<<<< HEAD
    from adhocracy_mercator.resources.mercator import IMercatorProposalVersion
    from adhocracy_mercator.sheets.mercator import ITitle
    from adhocracy_mercator.sheets.mercator import IMercatorSubResources
    from adhocracy_mercator.sheets.mercator import IIntroduction
=======
>>>>>>> bda6c643
    registry = get_current_registry()
    catalog = find_catalog(root, 'system')
    path = catalog['path']
    interfaces = catalog['interfaces']
    query = path.eq('/mercator') \
        & interfaces.eq(IMercatorProposalVersion) \
        & interfaces.noteq(ITitle)
    proposals = query.execute()
    for proposal in proposals:
        logger.info('updating {0}'.format(proposal))
        introduction = get_sheet_field(proposal, IMercatorSubResources,
                                       'introduction')
        if introduction == '' or introduction is None:
            continue
        alsoProvides(proposal, ITitle)
        if 'title' not in introduction._sheets[IIntroduction.__identifier__]:
            continue
        value = introduction._sheets[IIntroduction.__identifier__]['title']
        title = registry.content.get_sheet(proposal, ITitle)
        title.set({'title': value})
        del introduction._sheets[IIntroduction.__identifier__]['title']


@log_migration
def evolve2_disable_add_proposal_permission(root):  # pragma: no cover
    """Disable add_proposal permissions."""
    registry = get_current_registry()
    acl = get_acl(root)
    deny_acl = [(Deny, 'role:contributor', 'add_proposal'),
                (Deny, 'role:creator', 'edit_mercator_proposal')]
    updated_acl = deny_acl + acl
    set_acl(root, updated_acl, registry=registry)


@log_migration
def evolve3_use_adhocracy_core_title_sheet(root):  # pragma: no cover
    """Migrate mercator title sheet to adhocracy_core title sheet."""
    from adhocracy_core.sheets.title import ITitle
    from adhocracy_mercator.sheets import mercator
    migrate_new_sheet(root, IMercatorProposalVersion, ITitle, mercator.ITitle,
                      remove_isheet_old=True,
                      fields_mapping=[('title', 'title')])


@log_migration
def evolve4_disable_voting_and_commenting(root):
    """Disable rate and comment permissions."""
    registry = get_current_registry()
    acl = get_acl(root)
    deny_acl = [(Deny, 'role:annotator', 'add_comment'),
                (Deny, 'role:annotator', 'add_rate'),
                (Deny, 'role:creator', 'edit_comment'),
                (Deny, 'role:creator', 'edit_rate')]
    updated_acl = deny_acl + acl
    set_acl(root, updated_acl, registry=registry)


@log_migration
def change_mercator_type_to_iprocess(root):
    """Change mercator type from IBasicPoolWithAssets to IProcess."""
    from adhocracy_mercator.resources.mercator import IProcess
    from adhocracy_core.resources.asset import IPoolWithAssets
<<<<<<< HEAD
    from adhocracy_core.resources.badge import add_badges_service
    migrate_new_iresource(root, IPoolWithAssets, IProcess)
    registry = get_current_registry()
    add_badges_service(root['mercator'], registry, {})
=======
    from adhocracy_mercator.resources.mercator import process_meta
    from adhocracy_core.resources.badge import add_badges_service

    mercator = root['mercator']
    noLongerProvides(mercator, IPoolWithAssets)
    directlyProvides(mercator, IProcess)

    for sheet in process_meta.basic_sheets + process_meta.extended_sheets:
        alsoProvides(mercator, sheet)

    registry = get_current_registry()
    add_badges_service(mercator, registry, {})
    catalogs = find_service(root, 'catalogs')
    catalogs.reindex_index(mercator, 'interfaces')


@log_migration
def add_badge_assignments_services_to_proposal_items(root):
    """Add badge assignments services to proposals."""
    catalogs = find_service(root, 'catalogs')
    query = search_query._replace(interfaces=IMercatorProposal)
    proposals = catalogs.search(query).elements
    registry = get_current_registry(root)
    for proposal in proposals:
        logger.info('add badge assignments to {0}'.format(proposal))
        add_badge_assignments_service(proposal, registry, {})


@log_migration
def add_badgeable_sheet_to_proposal_versions(root):
    """Add badgeable sheet to proposals versions."""
    migrate_new_sheet(root, IMercatorProposalVersion, IBadgeable)
>>>>>>> bda6c643


def includeme(config):  # pragma: no cover
    """Register evolution utilities and add evolution steps."""
    config.add_evolution_step(evolve1_add_ititle_sheet_to_proposals)
    config.add_evolution_step(evolve2_disable_add_proposal_permission)
    config.add_evolution_step(evolve3_use_adhocracy_core_title_sheet)
    config.add_evolution_step(evolve4_disable_voting_and_commenting)
    config.add_evolution_step(change_mercator_type_to_iprocess)
    config.add_evolution_step(add_badge_assignments_services_to_proposal_items)
    config.add_evolution_step(add_badgeable_sheet_to_proposal_versions)<|MERGE_RESOLUTION|>--- conflicted
+++ resolved
@@ -1,29 +1,17 @@
 """Scripts to migrate legacy objects in existing databases."""
 import logging  # pragma: no cover
 from pyramid.threadlocal import get_current_registry
-<<<<<<< HEAD
+from pyramid.security import Deny
 from substanced.util import get_acl
-from pyramid.security import Deny
 from substanced.util import find_catalog  # pragma: no cover
 from adhocracy_core.authorization import set_acl
 from adhocracy_core.evolution import migrate_new_sheet
 from adhocracy_core.evolution import migrate_new_iresource
 from adhocracy_core.evolution import log_migration
 from adhocracy_core.utils import get_sheet_field
-from zope.interface import alsoProvides
-=======
-from pyramid.security import Deny
-from substanced.util import get_acl
-from substanced.util import find_catalog  # pragma: no cover
 from substanced.util import find_service
 from zope.interface import alsoProvides
-from zope.interface import directlyProvides
-from zope.interface import noLongerProvides
-from adhocracy_core.authorization import set_acl
 from adhocracy_core.interfaces import search_query
-from adhocracy_core.utils import get_sheet_field
-from adhocracy_core.evolution import log_migration
-from adhocracy_core.evolution import migrate_new_sheet
 from adhocracy_core.resources.badge import add_badge_assignments_service
 from adhocracy_core.sheets.badge import IBadgeable
 from adhocracy_mercator.resources.mercator import IMercatorProposalVersion
@@ -31,7 +19,6 @@
 from adhocracy_mercator.sheets.mercator import IMercatorSubResources
 from adhocracy_mercator.sheets.mercator import IIntroduction
 from adhocracy_mercator.resources.mercator import IMercatorProposal
->>>>>>> bda6c643
 
 logger = logging.getLogger(__name__)  # pragma: no cover
 
@@ -39,13 +26,6 @@
 @log_migration
 def evolve1_add_ititle_sheet_to_proposals(root):  # pragma: no cover
     """Migrate title value from ole IIntroduction sheet to ITitle sheet."""
-<<<<<<< HEAD
-    from adhocracy_mercator.resources.mercator import IMercatorProposalVersion
-    from adhocracy_mercator.sheets.mercator import ITitle
-    from adhocracy_mercator.sheets.mercator import IMercatorSubResources
-    from adhocracy_mercator.sheets.mercator import IIntroduction
-=======
->>>>>>> bda6c643
     registry = get_current_registry()
     catalog = find_catalog(root, 'system')
     path = catalog['path']
@@ -108,26 +88,10 @@
     """Change mercator type from IBasicPoolWithAssets to IProcess."""
     from adhocracy_mercator.resources.mercator import IProcess
     from adhocracy_core.resources.asset import IPoolWithAssets
-<<<<<<< HEAD
     from adhocracy_core.resources.badge import add_badges_service
     migrate_new_iresource(root, IPoolWithAssets, IProcess)
     registry = get_current_registry()
     add_badges_service(root['mercator'], registry, {})
-=======
-    from adhocracy_mercator.resources.mercator import process_meta
-    from adhocracy_core.resources.badge import add_badges_service
-
-    mercator = root['mercator']
-    noLongerProvides(mercator, IPoolWithAssets)
-    directlyProvides(mercator, IProcess)
-
-    for sheet in process_meta.basic_sheets + process_meta.extended_sheets:
-        alsoProvides(mercator, sheet)
-
-    registry = get_current_registry()
-    add_badges_service(mercator, registry, {})
-    catalogs = find_service(root, 'catalogs')
-    catalogs.reindex_index(mercator, 'interfaces')
 
 
 @log_migration
@@ -146,7 +110,6 @@
 def add_badgeable_sheet_to_proposal_versions(root):
     """Add badgeable sheet to proposals versions."""
     migrate_new_sheet(root, IMercatorProposalVersion, IBadgeable)
->>>>>>> bda6c643
 
 
 def includeme(config):  # pragma: no cover
