--- conflicted
+++ resolved
@@ -61,7 +61,6 @@
                 'remove add_proposal permission')
 
 
-<<<<<<< HEAD
 def evolve3_use_adhocracy_core_title_sheet(root):  # pragma: no cover
     """Migrate mercator title sheet to adhocracy_core title sheet."""
     from adhocracy_core.sheets.title import ITitle
@@ -70,8 +69,9 @@
     migrate_new_sheet(root, IMercatorProposalVersion, ITitle, mercator.ITitle,
                       remove_isheet_old=True,
                       fields_mapping=[('title', 'title')])
-=======
-def evolve3_disable_voting_and_commenting(root):
+
+
+def evolve4_disable_voting_and_commenting(root):
     """Disable rate and comment permissions."""
     from adhocracy_core.utils import set_acl
     from substanced.util import get_acl
@@ -94,15 +94,11 @@
     logger.info('Finished substanced evolve step 3:'
                 'remove add_rate, add_rateversion, add_comment and'
                 'add_commentversion permissions')
->>>>>>> d49f4957
 
 
 def includeme(config):  # pragma: no cover
     """Register evolution utilities and add evolution steps."""
     config.add_evolution_step(evolve1_add_ititle_sheet_to_proposals)
     config.add_evolution_step(evolve2_disable_add_proposal_permission)
-<<<<<<< HEAD
     config.add_evolution_step(evolve3_use_adhocracy_core_title_sheet)
-=======
-    config.add_evolution_step(evolve3_disable_voting_and_commenting)
->>>>>>> d49f4957
+    config.add_evolution_step(evolve4_disable_voting_and_commenting)