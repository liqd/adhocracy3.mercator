"""Scripts to migrate legacy objects in existing databases."""
import logging  # pragma: no cover
from substanced.util import find_catalog  # pragma: no cover
from substanced.util import find_service
from adhocracy_core.evolution import migrate_new_sheet
<<<<<<< HEAD
from zope.interface import alsoProvides
from zope.interface import directlyProvides
from zope.interface import noLongerProvides
from adhocracy_core.utils import get_sheet
from pyramid.threadlocal import get_current_registry
=======
from adhocracy_core.evolution import log_migration
>>>>>>> 5eb787ed

logger = logging.getLogger(__name__)  # pragma: no cover


@log_migration
def evolve1_add_ititle_sheet_to_proposals(root):  # pragma: no cover
    """Migrate title value from ole IIntroduction sheet to ITitle sheet."""
    from pyramid.threadlocal import get_current_registry
    from adhocracy_mercator.resources.mercator import IMercatorProposalVersion
    from adhocracy_mercator.sheets.mercator import ITitle
    from adhocracy_mercator.sheets.mercator import IMercatorSubResources
    from adhocracy_mercator.sheets.mercator import IIntroduction
    from zope.interface import alsoProvides
    from adhocracy_core.utils import get_sheet_field
    registry = get_current_registry()
    catalog = find_catalog(root, 'system')
    path = catalog['path']
    interfaces = catalog['interfaces']
    query = path.eq('/mercator') \
        & interfaces.eq(IMercatorProposalVersion) \
        & interfaces.noteq(ITitle)
    proposals = query.execute()
    for proposal in proposals:
        logger.info('updating {0}'.format(proposal))
        introduction = get_sheet_field(proposal, IMercatorSubResources,
                                       'introduction')
        if introduction == '' or introduction is None:
            continue
        alsoProvides(proposal, ITitle)
        if 'title' not in introduction._sheets[IIntroduction.__identifier__]:
            continue
        value = introduction._sheets[IIntroduction.__identifier__]['title']
        title = registry.content.get_sheet(proposal, ITitle)
        title.set({'title': value})
        del introduction._sheets[IIntroduction.__identifier__]['title']


@log_migration
def evolve2_disable_add_proposal_permission(root):  # pragma: no cover
    """Disable add_proposal permissions."""
    from adhocracy_core.authorization import set_acl
    from substanced.util import get_acl
    from pyramid.threadlocal import get_current_registry
    from pyramid.security import Deny

    registry = get_current_registry()
    acl = get_acl(root)
    deny_acl = [(Deny, 'role:contributor', 'add_proposal'),
                (Deny, 'role:creator', 'edit_mercator_proposal')]
    updated_acl = deny_acl + acl
    set_acl(root, updated_acl, registry=registry)


@log_migration
def evolve3_use_adhocracy_core_title_sheet(root):  # pragma: no cover
    """Migrate mercator title sheet to adhocracy_core title sheet."""
    from adhocracy_core.sheets.title import ITitle
    from adhocracy_mercator.sheets import mercator
    from adhocracy_mercator.resources.mercator import IMercatorProposalVersion
    migrate_new_sheet(root, IMercatorProposalVersion, ITitle, mercator.ITitle,
                      remove_isheet_old=True,
                      fields_mapping=[('title', 'title')])


@log_migration
def evolve4_disable_voting_and_commenting(root):
    """Disable rate and comment permissions."""
    from adhocracy_core.authorization import set_acl
    from substanced.util import get_acl
    from pyramid.threadlocal import get_current_registry
    from pyramid.security import Deny

    registry = get_current_registry()
    acl = get_acl(root)
    deny_acl = [(Deny, 'role:annotator', 'add_comment'),
                (Deny, 'role:annotator', 'add_rate'),
                (Deny, 'role:creator', 'edit_comment'),
                (Deny, 'role:creator', 'edit_rate')]
    updated_acl = deny_acl + acl
    set_acl(root, updated_acl, registry=registry)


@log_migration
def change_mercator_type_to_iprocess(root):
    """Change mercator type from IBasicPoolWithAssets to IProcess."""
    from adhocracy_mercator.resources.mercator import IProcess
    from pyramid.threadlocal import get_current_registry
    from adhocracy_core import sheets

    registry = get_current_registry()
    old_mercator = root['mercator']
    root.rename('mercator', 'old_mercator')
    appstructs = {sheets.name.IName.__identifier__: {'name': 'mercator'}}
    new_mercator = registry.content.create(IProcess.__identifier__,
                                           parent=root,
                                           appstructs=appstructs)
    for name in old_mercator.keys():
        old_mercator.move(name, new_mercator)
    root.remove('old_mercator')


def change_mercator_type_to_iprocess(root):
    """Change mercator type from IBasicPoolWithAssets to IProcess with badges service."""
    from adhocracy_mercator.resources.mercator import IProcess
    from pyramid.threadlocal import get_current_registry
    from adhocracy_core.resources.asset import IPoolWithAssets
    from adhocracy_mercator.resources.mercator import process_meta
    from adhocracy_core.resources.badge import add_badges_service

    logger.info('Running evolve step:' + change_mercator_type_to_iprocess.__doc__)
    mercator = root['mercator']
    noLongerProvides(mercator, IPoolWithAssets)
    directlyProvides(mercator, IProcess)

    for sheet in process_meta.basic_sheets + process_meta.extended_sheets:
        alsoProvides(mercator, sheet)

    registry = get_current_registry()
    add_badges_service(mercator, registry, {})
    catalogs = find_service(root, 'catalogs')
    catalogs.reindex_index(mercator, 'interfaces')
    logger.info('Finished evolve step:' + change_mercator_type_to_iprocess.__doc__)


def add_badge_assignments_services(root):
    """Add badge assignments services to proposals."""
    from adhocracy_mercator.resources.mercator import IMercatorProposal
    from adhocracy_core.sheets.pool import IPool
    from adhocracy_core.resources.badge import add_badge_assignments_service

    registry = get_current_registry(root)
    pool = get_sheet(root['mercator'], IPool, registry=registry)
    query = {'interfaces': IMercatorProposal,
             'only_visible': False,
             'depth': 2
             }
    proposals = pool.get(query)['elements']
    for proposal in proposals:
        add_badge_assignments_service(proposal, registry, {})


def add_missing_sheets_for_mercator_proposals(root):
    """Add badge assignments services to proposals."""
    from adhocracy_mercator.resources.mercator import IMercatorProposalVersion
    from adhocracy_core.sheets.pool import IPool
    from adhocracy_mercator.resources.mercator import mercator_proposal_version_meta

    registry = get_current_registry(root)
    pool = get_sheet(root['mercator'], IPool, registry=registry)
    query = {'interfaces': IMercatorProposalVersion,
             'only_visible': False,
             'depth': 3
             }
    proposal_versions = pool.get(query)['elements']
    for proposal_version in proposal_versions:
        for sheet in mercator_proposal_version_meta.basic_sheets +\
                mercator_proposal_version_meta.extended_sheets:
            alsoProvides(proposal_version, sheet)


def includeme(config):  # pragma: no cover
    """Register evolution utilities and add evolution steps."""
    config.add_evolution_step(evolve1_add_ititle_sheet_to_proposals)
    config.add_evolution_step(evolve2_disable_add_proposal_permission)
    config.add_evolution_step(evolve3_use_adhocracy_core_title_sheet)
    config.add_evolution_step(evolve4_disable_voting_and_commenting)
<<<<<<< HEAD
    config.add_evolution_step(change_mercator_type_to_iprocess)
    config.add_evolution_step(add_badge_assignments_services)
    config.add_evolution_step(add_missing_sheets_for_mercator_proposals)
=======
    config.add_evolution_step(change_mercator_type_to_iprocess)
>>>>>>> 5eb787ed
<|MERGE_RESOLUTION|>--- conflicted
+++ resolved
@@ -1,17 +1,14 @@
 """Scripts to migrate legacy objects in existing databases."""
 import logging  # pragma: no cover
+from pyramid.threadlocal import get_current_registry
 from substanced.util import find_catalog  # pragma: no cover
 from substanced.util import find_service
-from adhocracy_core.evolution import migrate_new_sheet
-<<<<<<< HEAD
 from zope.interface import alsoProvides
 from zope.interface import directlyProvides
 from zope.interface import noLongerProvides
 from adhocracy_core.utils import get_sheet
-from pyramid.threadlocal import get_current_registry
-=======
 from adhocracy_core.evolution import log_migration
->>>>>>> 5eb787ed
+from adhocracy_core.evolution import migrate_new_sheet
 
 logger = logging.getLogger(__name__)  # pragma: no cover
 
@@ -54,7 +51,6 @@
     """Disable add_proposal permissions."""
     from adhocracy_core.authorization import set_acl
     from substanced.util import get_acl
-    from pyramid.threadlocal import get_current_registry
     from pyramid.security import Deny
 
     registry = get_current_registry()
@@ -98,30 +94,10 @@
 def change_mercator_type_to_iprocess(root):
     """Change mercator type from IBasicPoolWithAssets to IProcess."""
     from adhocracy_mercator.resources.mercator import IProcess
-    from pyramid.threadlocal import get_current_registry
-    from adhocracy_core import sheets
-
-    registry = get_current_registry()
-    old_mercator = root['mercator']
-    root.rename('mercator', 'old_mercator')
-    appstructs = {sheets.name.IName.__identifier__: {'name': 'mercator'}}
-    new_mercator = registry.content.create(IProcess.__identifier__,
-                                           parent=root,
-                                           appstructs=appstructs)
-    for name in old_mercator.keys():
-        old_mercator.move(name, new_mercator)
-    root.remove('old_mercator')
-
-
-def change_mercator_type_to_iprocess(root):
-    """Change mercator type from IBasicPoolWithAssets to IProcess with badges service."""
-    from adhocracy_mercator.resources.mercator import IProcess
-    from pyramid.threadlocal import get_current_registry
     from adhocracy_core.resources.asset import IPoolWithAssets
     from adhocracy_mercator.resources.mercator import process_meta
     from adhocracy_core.resources.badge import add_badges_service
 
-    logger.info('Running evolve step:' + change_mercator_type_to_iprocess.__doc__)
     mercator = root['mercator']
     noLongerProvides(mercator, IPoolWithAssets)
     directlyProvides(mercator, IProcess)
@@ -133,7 +109,6 @@
     add_badges_service(mercator, registry, {})
     catalogs = find_service(root, 'catalogs')
     catalogs.reindex_index(mercator, 'interfaces')
-    logger.info('Finished evolve step:' + change_mercator_type_to_iprocess.__doc__)
 
 
 def add_badge_assignments_services(root):
@@ -157,7 +132,8 @@
     """Add badge assignments services to proposals."""
     from adhocracy_mercator.resources.mercator import IMercatorProposalVersion
     from adhocracy_core.sheets.pool import IPool
-    from adhocracy_mercator.resources.mercator import mercator_proposal_version_meta
+    from adhocracy_mercator.resources.mercator import \
+        mercator_proposal_version_meta
 
     registry = get_current_registry(root)
     pool = get_sheet(root['mercator'], IPool, registry=registry)
@@ -178,10 +154,6 @@
     config.add_evolution_step(evolve2_disable_add_proposal_permission)
     config.add_evolution_step(evolve3_use_adhocracy_core_title_sheet)
     config.add_evolution_step(evolve4_disable_voting_and_commenting)
-<<<<<<< HEAD
     config.add_evolution_step(change_mercator_type_to_iprocess)
     config.add_evolution_step(add_badge_assignments_services)
-    config.add_evolution_step(add_missing_sheets_for_mercator_proposals)
-=======
-    config.add_evolution_step(change_mercator_type_to_iprocess)
->>>>>>> 5eb787ed
+    config.add_evolution_step(add_missing_sheets_for_mercator_proposals)