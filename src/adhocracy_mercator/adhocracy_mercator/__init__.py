"""Adhocracy extension."""
from pyramid.config import Configurator

from adhocracy_core import root_factory


def includeme(config):
    """Setup adhocracy extension."""
    # include adhocracy_core
    config.include('adhocracy_core')
    # include custom resource types
<<<<<<< HEAD

    config.include('adhocracy_core.resources.sample_paragraph')
    config.include('adhocracy_core.resources.sample_section')
    config.include('adhocracy_core.resources.sample_proposal')
    config.include('.workflows')
=======
    config.include('adhocracy_core.resources.paragraph')
    config.include('adhocracy_core.resources.document')
>>>>>>> fd86f487
    config.include('.catalog')
    config.include('.sheets.mercator')
    config.include('.resources.root')
    config.include('.resources.mercator')
    config.include('.resources.subscriber')
    config.include('.evolution')
    config.add_translation_dirs('adhocracy_core:locale/')


def main(global_config, **settings):
    """ Return a Pyramid WSGI application. """
    config = Configurator(settings=settings, root_factory=root_factory)
    includeme(config)
    app = config.make_wsgi_app()
    return app<|MERGE_RESOLUTION|>--- conflicted
+++ resolved
@@ -9,17 +9,10 @@
     # include adhocracy_core
     config.include('adhocracy_core')
     # include custom resource types
-<<<<<<< HEAD
-
-    config.include('adhocracy_core.resources.sample_paragraph')
-    config.include('adhocracy_core.resources.sample_section')
-    config.include('adhocracy_core.resources.sample_proposal')
-    config.include('.workflows')
-=======
     config.include('adhocracy_core.resources.paragraph')
     config.include('adhocracy_core.resources.document')
->>>>>>> fd86f487
     config.include('.catalog')
+    config.include('.workflows')
     config.include('.sheets.mercator')
     config.include('.resources.root')
     config.include('.resources.mercator')
