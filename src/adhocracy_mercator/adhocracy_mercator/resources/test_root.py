from pytest import fixture
from pytest import mark
from pyramid import testing
from pyramid.security import Allow
from pyramid.security import ALL_PERMISSIONS

@fixture
def integration(config, pool_graph_catalog):
<<<<<<< HEAD
    config.include('adhocracy_core.sheets')
    config.include('adhocracy_core.events')
    config.include('adhocracy_core.content')
    config.include('adhocracy_core.catalog')
    config.include('adhocracy_core.graph')
    config.include('adhocracy_core.resources.geo')
    config.include('adhocracy_core.resources.asset')
    config.include('adhocracy_core.resources.root')
    config.include('adhocracy_core.resources.pool')
    config.include('adhocracy_core.resources.principal')
    config.include('adhocracy_core.resources.badge')
    config.include('adhocracy_core.rest')
    config.include('adhocracy_core.workflows.sample')
    config.include('adhocracy_core.resources.process')
=======
    config.include('pyramid_mailer.testing')
>>>>>>> fd86f487
    config.include('adhocracy_mercator')
    config.include('adhocracy_mercator.workflows')
    config.include('adhocracy_mercator.resources.mercator')


def test_root_meta():
    from adhocracy_core.resources.root import root_meta
    from adhocracy_core.resources.root import \
        create_initial_content_for_app_root
    from adhocracy_core.resources.root import add_example_process
    from .root import add_mercator_process
    from .root import mercator_root_meta
    assert add_mercator_process not in root_meta.after_creation
    assert add_mercator_process in mercator_root_meta.after_creation
    assert add_example_process in mercator_root_meta.after_creation
    assert create_initial_content_for_app_root in \
        mercator_root_meta.after_creation


@mark.usefixtures('integration')
def test_create_root_with_initial_content(registry):
    from adhocracy_core.resources.root import IRootPool
    from adhocracy_mercator.resources.mercator import IProcess
    inst = registry.content.create(IRootPool.__identifier__)
    assert IRootPool.providedBy(inst)
    assert IProcess.providedBy(inst['mercator'])


@mark.usefixtures('integration')
def test_initialize_workflow(registry):
    from adhocracy_mercator.resources.root import initialize_workflow
    root = testing.DummyResource()
    mercator = testing.DummyResource()
    root['mercator'] = mercator
    root.__acl__ = [(Allow, 'role:god', ALL_PERMISSIONS)]
    workflow = registry.content.workflows['mercator']
    initialize_workflow(root, registry, {})
    assert workflow.state_of(mercator) == 'participate'<|MERGE_RESOLUTION|>--- conflicted
+++ resolved
@@ -6,27 +6,9 @@
 
 @fixture
 def integration(config, pool_graph_catalog):
-<<<<<<< HEAD
-    config.include('adhocracy_core.sheets')
-    config.include('adhocracy_core.events')
-    config.include('adhocracy_core.content')
-    config.include('adhocracy_core.catalog')
-    config.include('adhocracy_core.graph')
-    config.include('adhocracy_core.resources.geo')
-    config.include('adhocracy_core.resources.asset')
-    config.include('adhocracy_core.resources.root')
-    config.include('adhocracy_core.resources.pool')
-    config.include('adhocracy_core.resources.principal')
-    config.include('adhocracy_core.resources.badge')
-    config.include('adhocracy_core.rest')
+    config.include('pyramid_mailer.testing')
     config.include('adhocracy_core.workflows.sample')
-    config.include('adhocracy_core.resources.process')
-=======
-    config.include('pyramid_mailer.testing')
->>>>>>> fd86f487
     config.include('adhocracy_mercator')
-    config.include('adhocracy_mercator.workflows')
-    config.include('adhocracy_mercator.resources.mercator')
 
 
 def test_root_meta():
