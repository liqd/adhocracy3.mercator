--- conflicted
+++ resolved
@@ -6,10 +6,7 @@
 from adhocracy_core.resources import add_resource_type_to_registry
 from adhocracy_core.resources.process import IProcess
 from adhocracy_core.resources.root import root_meta
-<<<<<<< HEAD
 from adhocracy_core.resources.root import create_initial_content_for_app_root
-=======
->>>>>>> e85f2604
 from adhocracy_core.schema import ACM
 from adhocracy_core import sheets
 
@@ -17,13 +14,6 @@
 def add_mercator_process(context: IPool, registry: Registry, options: dict):
     """Add mercator specific content."""
     appstructs = {sheets.name.IName.__identifier__: {'name': 'mercator'}}
-<<<<<<< HEAD
-    registry.content.create(IOrganisation.__identifier__,
-                            parent=context,
-                            appstructs=appstructs)
-    appstructs = {sheets.name.IName.__identifier__: {'name': 'advocate'}}
-=======
->>>>>>> e85f2604
     registry.content.create(IProcess.__identifier__,
                             parent=context,
                             appstructs=appstructs)
