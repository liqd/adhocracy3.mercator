--- conflicted
+++ resolved
@@ -332,26 +332,6 @@
                                                  schema_class=LocationSchema)
 
 
-<<<<<<< HEAD
-LOCATION_INDEX_KEYWORDS = ['specific', 'online', 'linked_to_ruhr']
-
-
-def index_location(resource, default) -> list:
-    """Return search index keywords based on the "location_is_..." fields."""
-    location = get_sheet_field(resource, IMercatorSubResources, 'location')
-    # TODO: Why is location '' in the first pass of that function
-    # during MercatorProposal create?
-    if location is None or location == '':
-        return default
-    locations = []
-    for keyword in LOCATION_INDEX_KEYWORDS:
-        if get_sheet_field(location, ILocation, 'location_is_' + keyword):
-            locations.append(keyword)
-    return locations if locations else default
-
-
-=======
->>>>>>> 4e196467
 class StorySchema(colander.MappingSchema):
     story = Text(validator=colander.Length(min=1, max=800))
 
@@ -408,46 +388,6 @@
                                                 schema_class=FinanceSchema)
 
 
-<<<<<<< HEAD
-BUDGET_INDEX_LIMIT_KEYWORDS = [5000, 10000, 20000, 50000]
-
-
-def index_requested_funding(resource: IResource, default) -> str:
-    """Return search index keyword based on the "requested_funding" field."""
-    # TODO: Why is finance '' in the first pass of that function
-    # during MercatorProposal create?
-    # This sounds like a bug, the default value for References is None,
-    finance = get_sheet_field(resource, IMercatorSubResources, 'finance')
-    if finance is None or finance == '':
-            return default
-    funding = get_sheet_field(finance, IFinance, 'requested_funding')
-    for limit in BUDGET_INDEX_LIMIT_KEYWORDS:
-        if funding <= limit:
-            return [str(limit)]
-    return default
-
-
-def index_budget(resource: IResource, default) -> str:
-    """
-    Return search index keyword based on the "budget" field.
-
-    The returned values are the same values as per the "requested_funding"
-    field, or "above_50000" if the total budget value is more than 50,000 euro.
-    """
-    # TODO: Why is finance '' in the first pass of that function
-    # during MercatorProposal create?
-    finance = get_sheet_field(resource, IMercatorSubResources, 'finance')
-    if finance is None or finance == '':
-            return default
-    funding = get_sheet_field(finance, IFinance, 'budget')
-    for limit in BUDGET_INDEX_LIMIT_KEYWORDS:
-        if funding <= limit:
-            return [str(limit)]
-    return ['above_50000']
-
-
-=======
->>>>>>> 4e196467
 class ExperienceSchema(colander.MappingSchema):
 
     """Data structure for additional fields."""
