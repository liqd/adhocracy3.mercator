"""Sheets for Mercator proposals."""
import colander
from zope.deprecation import deprecated

from adhocracy_core.interfaces import Dimensions
from adhocracy_core.interfaces import ISheet
from adhocracy_core.interfaces import ISheetReferenceAutoUpdateMarker
from adhocracy_core.interfaces import SheetToSheet
from adhocracy_core.sheets import add_sheet_to_registry
from adhocracy_core.sheets import sheet_meta
from adhocracy_core.sheets import workflow
from adhocracy_core.sheets.image import IImageMetadata
from adhocracy_core.sheets.image import ImageMetadataSchema
from adhocracy_core.sheets.image import image_metadata_meta
from adhocracy_core.schema import AdhocracySchemaNode
from adhocracy_core.schema import Boolean
from adhocracy_core.schema import CurrencyAmount
from adhocracy_core.schema import ISOCountryCode
from adhocracy_core.schema import Reference
from adhocracy_core.schema import SingleLine
from adhocracy_core.schema import DateTime
from adhocracy_core.schema import Text
from adhocracy_core.schema import URL
from adhocracy_core.schema import Resource


class IMercatorSubResources(ISheet, ISheetReferenceAutoUpdateMarker):
    """Marker interface for commentable subresources of MercatorProposal."""


class ITitle(ISheet, ISheetReferenceAutoUpdateMarker):
    """Marker interface for the proposal title."""


deprecated('ITitle', 'moved to adhocracy_core.sheets.title')


class IUserInfo(ISheet, ISheetReferenceAutoUpdateMarker):
    """Marker interface for information about the proposal submitter."""


class IOrganizationInfo(ISheet, ISheetReferenceAutoUpdateMarker):
    """Marker interface for organizational information."""


class IIntroduction(ISheet, ISheetReferenceAutoUpdateMarker):
    """Marker interface for the proposal introduction."""


class IDescription(ISheet, ISheetReferenceAutoUpdateMarker):
    """Marker interface for proposal description."""


class ILocation(ISheet, ISheetReferenceAutoUpdateMarker):
    """Marker interface for proposal location."""


class IStory(ISheet, ISheetReferenceAutoUpdateMarker):
    """Marker interface for the story description."""


class IOutcome(ISheet, ISheetReferenceAutoUpdateMarker):
    """Marker interface for the outcome description."""


class ISteps(ISheet, ISheetReferenceAutoUpdateMarker):
    """Marker interface for the steps description."""


class IValue(ISheet, ISheetReferenceAutoUpdateMarker):
    """Marker interface for the value description."""


class IPartners(ISheet, ISheetReferenceAutoUpdateMarker):
    """Marker interface for the partner description."""


class IFinance(ISheet, ISheetReferenceAutoUpdateMarker):
    """Marker interface for financial aspects."""


class IExperience(ISheet, ISheetReferenceAutoUpdateMarker):
    """Marker interface for additional fields."""


class IHeardFrom(ISheet, ISheetReferenceAutoUpdateMarker):
    """Marker interface for heard from fields."""


class TitleSchema(colander.MappingSchema):
    """Data structure for the proposal title."""

    title = SingleLine(validator=colander.Length(min=1, max=100))


deprecated('TitleSchema', 'moved to adhocracy_core.sheets.title')


title_meta = sheet_meta._replace(isheet=ITitle,
                                 schema_class=TitleSchema)


class UserInfoSchema(colander.MappingSchema):
    """Data structure for information about the proposal submitter."""

    personal_name = SingleLine(missing=colander.required)
    family_name = SingleLine()
    country = ISOCountryCode()


userinfo_meta = sheet_meta._replace(isheet=IUserInfo,
                                    schema_class=UserInfoSchema)


class OrganizationInfoReference(SheetToSheet):
    source_isheet = IMercatorSubResources
    source_isheet_field = 'organization_info'
    target_isheet = IOrganizationInfo


class IntroductionReference(SheetToSheet):
    source_isheet = IMercatorSubResources
    source_isheet_field = 'introduction'
    target_isheet = IIntroduction


class DescriptionReference(SheetToSheet):

    source_isheet = IMercatorSubResources
    source_isheet_field = 'description'
    target_isheet = IDescription


class LocationReference(SheetToSheet):

    source_isheet = IMercatorSubResources
    source_isheet_field = 'location'
    target_isheet = ILocation


class StoryReference(SheetToSheet):

    source_isheet = IMercatorSubResources
    source_isheet_field = 'story'
    target_isheet = IStory


class OutcomeReference(SheetToSheet):

    source_isheet = IMercatorSubResources
    source_isheet_field = 'outcome'
    target_isheet = IOutcome


class StepsReference(SheetToSheet):

    source_isheet = IMercatorSubResources
    source_isheet_field = 'steps'
    target_isheet = ISteps


class ValueReference(SheetToSheet):

    source_isheet = IMercatorSubResources
    source_isheet_field = 'value'
    target_isheet = IValue


class PartnersReference(SheetToSheet):

    source_isheet = IMercatorSubResources
    source_isheet_field = 'partners'
    target_isheet = IPartners


class FinanceReference(SheetToSheet):

    source_isheet = IMercatorSubResources
    source_isheet_field = 'finance'
    target_isheet = IFinance


class ExperienceReference(SheetToSheet):

    source_isheet = IMercatorSubResources
    source_isheet_field = 'experience'
    target_isheet = IExperience


class MercatorSubResourcesSchema(colander.MappingSchema):

    organization_info = Reference(reftype=OrganizationInfoReference)
    introduction = Reference(reftype=IntroductionReference)
    description = Reference(reftype=DescriptionReference)
    location = Reference(reftype=LocationReference)
    story = Reference(reftype=StoryReference)
    outcome = Reference(reftype=OutcomeReference)
    steps = Reference(reftype=StepsReference)
    value = Reference(reftype=ValueReference)
    partners = Reference(reftype=PartnersReference)
    finance = Reference(reftype=FinanceReference)
    experience = Reference(reftype=ExperienceReference)


mercator_sub_resources_meta = sheet_meta._replace(
    isheet=IMercatorSubResources,
    schema_class=MercatorSubResourcesSchema)


class StatusEnum(AdhocracySchemaNode):
    """Enum of organizational statuses."""

    schema_type = colander.String
    default = 'other'
    missing = colander.required
    validator = colander.OneOf(['registered_nonprofit',
                                'planned_nonprofit',
                                'support_needed',
                                'other',
                                ])


class OrganizationInfoSchema(colander.MappingSchema):
    """Data structure for organizational information."""

    name = SingleLine()
    country = ISOCountryCode()
    status = StatusEnum()
    status_other = Text(validator=colander.Length(max=500))
    """Custom description for status == other."""
    website = URL()
    planned_date = DateTime(missing=colander.drop, default=None)
    help_request = Text(validator=colander.Length(max=500))

    def validator(self, node, value):
        """Make `status_other` required if `status` == `other`."""
        status = value.get('status', None)
        if status == 'other':
            if not value.get('status_other', None):
                status_other = node['status_other']
                raise colander.Invalid(status_other,
                                       msg='Required iff status == other')
        else:
            # TODO: Allow multiple errors at the same time
            name = node['name']
            if not value.get('name', None):
                raise colander.Invalid(name,
                                       msg='Required iff status != other')
            country = node['country']
            if not value.get('country', None):
                raise colander.Invalid(country,
                                       msg='Required iff status != other')


organizationinfo_meta = sheet_meta._replace(
    isheet=IOrganizationInfo, schema_class=OrganizationInfoSchema)


<<<<<<< HEAD
class IIntroImageMetadata(IImageMetadata):

=======
class IIntroImageMetadata(IAssetMetadata):
>>>>>>> 45eef59f
    """Marker interface for intro images."""


class IntroImageSchema(ImageMetadataSchema):

    thumbnail = Resource(dimensions=Dimensions(width=105, height=90))
    detail = Resource(dimensions=Dimensions(width=800, height=350))


intro_image_metadata_meta = image_metadata_meta._replace(
    isheet=IIntroImageMetadata,
    schema_class=IntroImageSchema,
)


class IntroImageReference(SheetToSheet):
    """Reference to an intro image."""

    source_isheet = IIntroduction
    source_isheet_field = 'picture'
    target_isheet = IIntroImageMetadata


class IntroductionSchema(colander.MappingSchema):
    """Data structure for the proposal introduction."""

    teaser = Text(validator=colander.Length(min=1, max=300))
    picture = Reference(reftype=IntroImageReference)


introduction_meta = sheet_meta._replace(
    isheet=IIntroduction, schema_class=IntroductionSchema)


class DescriptionSchema(colander.MappingSchema):
    """Data structure for for proposal description."""

    description = Text(validator=colander.Length(min=1, max=1000))


description_meta = sheet_meta._replace(
    isheet=IDescription, schema_class=DescriptionSchema)


class LocationSchema(colander.MappingSchema):
    """Data structure for for proposal location."""

    location_is_specific = Boolean()
    location_specific_1 = SingleLine()
    location_specific_2 = SingleLine()
    location_specific_3 = SingleLine()
    location_is_online = Boolean()
    location_is_linked_to_ruhr = Boolean()


location_meta = sheet_meta._replace(isheet=ILocation,
                                    schema_class=LocationSchema)


class StorySchema(colander.MappingSchema):
    story = Text(validator=colander.Length(min=1, max=800))


story_meta = sheet_meta._replace(isheet=IStory,
                                 schema_class=StorySchema)


class OutcomeSchema(colander.MappingSchema):
    outcome = Text(validator=colander.Length(min=1, max=800))


outcome_meta = sheet_meta._replace(
    isheet=IOutcome, schema_class=OutcomeSchema)


class StepsSchema(colander.MappingSchema):
    steps = Text(validator=colander.Length(min=1, max=800))


steps_meta = sheet_meta._replace(
    isheet=ISteps, schema_class=StepsSchema)


class ValueSchema(colander.MappingSchema):
    value = Text(validator=colander.Length(min=1, max=800))


values_meta = sheet_meta._replace(
    isheet=IValue, schema_class=ValueSchema)


class PartnersSchema(colander.MappingSchema):
    partners = Text(validator=colander.Length(min=1, max=800))


partners_meta = sheet_meta._replace(
    isheet=IPartners, schema_class=PartnersSchema)


class FinanceSchema(colander.MappingSchema):
    """Data structure for financial aspects."""

    budget = CurrencyAmount(missing=colander.required)
    requested_funding = CurrencyAmount(
        missing=colander.required,
        validator=colander.Range(min=0, max=50000))
    other_sources = SingleLine()
    granted = Boolean()


finance_meta = sheet_meta._replace(isheet=IFinance,
                                   schema_class=FinanceSchema)


class ExperienceSchema(colander.MappingSchema):
    """Data structure for additional fields."""

    experience = Text()


experience_meta = sheet_meta._replace(
    isheet=IExperience,
    schema_class=ExperienceSchema)


class HeardFromSchema(colander.MappingSchema):

    heard_from_colleague = Boolean()
    heard_from_website = Boolean()
    heard_from_newsletter = Boolean()
    heard_from_facebook = Boolean()
    # There is no heard_from_elsewhere Boolean, since that automatically
    # follows iff heard_elsewhere is not empty
    heard_elsewhere = Text()


heardfrom_meta = sheet_meta._replace(
    isheet=IHeardFrom,
    schema_class=HeardFromSchema,
    permission_view='view_sheet_heardfrom',
)


class IWorkflowAssignment(workflow.IWorkflowAssignment):
    """Marker interface for the mercator workflow assignment sheet."""


deprecated('IWorkflowAssignment',
           'Backward compatible code use process IWorkflowAssignment instead')


def includeme(config):
    """Register sheets."""
    add_sheet_to_registry(mercator_sub_resources_meta, config.registry)
    add_sheet_to_registry(title_meta, config.registry)
    add_sheet_to_registry(userinfo_meta, config.registry)
    add_sheet_to_registry(organizationinfo_meta, config.registry)
    add_sheet_to_registry(introduction_meta, config.registry)
    add_sheet_to_registry(description_meta, config.registry)
    add_sheet_to_registry(location_meta, config.registry)
    add_sheet_to_registry(story_meta, config.registry)
    add_sheet_to_registry(outcome_meta, config.registry)
    add_sheet_to_registry(steps_meta, config.registry)
    add_sheet_to_registry(values_meta, config.registry)
    add_sheet_to_registry(partners_meta, config.registry)
    add_sheet_to_registry(finance_meta, config.registry)
    add_sheet_to_registry(experience_meta, config.registry)
    add_sheet_to_registry(heardfrom_meta, config.registry)
    add_sheet_to_registry(intro_image_metadata_meta, config.registry)<|MERGE_RESOLUTION|>--- conflicted
+++ resolved
@@ -256,12 +256,7 @@
     isheet=IOrganizationInfo, schema_class=OrganizationInfoSchema)
 
 
-<<<<<<< HEAD
 class IIntroImageMetadata(IImageMetadata):
-
-=======
-class IIntroImageMetadata(IAssetMetadata):
->>>>>>> 45eef59f
     """Marker interface for intro images."""
 
 
