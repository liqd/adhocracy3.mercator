--- conflicted
+++ resolved
@@ -66,7 +66,6 @@
                     expect($httpMock.post).toHaveBeenCalled();
                 });
             });
-<<<<<<< HEAD
             describe("resolve", () => {
                 it("gets the resource if called with a path", (done) => {
                     var path = "/some/path";
@@ -93,7 +92,8 @@
                         expect(ret).toEqual(content);
                         done();
                     });
-=======
+                });
+            });
             describe("withTransaction", () => {
                 it("performs AdhHttp api calls that are triggered inside the transaction callback", () => {
                     adhHttp.withTransaction((httpTrans, done) => {
@@ -101,7 +101,6 @@
                         done();
                     });
                     expect($httpMock.get).toHaveBeenCalled();
->>>>>>> d7c95530
                 });
             });
         });
