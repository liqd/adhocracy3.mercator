/// <reference path="../../../lib/DefinitelyTyped/requirejs/require.d.ts"/>
/// <reference path="../../../lib/DefinitelyTyped/jquery/jquery.d.ts"/>
/// <reference path="../../../lib/DefinitelyTyped/angularjs/angular.d.ts"/>

import Types = require("../Types");
import Util = require("../Util");

export var factory;
export var importContent;
export var exportContent;
export var logBackendError;


/**
 * send and receive objects with adhocracy data model awareness
 */

// FIXME: This service should be able to handle any type, not just subtypes of
// ``Types.Content``.  Methods like ``postNewVersion`` may need additional
// constraints (e.g. by moving them to subclasses).
export class Service<Content extends Types.Content<any>> {
    constructor(private $http : ng.IHttpService, private $q) {}

<<<<<<< HEAD
    get(path : string) : ng.IPromise<Content> {
        return this.$http.get(path).then(importContent, logBackendError);
=======
export interface IBaseService<Content extends Types.Content<any>> {
    get : (path : string) => ng.IPromise<Content>;
    put : (path : string, obj : Content) => ng.IPromise<Content>;
    post : (path : string, obj : Content) => ng.IPromise<Content>;
    postNewVersion : (oldVersionPath : string, obj : Content) => ng.IPromise<Content>;
    postToPool : (poolPath : string, obj : Content) => ng.IPromise<Content>;
}

export interface IService<Content extends Types.Content<any>> extends IBaseService<Content> {
    metaApiResource : (name : string) => any;
    metaApiSheet : (name : string) => any;
    withTransaction : (trans : (adhHttp : IService<Content>) => void) => void;
}

export interface ITransaction<Content extends Types.Content<any>> extends IBaseService<Content> {}


factory = <Content extends Types.Content<any>>($http : ng.IHttpService) : IService<Content> => {
    "use strict";

    var adhHttp : IService<Content> = {
        get: get,
        put: put,
        post: post,
        postNewVersion: postNewVersion,
        postToPool: postToPool,
        metaApiResource: metaApiResource,
        metaApiSheet: metaApiSheet,
        withTransaction: withTransaction
    };

    function get(path : string) : ng.IPromise<Content> {
        return $http.get(path).then(importContent, logBackendError);
>>>>>>> d7c95530
    }

    put(path : string, obj : Content) : ng.IPromise<Content> {
        return this.$http.put(path, exportContent(obj)).then(importContent, logBackendError);
    }

    post(path : string, obj : Content) : ng.IPromise<Content> {
        return this.$http.post(path, exportContent(obj)).then(importContent, logBackendError);
    }

    postNewVersion(oldVersionPath : string, obj : Content, rootVersions? : string[]) : ng.IPromise<Content> {
        var dagPath = Util.parentPath(oldVersionPath);
        var _obj = exportContent(obj);
        _obj.data["adhocracy.sheets.versions.IVersionable"] = {
            follows: [oldVersionPath]
        };
        if (typeof rootVersions !== "undefined") {
            _obj.root_versions = rootVersions;
        }
        return this.post(dagPath, _obj);
    }

    postToPool(poolPath : string, obj : Content) : ng.IPromise<Content> {
        return this.post(poolPath, obj);
    }

    /**
     * Resolve a path or content to content
     *
     * If you do not know if a reference is already resolved to the corresponding content
     * you can use this function to be sure.
     */
    resolve(path : string) : ng.IPromise<Content>;
    resolve(content : Content) : ng.IPromise<Content>;
    resolve(pathOrContent) {
        if (typeof pathOrContent === "string") {
            return this.get(pathOrContent);
        } else {
            return this.$q.when(pathOrContent);
        }
    }

    /**
     * query meta-api for resource content types.  return the json
     * object explaining the content type of a resource.  if called
     * without an argument, return a list of all known content types.
     */
    metaApiResource(name : string) : any {
        throw "not implemented.";
    }

    /**
     * query meta-api for property types.  return the json object
     * explaining the type of a property sheet.  if called without an
     * argument, return a list of all known property sheets.
     */
    metaApiSheet(name : string) : any {
        throw "not implemented.";
    }
<<<<<<< HEAD
}
=======

    /**
     * Call withTransaction with a callback `trans` that accepts a
     * transaction (an adhHttp-like service) and a done callback.
     * All calls to `transaction` within `trans` are collected into
     * a batch request, and the batch-request is sent to the backend
     * when `done` is called.
     *
     * Transactions can not be used as drop-ins for the adhHttp
     * service because the promises will only be resolved after `done`
     * has been called. This might result in deadlocks in code that
     * was orginially written for adhHttp.
     *
     * The current implementation is a mock and passes the plain
     * (transaction-less) http service.
     *
     * In an ideal world, the promised values of the calls to
     * `transaction` should be completely indifferent to the question
     * whether they have been produced in a transaction or not -- they
     * should just return the values from the server once those have
     * actually been produced.
     *
     * This is in tension with the requirement that requests inside
     * one transaction depend on each other, so we need to change the
     * api somehow.  Perhaps we can pass local preliminary paths
     * together with post path and posted object to a variant of the
     * post method.
     */
    function withTransaction(trans : (httpTrans : IService<Content>, done : () => void) => void) : void {
        trans(adhHttp, () => null);
    }

    return adhHttp;
};
>>>>>>> d7c95530


/**
 * transform objects on the way in and out
 */
importContent = <Content extends Types.Content<any>>(resp: {data: Content}) : Content => {
    "use strict";

    var obj = resp.data;

    if (typeof obj === "object") {
        return obj;
    } else {
        throw ("unexpected type: " + (typeof obj).toString() + " " + obj.toString());
    }

    // FIXME: it would be nice if this function could throw an
    // exception at run-time if the type of obj does not match
    // Content.  however, not only is Content a compile-time entity,
    // but it may very well be based on an interface that has no
    // run-time entity anywhere.  two options:
    //
    // (1) http://stackoverflow.com/questions/24056019/is-there-a-way-to-check-instanceof-on-types-dynamically
    //
    // (2) typescript language feature request! :)
    //
    //
    // the following function would be useful if the problem of
    // turning abstract types into runtime objects could be solved.
    // (for the time being, it has been removed from the Util module
    // where it belongs.)
    //
    //
    //   // in a way another function in the deep* family: check that _super
    //   // has only attributes also available in _sub.  also check recursively
    //   // (if _super has an object attribute, its counterpart in _sub must
    //   // have the same attributes, and so on).
    //
    //   // FIXME: untested!
    //   export function subtypeof(_sub, _super) {
    //       if (typeof _sub !== typeof _super) {
    //           return false;
    //       }
    //
    //       if (typeof(_sub) === "object") {
    //           if (_sub === null || _super === null) {
    //               return true;
    //           }
    //
    //           for (var x in _super) {
    //               if (!(x in _sub)) { return false; }
    //               if (!subtypeof(_sub[x], _super[x])) { return false; }
    //           }
    //       }
    //
    //       return true;
    //   }
};

exportContent = <Content extends Types.Content<any>>(obj : Content) : Content => {
    "use strict";

    // FIXME: newobj should be a copy, not a reference
    var newobj : Content = obj;

    // FIXME: Get this list from the server!
    var readOnlyProperties = [
        "adhocracy.propertysheets.interfaces.IVersions"
    ];

    for (var ro in readOnlyProperties) {
        if (readOnlyProperties.hasOwnProperty(ro)) {
            delete newobj.data[readOnlyProperties[ro]];
        }
    }

    delete newobj.path;
    return newobj;
};


// error handling

// Error responses in the Adhocracy REST API contain json objects in
// the body that have the following form:
export interface IBackendError {
    status: string;
    errors: string[][];
}

logBackendError = (data: IBackendError, status: number, headers, config) : void => {
    "use strict";

    console.log("http response with error status: " + status);

    for (var e in data.errors) {
        if (data.errors.hasOwnProperty(e)) {
            console.log("error #" + e);
            console.log("where: " + data.errors[e][0] + ", " + data.errors[e][1]);
            console.log("what:  " + data.errors[e][2]);
        }
    }

    console.log(config);
    console.log(data);

    throw ("adhHttp: exit code " + status + "!");
};<|MERGE_RESOLUTION|>--- conflicted
+++ resolved
@@ -18,13 +18,6 @@
 // FIXME: This service should be able to handle any type, not just subtypes of
 // ``Types.Content``.  Methods like ``postNewVersion`` may need additional
 // constraints (e.g. by moving them to subclasses).
-export class Service<Content extends Types.Content<any>> {
-    constructor(private $http : ng.IHttpService, private $q) {}
-
-<<<<<<< HEAD
-    get(path : string) : ng.IPromise<Content> {
-        return this.$http.get(path).then(importContent, logBackendError);
-=======
 export interface IBaseService<Content extends Types.Content<any>> {
     get : (path : string) => ng.IPromise<Content>;
     put : (path : string, obj : Content) => ng.IPromise<Content>;
@@ -33,32 +26,13 @@
     postToPool : (poolPath : string, obj : Content) => ng.IPromise<Content>;
 }
 
-export interface IService<Content extends Types.Content<any>> extends IBaseService<Content> {
-    metaApiResource : (name : string) => any;
-    metaApiSheet : (name : string) => any;
-    withTransaction : (trans : (adhHttp : IService<Content>) => void) => void;
-}
-
 export interface ITransaction<Content extends Types.Content<any>> extends IBaseService<Content> {}
 
-
-factory = <Content extends Types.Content<any>>($http : ng.IHttpService) : IService<Content> => {
-    "use strict";
-
-    var adhHttp : IService<Content> = {
-        get: get,
-        put: put,
-        post: post,
-        postNewVersion: postNewVersion,
-        postToPool: postToPool,
-        metaApiResource: metaApiResource,
-        metaApiSheet: metaApiSheet,
-        withTransaction: withTransaction
-    };
-
-    function get(path : string) : ng.IPromise<Content> {
-        return $http.get(path).then(importContent, logBackendError);
->>>>>>> d7c95530
+export class Service<Content extends Types.Content<any>> implements IBaseService<Content> {
+    constructor(private $http : ng.IHttpService, private $q) {}
+
+    get(path : string) : ng.IPromise<Content> {
+        return this.$http.get(path).then(importContent, logBackendError);
     }
 
     put(path : string, obj : Content) : ng.IPromise<Content> {
@@ -118,9 +92,6 @@
     metaApiSheet(name : string) : any {
         throw "not implemented.";
     }
-<<<<<<< HEAD
-}
-=======
 
     /**
      * Call withTransaction with a callback `trans` that accepts a
@@ -149,13 +120,10 @@
      * together with post path and posted object to a variant of the
      * post method.
      */
-    function withTransaction(trans : (httpTrans : IService<Content>, done : () => void) => void) : void {
+    public withTransaction(trans : (httpTrans : IService<Content>, done : () => void) => void) : void {
         trans(adhHttp, () => null);
     }
-
-    return adhHttp;
-};
->>>>>>> d7c95530
+}
 
 
 /**
