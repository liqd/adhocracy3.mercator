/**
 * Cross Window Messaging
 *
 * Adhocracy -- or parts of it -- can be embedded as iframes.  The iframe provides
 * sufficient isolation to separate our own DOM, JavaScript and CSS from that of the
 * embedder page.
 *
 * Still it is required to be able to communicate between the embedder and the embedde.
 * On the embedee site, this is handled by this module.  On the embedder site it is most
 * likely handled by AdhocracySDK.
 *
 * Messages sent between the two are always of type IMessage.  Currentently the following
 * messages exists:
 *
 * name: "resize"
 * data: {
 *   height: number
 * }
 *
 * name: "requestSetup"
 * data: {}
 *
 * name: "setup"
 * data: {
 *   embedderOrigin: string
 * }
 *
 * Messages are serialized with JSON.stringify before being sent via
 * window.postMessage().  (Reason: browser compatibility; IE prior to
 * 10 in particular, but others may be affected.)
 */

import AdhConfig = require("./Config");


export interface IMessage {
    data : IMessageData;
    name : string;
}

<<<<<<< HEAD
export interface IMessageData {}
=======

export interface IMessageData {
    embedderOrigin? : string;
}
>>>>>>> 3916c1e9

export interface IPostMessageService {
    (data : string, origin : string) : void;
}

export interface IService {
    registerMessageHandler : (name : string, callback : (IMessageData) => void) => void;
    postResize : (height : number) => void;
    dummy? : boolean;
}


export class Service implements IService {

    private embedderOrigin : string = "*";

<<<<<<< HEAD
    constructor(public _postMessage : IPostMessageService, public $window, public $interval) {
=======
    constructor(public _postMessage, public $window, public $rootScope) {
>>>>>>> 3916c1e9
        var _self : Service = this;

        _self.registerMessageHandler("setup", _self.setup.bind(_self));
        _self.manageResize();

        _self.postMessage("requestSetup", {});
    }

    public registerMessageHandler(name, callback) {
        var _self : Service = this;

        _self.$window.addEventListener("message", (event) => {
            var message = JSON.parse(event.data);

            if (((message.name === "setup") || (event.origin === _self.embedderOrigin)) && (message.name === name)) {
                callback(message.data);
            }
        });
    }

    private postMessage(name: string, data: IMessageData) : void {
        var _self : Service = this;

        var message : IMessage = {
            name: name,
            data: data
        };

        _self._postMessage(JSON.stringify(message), _self.embedderOrigin);
    }

    public postResize(height) {
        var _self : Service = this;

        _self.postMessage(
            "resize",
            {height: height}
        );
    }

    private setup(data: IMessageData) : void {
        var _self : Service = this;

        if (_self.embedderOrigin === "*") {
            _self.embedderOrigin = data.embedderOrigin;
        }
    }

    /**
     * Body does not trigger resize events. So we have to guess when its height
     * has changed ourselves.
     *
     * The following options come to mind:
     *
     * - polling (check for changes on regular intervals using $interval)
     * - angular's $watch
     * - triggering a resize manually whenever we change something
     * - CSS hack: https://marcj.github.io/css-element-queries/
     */
    private manageResize() : void {
        var _self : Service = this;

        var getHeight = () : number => _self.$window.document.body.clientHeight;

        _self.$rootScope.$watch(getHeight, (height) => {
            _self.postResize(height);
        });
        _self.$window.addEventListener("resize", () => {
            _self.postResize(getHeight());
        });
    }
}


<<<<<<< HEAD
export class Dummy implements IService {
    public dummy : boolean;

    constructor() {
        this.dummy = true;
    }

    registerMessageHandler(name, callback) {
        return;
    }

    postResize(height) {
        return;
    }
}


export var factory = (adhConfig : AdhConfig.Type, $window, $interval) : IService => {
    if (adhConfig.embedded) {
        var postMessageToParent = $window.parent.postMessage.bind($window.parent);
        return new Service(postMessageToParent, $window, $interval);
    } else {
        return new Dummy();
    }
=======
export var factory = ($window, $rootScope) => {
    var postMessageToParent = (data, origin) => $window.parent.postMessage(data, origin);
    return new Service(postMessageToParent, $window, $rootScope);
>>>>>>> 3916c1e9
};<|MERGE_RESOLUTION|>--- conflicted
+++ resolved
@@ -38,14 +38,9 @@
     name : string;
 }
 
-<<<<<<< HEAD
-export interface IMessageData {}
-=======
-
 export interface IMessageData {
     embedderOrigin? : string;
 }
->>>>>>> 3916c1e9
 
 export interface IPostMessageService {
     (data : string, origin : string) : void;
@@ -62,11 +57,7 @@
 
     private embedderOrigin : string = "*";
 
-<<<<<<< HEAD
-    constructor(public _postMessage : IPostMessageService, public $window, public $interval) {
-=======
-    constructor(public _postMessage, public $window, public $rootScope) {
->>>>>>> 3916c1e9
+    constructor(public _postMessage : IPostMessageService, public $window, public $rootScope) {
         var _self : Service = this;
 
         _self.registerMessageHandler("setup", _self.setup.bind(_self));
@@ -141,7 +132,6 @@
 }
 
 
-<<<<<<< HEAD
 export class Dummy implements IService {
     public dummy : boolean;
 
@@ -159,16 +149,11 @@
 }
 
 
-export var factory = (adhConfig : AdhConfig.Type, $window, $interval) : IService => {
+export var factory = (adhConfig : AdhConfig.Type, $window, $rootScope) : IService => {
     if (adhConfig.embedded) {
         var postMessageToParent = $window.parent.postMessage.bind($window.parent);
-        return new Service(postMessageToParent, $window, $interval);
+        return new Service(postMessageToParent, $window, $rootScope);
     } else {
         return new Dummy();
     }
-=======
-export var factory = ($window, $rootScope) => {
-    var postMessageToParent = (data, origin) => $window.parent.postMessage(data, origin);
-    return new Service(postMessageToParent, $window, $rootScope);
->>>>>>> 3916c1e9
 };