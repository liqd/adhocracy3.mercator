/// <reference path="../../submodules/DefinitelyTyped/requirejs/require.d.ts"/>
/// <reference path="../../submodules/DefinitelyTyped/jquery/jquery.d.ts"/>

var obviel = require('obviel');

export function register_transformer() {

    // register global transformer to add obviel ifaces attribute to
    // the received json objects.  also runs s/\./#/g on property
    // sheet names.
    obviel.transformer(jsonAfterReceive);
}


// in-transformer.  call this on every object first thing it hits us
// from the server.
export function jsonAfterReceive(obj, path, name) {
    // strip noise from content type and property sheet types
    obj.content_type = 'C_' + obj.content_type.substring(obj.content_type.lastIndexOf(".") + 1);

    for (i in obj.data) {
        var i_local = 'P_' + i.substring(i.lastIndexOf(".") + 1);
        obj.data[i_local] = obj.data[i];
        delete obj.data[i];
    }

    // add content type to ifaces
    var main_interface = obj.content_type;
    if (typeof(main_interface) == 'undefined') {
        throw ("Object " + obj  + " from path " + path + " has no 'content_type' field");
    };
    obj.ifaces = [main_interface];

    // add all property sheet types as ifaces
    for (var i in obj.data) {
        obj.ifaces.push(i);
    };

    return obj;
}


export interface Content {
    content_type: string;
    path?: string;
    data?: Object;
}

// out-transformer.  call this on every object before sending it back
// to the server.
<<<<<<< HEAD
export function jsonBeforeSend(obj) {
=======
export function make_postable(inobj : Content) {
>>>>>>> 9fc99b76
    var i;
    var outobj : Content = {
        content_type: 'adhocracy.contents.interfaces.' + inobj.content_type.substring(2),
        data: {}
    };

<<<<<<< HEAD
    delete obj.ifaces;
    delete obj.path;

    obj.content_type = 'adhocracy.contents.interfaces.' + obj.content_type.substring(2);

    for (i in obj['data']) {
=======
    for (i in inobj['data']) {
>>>>>>> 9fc99b76
        var i_remote = 'adhocracy.propertysheets.interfaces.' + i.substring(2);
        outobj.data[i_remote] = inobj.data[i];
    }

<<<<<<< HEAD
    return obj;
=======
    return outobj;
>>>>>>> 9fc99b76
}<|MERGE_RESOLUTION|>--- conflicted
+++ resolved
@@ -48,34 +48,17 @@
 
 // out-transformer.  call this on every object before sending it back
 // to the server.
-<<<<<<< HEAD
-export function jsonBeforeSend(obj) {
-=======
 export function make_postable(inobj : Content) {
->>>>>>> 9fc99b76
     var i;
     var outobj : Content = {
         content_type: 'adhocracy.contents.interfaces.' + inobj.content_type.substring(2),
         data: {}
     };
 
-<<<<<<< HEAD
-    delete obj.ifaces;
-    delete obj.path;
-
-    obj.content_type = 'adhocracy.contents.interfaces.' + obj.content_type.substring(2);
-
-    for (i in obj['data']) {
-=======
     for (i in inobj['data']) {
->>>>>>> 9fc99b76
         var i_remote = 'adhocracy.propertysheets.interfaces.' + i.substring(2);
         outobj.data[i_remote] = inobj.data[i];
     }
 
-<<<<<<< HEAD
-    return obj;
-=======
     return outobj;
->>>>>>> 9fc99b76
 }