--- conflicted
+++ resolved
@@ -115,18 +115,12 @@
     }
 
     obviel.view({
-<<<<<<< HEAD
         iface: 'P_IDAG',
         render: function() {
             updateWs('#proposal_workbench_detail', this.obj.path, undefined);
             // FIXME: get the sizzle from this.el?
             render_DAG(this, undefined);
         },
-=======
-        iface: 'adhocracy.properties.interfaces.IDAG',
-        html: '<pre></pre>',
-        render: function() { render_DAG(this, undefined); }
->>>>>>> 4c72a71d
     });
 
     // FIXME: these two view only differ in view name.  construct them in a more concise way!
@@ -144,7 +138,6 @@
     // document.
 
     obviel.view({
-<<<<<<< HEAD
         iface: 'P_IDocument',
         obvtUrl: templatePath + '/IDocumentDisplay.obvt',
 
@@ -156,10 +149,6 @@
             closeWs('#proposal_workbench_detail');
             this.el.render(this.obj, 'edit');
         },
-=======
-        iface: 'adhocracy.properties.interfaces.IDocument',
-        obvtUrl: 'templates/IDocumentDisplay.obvt',
->>>>>>> 4c72a71d
     });
 
     obviel.view({
@@ -221,13 +210,8 @@
     // paragraph.
 
     obviel.view({
-<<<<<<< HEAD
         iface: 'P_IParagraph',
         obvtUrl: templatePath + '/IParagraphDisplay.obvt',
-=======
-        iface: 'adhocracy.properties.interfaces.IParagraph',
-        obvtUrl: 'templates/IParagraphDisplay.obvt',
->>>>>>> 4c72a71d
 
         edit: function(ev) {
             // re-render local object in edit mode.
@@ -270,17 +254,7 @@
             this.obj['data']['P_IParagraph']['text'] =
                 $('textarea', this.el)[0].value;
 
-<<<<<<< HEAD
             var postobj = Obviel.jsonBeforeSend(this.obj);
-=======
-            var followsPath = parDAGPath + "/v_1"  // FIXME: hard-coded predecessor version is wrong.  refer to HEAD tag instead.
-            delete this.obj['data']['P_IVersions'];
-
-            this.obj['data']['adhocracy.properties.interfaces.IParagraph']['text'] =
-                $('textarea', this.el)[0].value;
-
-            var postobj = Obviel.make_postable(this.obj);
->>>>>>> 4c72a71d
 
             $.ajax(parDAGPath, {
                 type: "POST",
