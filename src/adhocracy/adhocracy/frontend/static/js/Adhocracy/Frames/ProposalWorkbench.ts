--- conflicted
+++ resolved
@@ -162,11 +162,7 @@
             this.obj['data']['P_IParagraph']['text'] =
                 $('textarea', this.el)[0].value;
 
-<<<<<<< HEAD
-            Obviel.jsonBeforeSend(this.obj);
-=======
             var postobj = Obviel.make_postable(this.obj);
->>>>>>> 9fc99b76
 
             $.ajax(parDAGPath, {
                 type: "POST",
