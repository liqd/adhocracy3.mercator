/// <reference path="../../lib/DefinitelyTyped/jasmine/jasmine.d.ts"/>
/// <reference path="../../lib/DefinitelyTyped/q/Q.d.ts"/>

// This is only used at compile time and will be stripped by the compiler
import Config = require("./Services/Config");

import Util = require("./Util");
import q = require("q");

// the module under test
import Widgets = require("./Widgets");

// FIXME: DefinitelyTyped is not yet compatible with jasmine 2.0.0
declare var beforeEach : (any) => void;


var config : Config.Type = {
    templatePath: "mock",
    jsonPrefix: "mock",
    wsuri: "mock"
};

var createAdhHttpMock = () => {
    return <any>jasmine.createSpyObj("adhHttpMock", ["get"]);

    // FIXME: typescript should know from description file that
    // jasmine has this method!  (there are other instances of the
    // same issue further down.)
};

var registerDirectiveSpec = (directive: ng.IDirective): void => {
    it("has an isolated scope", () => {
        expect(directive.scope).toBeDefined();
    });
    it("is restricted to element", () => {
        expect(directive.restrict).toBe("E");
    });
};


export var register = () => {
    describe("Widgets", () => {
        describe("AbstractListingContainerAdapter", () => {
            describe("elemRefs", () => {
                it("always returns an empty list", () => {
                    var adapter = new Widgets.AbstractListingContainerAdapter();
                    expect(adapter.elemRefs(undefined)).toEqual([]);
                    expect(adapter.elemRefs({"a": true})).toEqual([]);
                });
            });
        });

        describe("ListingPoolAdapter", () => {
            describe("elemRefs", () => {
                it("returns the elements from the adhocracy.sheets.pool.IPool sheet", () => {
                    var elements = ["foo", "bar", "baz"];
                    var container = {
                        data: {
                            "adhocracy.sheets.pool.IPool": {
                                elements: elements
                            }
                        }
                    };
                    var adapter = new Widgets.ListingPoolAdapter();
                    expect(adapter.elemRefs(<any>container)).toEqual(elements);
                });
            });
        });

        describe("Listing", () => {
            it("has property 'templateUrl'", () => {
                expect(Widgets.Listing.templateUrl).toBeDefined();
            });

            describe("createDirective", () => {
                var elements = ["foo", "bar", "baz"];
                var container = {
                    data: {
                        "adhocracy.sheets.pool.IPool": {
                            elements: elements
                        }
                    }
                };

                var adhWSMock = <any>jasmine.createSpyObj("WSMock", ["register", "unregister"]);

                var adapter = <any>jasmine.createSpyObj("adapter", ["elemRefs"]);
                adapter.elemRefs.and.returnValue(elements);

                var listing = new Widgets.Listing(adapter);
                var directive: ng.IDirective = listing.createDirective(config);

                registerDirectiveSpec(directive);

                it("should transclude", () => {
                    expect(directive.transclude).toBe(true);
                });

                describe("controller", () => {
                    var adhHttpMock;
                    var scope;

                    beforeEach((done) => {
                        adhHttpMock = createAdhHttpMock();
                        adhHttpMock.get.and.callFake(() => Util.mkPromise(q, container));

                        scope = {
                            container: undefined,
                            elements: undefined
                        };

<<<<<<< HEAD
                        runs(() => {
                            var controller = directive.controller[4];
                            controller(scope, adhHttpMock, adhWSMock, () => {
                                asyncFlag = true;
                            });
                        });

                        waitsFor(() => asyncFlag, "timed out", 20);
=======
                        var controller = directive.controller[3];
                        controller(scope, adhHttpMock, done);
                    });
>>>>>>> 149b71e5

                    it("sets scope.container", () => {
                        expect(scope.container).toEqual(container);
                    });

                    it("sets scope.elements", () => {
<<<<<<< HEAD
                        var asyncFlag = false;

                        var scope = {
                            container: undefined,
                            elements: undefined
                        };

                        runs(() => {
                            var controller = directive.controller[4];
                            controller(scope, adhHttpMock, adhWSMock, () => {
                                asyncFlag = true;
                            });
                        });

                        waitsFor(() => asyncFlag, "timed out", 20);

                        runs(() => {
                            expect(scope.elements).toEqual(elements);
                        });
=======
                        expect(scope.elements).toEqual(elements);
>>>>>>> 149b71e5
                    });
                });
            });
        });

        describe("AbstractListingElementAdapter", () => {
            var adapter = new Widgets.AbstractListingElementAdapter(q);

            describe("name", () => {
                var ret;

                beforeEach((done) => {
                    adapter.name({}).then((value) => {
                        ret = value;
                        done();
                    });
                });

                it("always promises ''", () => {
                    expect(ret).toBe("");
                });
            });

            describe("path", () => {
                it("always returns ''", () => {
                    expect(adapter.path({})).toBe("");
                });
            });
        });

        describe("ListingElementAdapter", () => {
            var adapter = new Widgets.ListingElementAdapter(q);

            var element = {
                path: "/this/is/a/path",
                content_type: "test",
                data: undefined
            };

            describe("name", () => {
                var ret;

                beforeEach((done) => {
                    adapter.name(element).then((value) => {
                        ret = value;
                        done();
                    });
                });

                it("promises the right name", () => {
                    expect(ret).toBe("[content type test, resource /this/is/a/path]");
                });
            });

            describe("path", () => {
                it("returns the right path", () => {
                    expect(adapter.path(element)).toBe(element.path);
                });
            });
        });

        describe("ListingElementTitleAdapter", () => {
            var _title = "foobar";
            var latestVersionPath = "latest/version/path";
            var resource = {
                path: "/this/is/a/path",
                content_type: "test",
                data: {
                    "adhocracy.sheets.versions.IVersions": {
                        elements: [latestVersionPath]
                    }
                }
            };
            var version = {
                path: "/this/is/a/path",
                content_type: "test",
                data: {
                    "adhocracy.sheets.document.IDocument": {
                        "title": _title
                    }
                }
            };

            describe("name", () => {
                var ret;
                var adhHttpMock;
                var adapter;

                beforeEach((done) => {
                    adhHttpMock = createAdhHttpMock();
                    adhHttpMock.get.and.returnValue(Util.mkPromise(q, version));

                    adapter = new Widgets.ListingElementTitleAdapter(q, adhHttpMock);

                    adapter.name(resource).then((value) => {
                        ret = value;
                        done();
                    });
                });

                it("promises the title of the last document version", () => {
                    expect(ret).toBe(_title);
                    expect(adhHttpMock.get).toHaveBeenCalledWith(latestVersionPath);
                });
            });

            describe("path", () => {
                it("returns the right path", () => {
                    var adhHttpMock = createAdhHttpMock();
                    var adapter = new Widgets.ListingElementTitleAdapter(q, adhHttpMock);

                    expect(adapter.path(<any>resource)).toBe(resource.path);
                });
            });
        });

        describe("ListingElement", () => {
            it("has property 'templateUrl'", () => {
                expect(Widgets.ListingElement.templateUrl).toBeDefined();
            });
            describe("createDirective", () => {
                var elementAdapterMock = <any>jasmine.createSpyObj("elementAdapterMock", ["name"]);
                elementAdapterMock.name.and.callFake((path) => path);

                var listingElement = new Widgets.ListingElement(<any>elementAdapterMock);
                var directive: ng.IDirective = listingElement.createDirective(config);

                registerDirectiveSpec(directive);

                describe("controller", () => {
                    var path = "/this/is/a/path";
                    var scope = {
                        path: path,
                        name: ""
                    };
                    var adhHttpMock;

                    beforeEach((done) => {
                        adhHttpMock = createAdhHttpMock();
                        adhHttpMock.get.and.returnValue(Util.mkPromise(q, path));

                        var controller = <any>directive.controller[3];
                        controller(scope, adhHttpMock, done);
                    });

                    it("sets name in scope", () => {
                        expect(scope.name).toEqual(path);
                        expect(adhHttpMock.get).toHaveBeenCalledWith(path);
                    });
                });
            });
        });
    });
};<|MERGE_RESOLUTION|>--- conflicted
+++ resolved
@@ -109,49 +109,16 @@
                             elements: undefined
                         };
 
-<<<<<<< HEAD
-                        runs(() => {
-                            var controller = directive.controller[4];
-                            controller(scope, adhHttpMock, adhWSMock, () => {
-                                asyncFlag = true;
-                            });
-                        });
-
-                        waitsFor(() => asyncFlag, "timed out", 20);
-=======
-                        var controller = directive.controller[3];
-                        controller(scope, adhHttpMock, done);
-                    });
->>>>>>> 149b71e5
+                        var controller = directive.controller[4];
+                        controller(scope, adhHttpMock, adhWSMock, done);
+                    });
 
                     it("sets scope.container", () => {
                         expect(scope.container).toEqual(container);
                     });
 
                     it("sets scope.elements", () => {
-<<<<<<< HEAD
-                        var asyncFlag = false;
-
-                        var scope = {
-                            container: undefined,
-                            elements: undefined
-                        };
-
-                        runs(() => {
-                            var controller = directive.controller[4];
-                            controller(scope, adhHttpMock, adhWSMock, () => {
-                                asyncFlag = true;
-                            });
-                        });
-
-                        waitsFor(() => asyncFlag, "timed out", 20);
-
-                        runs(() => {
-                            expect(scope.elements).toEqual(elements);
-                        });
-=======
                         expect(scope.elements).toEqual(elements);
->>>>>>> 149b71e5
                     });
                 });
             });
