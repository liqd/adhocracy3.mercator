--- conflicted
+++ resolved
@@ -58,14 +58,9 @@
     app.value("Modernizr", modernizr);
 
     app.service("adhResources", Resources.Service);
-<<<<<<< HEAD
     app.service("adhUser", ["adhHttp", "$q", "$http", "$window", "Modernizr", AdhUser.User]);
-    app.directive("adhLogin", ["adhUser", AdhUser.loginDirective]);
-=======
-    app.service("adhUser", ["$http", "$window", "Modernizr", AdhUser.User]);
     app.directive("adhLogin", ["adhConfig", AdhUser.loginDirective]);
     app.directive("adhRegister", ["adhConfig", AdhUser.registerDirective]);
->>>>>>> 0cd3c207
     app.value("adhConfig", config);
     app.factory("adhDone", AdhDone.factory);
 
