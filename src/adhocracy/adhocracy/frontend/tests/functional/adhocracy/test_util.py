--- conflicted
+++ resolved
@@ -47,11 +47,6 @@
         browser.wait_for_condition(is_page_loaded, 5)
         return browser
 
-<<<<<<< HEAD
-    # REVIEW: This test fails non-deterministically with the following error:
-    #   selenium.common.exceptions.WebDriverException: Message:
-    #   'Module name "Adhocracy/Util" has not been loaded yet for context: _.
-    #   Use require([])  http://requirejs.org/docs/errors.html#notloaded'
     @pytest.mark.parametrize("value",
                              [None,
                               {},
@@ -59,14 +54,6 @@
                               {"foo": "bar"},
                               [None],
                               {'a': 3, 'b': None, 'c': [None]}
-=======
-    @pytest.mark.parametrize("input,expected",
-                             [(None, None),
-                              ({}, {}),
-                              (42, 42),
-                              ({"foo": "bar"}, {"foo": "bar"}),
-                              ([None], [None]),
->>>>>>> df315953
                               ])
     def test_deepcp(self, browser_root, value):
         body = """
@@ -75,8 +62,4 @@
                """
         code = compile_js_code(body, input=value)
         result = browser_root.evaluate_script(code)
-<<<<<<< HEAD
-        assert result == value
-=======
-        assert result == expected
->>>>>>> df315953
+        assert result == value