import unittest

from mock import patch
from pyramid import testing
import pytest

from adhocracy.interfaces import ISheet
from adhocracy.interfaces import IResource


#############
#  helpers  #
#############

class ISheetY(ISheet):
    pass


class ISheetX(ISheet):
    pass


@patch('adhocracy.sheets.GenericResourceSheet')
def _create_dummy_sheet_adapter(registry, isheet, sheet_dummy=None):
    from adhocracy.interfaces import IResourceSheet
    registry.registerAdapter(sheet_dummy, (isheet,),
                             IResourceSheet,
                             isheet.__identifier__)
    return sheet_dummy


class DummyFolder(testing.DummyResource):

    def add(self, name, obj, **kwargs):
        self[name] = obj
        obj.__name__ = name
        obj.__parent__ = self
        obj.__oid__ = 1

    def check_name(self, name):
        if name == 'invalid':
            raise ValueError
        return name

    def next_name(self, obj, prefix=''):
        return prefix + '_0000000'


###########
#  tests  #
###########

<<<<<<< HEAD
=======
class ItemIntegrationTest(unittest.TestCase):

    def setUp(self):
        from substanced.objectmap import ObjectMap
        self.config = testing.setUp()
        self.config.include('adhocracy.sheets.name')
        self.config.include('adhocracy.sheets.tags')
        context = DummyFolder()
        context.__objectmap__ = ObjectMap(context)
        self.context = context

    def tearDown(self):
        testing.tearDown()

    def make_one(self):
        from adhocracy.interfaces import IItem
        from . import ResourceFactory
        return ResourceFactory(IItem)(self.context)

    def make_version(self, item, appstructs={}):
        from adhocracy.interfaces import IItemVersion
        from . import ResourceFactory
        return ResourceFactory(IItemVersion)(item,
                                             appstructs=appstructs)

    def test_create(self):
        from adhocracy.interfaces import IItemVersion
        from adhocracy.interfaces import ITag

        inst = self.make_one()

        item_version = inst['VERSION_0000000']
        item_version_oid = item_version.__oid__
        first = inst['FIRST']
        last = inst['LAST']
        assert IItemVersion.providedBy(item_version)
        assert ITag.providedBy(first)
        assert ITag.providedBy(last)
        wanted = {'adhocracy.sheets.tags.ITag': {'elements':
                                                 [item_version_oid]},
                  'adhocracy.sheets.name.IName': {'name': 'FIRST'}}
        assert first._propertysheets == wanted
        wanted = {'adhocracy.sheets.tags.ITag': {'elements':
                                                 [item_version_oid]},
                  'adhocracy.sheets.name.IName': {'name': 'LAST'}}
        assert last._propertysheets == wanted

    def test_update_last_tag(self):
        """Test that LAST tag is updated correctly."""
        self.config.include('adhocracy.sheets.versions')
        self.config.include('adhocracy.subscriber')

        # Create item with auto-created first version
        item = self.make_one()
        item_version = item['VERSION_0000000']

        # Create another version
        new_version_data = make_new_version_data(item_version.__oid__)
        new_version = self.make_version(item, appstructs=new_version_data)

        # FIRST should still point to the old version
        wanted = {'adhocracy.sheets.tags.ITag': {'elements':
                                                 [item_version.__oid__]},
                  'adhocracy.sheets.name.IName': {'name': 'FIRST'}}
        assert item['FIRST']._propertysheets == wanted
        # LAST tag should point to new version,
        wanted = {'adhocracy.sheets.tags.ITag': {'elements':
                                                 [new_version.__oid__]},
                  'adhocracy.sheets.name.IName': {'name': 'LAST'}}
        assert item['LAST']._propertysheets == wanted

    def test_update_last_tag_two_versions(self):
        """Test that if two versions are branched off the from the same
        version, both of them get the LAST tag.

        """
        self.config.include('adhocracy.sheets.versions')
        self.config.include('adhocracy.subscriber')

        # Create item with auto-created first version
        item = self.make_one()
        item_version = item['VERSION_0000000']

        # Create two other versions, but pointing to the same predecessor
        new_version_data = make_new_version_data(item_version.__oid__)
        new_version1 = self.make_version(item, appstructs=new_version_data)
        new_version2 = self.make_version(item, appstructs=new_version_data)

        # first tag should point to the old version
        wanted = {'adhocracy.sheets.tags.ITag': {'elements':
                                                 [item_version.__oid__]},
                  'adhocracy.sheets.name.IName': {'name': 'FIRST'}}
        assert item['FIRST']._propertysheets == wanted
        # LAST tag should point to both new versions
        wanted = {'adhocracy.sheets.tags.ITag': {'elements':
                                                 [new_version1.__oid__,
                                                  new_version2.__oid__]},
                  'adhocracy.sheets.name.IName': {'name': 'LAST'}}
        assert item['LAST']._propertysheets == wanted


class ItemVersionIntegrationTest(unittest.TestCase):

    def setUp(self):
        from substanced.objectmap import ObjectMap
        # TODO make unittest instead of intergration test.
        from adhocracy.folder import ResourcesAutolNamingFolder
        self.config = testing.setUp()
        self.config.include('adhocracy.sheets.name')
        self.config.include('adhocracy.sheets.versions')
        context = ResourcesAutolNamingFolder()
        context.__objectmap__ = ObjectMap(context)
        self.context = context

    def tearDown(self):
        testing.tearDown()

    def make_new_version_data(self, follows_oid):
        """Create a versionable sheet with follows field.

        Args:
            follows_oid (int): OID of preceding version (follows)

        """
        from adhocracy.sheets.versions import IVersionable
        return {IVersionable.__identifier__: {'follows': [follows_oid]}}

    def make_one(self, iface=None, appstructs={}, root_versions=[]):
        from adhocracy.interfaces import IItemVersion
        from . import ResourceFactory
        factory = ResourceFactory(iface or IItemVersion)
        return factory(self.context,
                       appstructs=appstructs,
                       root_versions=root_versions)

    def test_create_without_referencing_items(self):
        from adhocracy.interfaces import IItemVersion
        from adhocracy.interfaces import IItemVersionNewVersionAdded
        events = []

        def listener(event):
            events.append(event)
        self.config.add_subscriber(listener, IItemVersionNewVersionAdded)

        old_version = self.make_one()
        new_version_data = make_new_version_data(old_version.__oid__)
        new_version = self.make_one(appstructs=new_version_data,
                                    root_versions=[old_version])

        assert IItemVersion.providedBy(new_version)
        assert len(events) == 1
        assert IItemVersionNewVersionAdded.providedBy(events[0])

    def test_create_with_referencing_items(self):
        from adhocracy.interfaces import ISheetReferencedItemHasNewVersion
        from adhocracy.interfaces import SheetToSheet
        events = []

        def listener(event):
            events.append(event)
        self.config.add_subscriber(listener, ISheetReferencedItemHasNewVersion)

        other_version = self.make_one()
        old_version = self.make_one()
        om = self.context.__objectmap__
        om.connect(other_version, old_version, SheetToSheet)
        new_version_data = self.make_new_version_data(old_version.__oid__)
        self.make_one(appstructs=new_version_data,
                      root_versions=[old_version])

        assert len(events) == 2

    def test_autoupdate_with_referencing_items(self):
        from adhocracy.interfaces import IItemVersion
        from adhocracy.sheets.document import ISection
        from adhocracy.sheets.versions import IVersionableFollowsReference
        from zope.interface import taggedValue
        # add autoupdate sheet for more tests see adhocracy.subscriber
        self.config.include('adhocracy.sheets.document')
        self.config.include('adhocracy.subscriber')

        class ISectionVersion(IItemVersion):
            taggedValue('extended_sheets', set([ISection]))

        child = self.make_one(iface=ISectionVersion)
        root = self.make_one(iface=ISectionVersion,
                             appstructs={ISection.__identifier__:
                                         {"subsections": [child.__oid__]}})
        new_version_data = make_new_version_data(child.__oid__)
        self.make_one(iface=ISectionVersion,
                      appstructs=new_version_data,
                      root_versions=[root])
        om = self.context.__objectmap__
        root_followed_by = list(om.sources(root, IVersionableFollowsReference))
        assert len(root_followed_by) == 1

>>>>>>> fb4acdc0

class AddResourceTypeIntegrationTest(unittest.TestCase):

    def setUp(self):
        self.config = testing.setUp()
        self.config.include('substanced.content')

    def tearDown(self):
        testing.tearDown()

    def make_one(self, iresource, config):
        from adhocracy.resources import add_resource_type_to_registry
        return add_resource_type_to_registry(iresource, config)

    def test_add_iresource_but_missing_content_registry(self):
        from adhocracy.interfaces import IResource
        del self.config.registry.content
        with pytest.raises(AssertionError):
            self.make_one(IResource, self.config)

    def test_add_iresource_factory(self):
        from adhocracy.interfaces import IResource
        content_registry = self.config.registry.content
        type_id = IResource.__identifier__
        self.make_one(IResource, self.config)
        resource = content_registry.create(type_id)
        assert IResource.providedBy(resource)

    def test_add_iresource_metadata(self):
        from adhocracy.interfaces import IResource
        content_registry = self.config.registry.content
        type_id = IResource.__identifier__
        self.make_one(IResource, self.config)
        wanted = {type_id: {'add_view': 'add_' + type_id,
                            'content_name': type_id}}
        assert wanted == content_registry.meta

    def test_add_iresource_metadata_with_name(self):
        from adhocracy.interfaces import IResource
        IResource.setTaggedValue('content_name', 'name')
        content_registry = self.config.registry.content
        type_id = IResource.__identifier__
        self.make_one(IResource, self.config)
        assert content_registry.meta[type_id]['content_name'] == 'name'


class ResourceFactoryUnitTest(unittest.TestCase):

    def setUp(self):
        from adhocracy.resources.resource import Base
        from adhocracy.resources.resource import resource_metadata
        self.config = testing.setUp()
        self.context = DummyFolder()
        self.metadata = resource_metadata._replace(iresource=IResource,
                                                   content_class=Base)

    def tearDown(self):
        testing.tearDown()

    def make_one(self, metadata):
        from adhocracy.resources import ResourceFactory
        return ResourceFactory(metadata)

    def test_create(self):
        inst = self.make_one(self.metadata)
        assert '__call__' in dir(inst)

    def test_call_with_iresource(self):
        from zope.interface.verify import verifyObject
        from adhocracy.interfaces import IResource
        from zope.interface import directlyProvidedBy

        class IResourceX(IResource):
            pass

        meta = self.metadata._replace(iresource=IResourceX)

        inst = self.make_one(meta)()

        assert IResourceX in directlyProvidedBy(inst)
        assert verifyObject(IResourceX, inst)
        assert inst.__parent__ is None
        assert inst.__name__ == ''
        assert not hasattr(inst, '__oid__')

    def test_call_with_isheets(self):
        metadata = self.metadata._replace(basic_sheets=[ISheetY],
                                          extended_sheets=[ISheetX])
        inst = self.make_one(metadata)()

        assert ISheetX.providedBy(inst)
        assert ISheetY.providedBy(inst)

    def test_call_with_parent(self):
        meta = self.metadata
        inst = self.make_one(meta)(parent=self.context)

        assert inst.__parent__ == self.context
        assert inst.__name__ in self.context
        assert inst.__oid__ == 1

    def test_call_with_after_create(self):
        def dummy_after_create(context, registry, options):
            context._options = options
            context._registry = registry

        meta = self.metadata._replace(iresource=IResource,
                                      after_creation=[dummy_after_create])

        inst = self.make_one(meta)(kwarg1=True)

        assert inst._options == {'kwarg1': True}
        assert inst._registry is self.config.registry

    def test_call_without_run_after_create(self):
        def dummy_after_create(context, registry, options):
            context._options = options
            context._registry = registry

        meta = self.metadata._replace(iresource=IResource,
                                      after_creation=[dummy_after_create])

        inst = self.make_one(meta)(run_after_create=False)

        with pytest.raises(AttributeError):
            inst.test

    def test_call_with_appstructs_data(self):
        meta = self.metadata._replace(iresource=IResource,
                                      basic_sheets=[ISheetY])
        dummy_sheet = _create_dummy_sheet_adapter(self.config.registry, ISheetY)
        appstructs = {ISheetY.__identifier__: {'count': 0}}

        inst = self.make_one(meta)(appstructs=appstructs)

        assert dummy_sheet.called

    def test_call_with_parent_and_appstructs_name_data(self):
        from adhocracy.sheets.name import IName
        meta = self.metadata._replace(iresource=IResource,
                                      basic_sheets=[IName])
        dummy_sheet = _create_dummy_sheet_adapter(self.config.registry, IName)
        appstructs = {IName.__identifier__: {'name': 'child'}}

        self.make_one(meta)(parent=self.context, appstructs=appstructs)

        assert 'child' in self.context
        assert dummy_sheet.called

    def test_call_with_parent_and_appstructs_empty_name_data(self):
        meta = self.metadata._replace(iresource=IResource,
                                      basic_sheets=[ISheetY])
        appstructs = {'adhocracy.sheets.name.IName': {'name': 'invalid'}}
        _create_dummy_sheet_adapter(self.config.registry, ISheetY)

        with pytest.raises(ValueError):
            self.make_one(meta)(parent=self.context, appstructs=appstructs)

    def test_call_with_parent_and_use_autonaming(self):
        meta = self.metadata._replace(iresource=IResource,
                                      use_autonaming=True)

        self.make_one(meta)(parent=self.context)

        assert '_0000000' in self.context

    def test_call_with_parent_and_use_autonaming_with_prefix(self):
        meta = self.metadata._replace(iresource=IResource,
                                      use_autonaming=True,
                                      autonaming_prefix='prefix')

        self.make_one(meta)(parent=self.context)

        assert 'prefix_0000000' in self.context<|MERGE_RESOLUTION|>--- conflicted
+++ resolved
@@ -50,205 +50,7 @@
 #  tests  #
 ###########
 
-<<<<<<< HEAD
-=======
-class ItemIntegrationTest(unittest.TestCase):
-
-    def setUp(self):
-        from substanced.objectmap import ObjectMap
-        self.config = testing.setUp()
-        self.config.include('adhocracy.sheets.name')
-        self.config.include('adhocracy.sheets.tags')
-        context = DummyFolder()
-        context.__objectmap__ = ObjectMap(context)
-        self.context = context
-
-    def tearDown(self):
-        testing.tearDown()
-
-    def make_one(self):
-        from adhocracy.interfaces import IItem
-        from . import ResourceFactory
-        return ResourceFactory(IItem)(self.context)
-
-    def make_version(self, item, appstructs={}):
-        from adhocracy.interfaces import IItemVersion
-        from . import ResourceFactory
-        return ResourceFactory(IItemVersion)(item,
-                                             appstructs=appstructs)
-
-    def test_create(self):
-        from adhocracy.interfaces import IItemVersion
-        from adhocracy.interfaces import ITag
-
-        inst = self.make_one()
-
-        item_version = inst['VERSION_0000000']
-        item_version_oid = item_version.__oid__
-        first = inst['FIRST']
-        last = inst['LAST']
-        assert IItemVersion.providedBy(item_version)
-        assert ITag.providedBy(first)
-        assert ITag.providedBy(last)
-        wanted = {'adhocracy.sheets.tags.ITag': {'elements':
-                                                 [item_version_oid]},
-                  'adhocracy.sheets.name.IName': {'name': 'FIRST'}}
-        assert first._propertysheets == wanted
-        wanted = {'adhocracy.sheets.tags.ITag': {'elements':
-                                                 [item_version_oid]},
-                  'adhocracy.sheets.name.IName': {'name': 'LAST'}}
-        assert last._propertysheets == wanted
-
-    def test_update_last_tag(self):
-        """Test that LAST tag is updated correctly."""
-        self.config.include('adhocracy.sheets.versions')
-        self.config.include('adhocracy.subscriber')
-
-        # Create item with auto-created first version
-        item = self.make_one()
-        item_version = item['VERSION_0000000']
-
-        # Create another version
-        new_version_data = make_new_version_data(item_version.__oid__)
-        new_version = self.make_version(item, appstructs=new_version_data)
-
-        # FIRST should still point to the old version
-        wanted = {'adhocracy.sheets.tags.ITag': {'elements':
-                                                 [item_version.__oid__]},
-                  'adhocracy.sheets.name.IName': {'name': 'FIRST'}}
-        assert item['FIRST']._propertysheets == wanted
-        # LAST tag should point to new version,
-        wanted = {'adhocracy.sheets.tags.ITag': {'elements':
-                                                 [new_version.__oid__]},
-                  'adhocracy.sheets.name.IName': {'name': 'LAST'}}
-        assert item['LAST']._propertysheets == wanted
-
-    def test_update_last_tag_two_versions(self):
-        """Test that if two versions are branched off the from the same
-        version, both of them get the LAST tag.
-
-        """
-        self.config.include('adhocracy.sheets.versions')
-        self.config.include('adhocracy.subscriber')
-
-        # Create item with auto-created first version
-        item = self.make_one()
-        item_version = item['VERSION_0000000']
-
-        # Create two other versions, but pointing to the same predecessor
-        new_version_data = make_new_version_data(item_version.__oid__)
-        new_version1 = self.make_version(item, appstructs=new_version_data)
-        new_version2 = self.make_version(item, appstructs=new_version_data)
-
-        # first tag should point to the old version
-        wanted = {'adhocracy.sheets.tags.ITag': {'elements':
-                                                 [item_version.__oid__]},
-                  'adhocracy.sheets.name.IName': {'name': 'FIRST'}}
-        assert item['FIRST']._propertysheets == wanted
-        # LAST tag should point to both new versions
-        wanted = {'adhocracy.sheets.tags.ITag': {'elements':
-                                                 [new_version1.__oid__,
-                                                  new_version2.__oid__]},
-                  'adhocracy.sheets.name.IName': {'name': 'LAST'}}
-        assert item['LAST']._propertysheets == wanted
-
-
-class ItemVersionIntegrationTest(unittest.TestCase):
-
-    def setUp(self):
-        from substanced.objectmap import ObjectMap
-        # TODO make unittest instead of intergration test.
-        from adhocracy.folder import ResourcesAutolNamingFolder
-        self.config = testing.setUp()
-        self.config.include('adhocracy.sheets.name')
-        self.config.include('adhocracy.sheets.versions')
-        context = ResourcesAutolNamingFolder()
-        context.__objectmap__ = ObjectMap(context)
-        self.context = context
-
-    def tearDown(self):
-        testing.tearDown()
-
-    def make_new_version_data(self, follows_oid):
-        """Create a versionable sheet with follows field.
-
-        Args:
-            follows_oid (int): OID of preceding version (follows)
-
-        """
-        from adhocracy.sheets.versions import IVersionable
-        return {IVersionable.__identifier__: {'follows': [follows_oid]}}
-
-    def make_one(self, iface=None, appstructs={}, root_versions=[]):
-        from adhocracy.interfaces import IItemVersion
-        from . import ResourceFactory
-        factory = ResourceFactory(iface or IItemVersion)
-        return factory(self.context,
-                       appstructs=appstructs,
-                       root_versions=root_versions)
-
-    def test_create_without_referencing_items(self):
-        from adhocracy.interfaces import IItemVersion
-        from adhocracy.interfaces import IItemVersionNewVersionAdded
-        events = []
-
-        def listener(event):
-            events.append(event)
-        self.config.add_subscriber(listener, IItemVersionNewVersionAdded)
-
-        old_version = self.make_one()
-        new_version_data = make_new_version_data(old_version.__oid__)
-        new_version = self.make_one(appstructs=new_version_data,
-                                    root_versions=[old_version])
-
-        assert IItemVersion.providedBy(new_version)
-        assert len(events) == 1
-        assert IItemVersionNewVersionAdded.providedBy(events[0])
-
-    def test_create_with_referencing_items(self):
-        from adhocracy.interfaces import ISheetReferencedItemHasNewVersion
-        from adhocracy.interfaces import SheetToSheet
-        events = []
-
-        def listener(event):
-            events.append(event)
-        self.config.add_subscriber(listener, ISheetReferencedItemHasNewVersion)
-
-        other_version = self.make_one()
-        old_version = self.make_one()
-        om = self.context.__objectmap__
-        om.connect(other_version, old_version, SheetToSheet)
-        new_version_data = self.make_new_version_data(old_version.__oid__)
-        self.make_one(appstructs=new_version_data,
-                      root_versions=[old_version])
-
-        assert len(events) == 2
-
-    def test_autoupdate_with_referencing_items(self):
-        from adhocracy.interfaces import IItemVersion
-        from adhocracy.sheets.document import ISection
-        from adhocracy.sheets.versions import IVersionableFollowsReference
-        from zope.interface import taggedValue
-        # add autoupdate sheet for more tests see adhocracy.subscriber
-        self.config.include('adhocracy.sheets.document')
-        self.config.include('adhocracy.subscriber')
-
-        class ISectionVersion(IItemVersion):
-            taggedValue('extended_sheets', set([ISection]))
-
-        child = self.make_one(iface=ISectionVersion)
-        root = self.make_one(iface=ISectionVersion,
-                             appstructs={ISection.__identifier__:
-                                         {"subsections": [child.__oid__]}})
-        new_version_data = make_new_version_data(child.__oid__)
-        self.make_one(iface=ISectionVersion,
-                      appstructs=new_version_data,
-                      root_versions=[root])
-        om = self.context.__objectmap__
-        root_followed_by = list(om.sources(root, IVersionableFollowsReference))
-        assert len(root_followed_by) == 1
-
->>>>>>> fb4acdc0
+
 
 class AddResourceTypeIntegrationTest(unittest.TestCase):
 
@@ -293,7 +95,6 @@
         type_id = IResource.__identifier__
         self.make_one(IResource, self.config)
         assert content_registry.meta[type_id]['content_name'] == 'name'
-
 
 class ResourceFactoryUnitTest(unittest.TestCase):
 
