"""Resource type configuration and default factory."""
import datetime

from pyramid.path import DottedNameResolver
from pyramid.threadlocal import get_current_registry
<<<<<<< HEAD
=======
from pyramid.registry import Registry
from substanced.util import get_oid
from substanced.content import add_content_type
from substanced.objectmap import find_objectmap
>>>>>>> fb4acdc0
from zope.interface import directlyProvides
from zope.interface import alsoProvides

from adhocracy.interfaces import ResourceMetadata
from adhocracy.sheets.name import IName
from adhocracy.utils import get_sheet
<<<<<<< HEAD


class ResourceFactory:
=======
from adhocracy.sheets import tags
from adhocracy.sheets.versions import IVersionable


def add_resource_type_to_registry(iresource: IResource, config: Registry):
    """Add the `iresource` type to the content registry.

    As generic factory the :class:`ResourceFactory` is used.
    """
    assert hasattr(config.registry, 'content')
    name = iresource.queryTaggedValue('content_name')
    if not name:
        name = iresource.__identifier__
    meta = {'content_name': name,
            'add_view': 'add_' + iresource.__identifier__,
            }
    add_content_type(config, iresource.__identifier__,
                     ResourceFactory(iresource),
                     factory_type=iresource.__identifier__, **meta)


def create_initial_content_for_item(context, registry, options):
    """Add first version and the Tags LAST and FIRST."""
    iface = get_resource_interface(context)
    item_type = get_all_taggedvalues(iface)['item_type']
    first_version = ResourceFactory(item_type)(parent=context)

    first_version_oid = first_version.__oid__
    tag_first_data = {'adhocracy.sheets.tags.ITag': {'elements':
                                                     [first_version_oid]},
                      'adhocracy.sheets.name.IName': {'name': u'FIRST'}}
    ResourceFactory(ITag)(parent=context, appstructs=tag_first_data)

    tag_last_data = {'adhocracy.sheets.tags.ITag': {'elements':
                                                    [first_version_oid]},
                     'adhocracy.sheets.name.IName': {'name': u'LAST'}}
    ResourceFactory(ITag)(parent=context, appstructs=tag_last_data)


def _update_last_tag(context, registry, old_version_oids):
    """Update the LAST tag in the parent item of a new version.

    Args:
        context (IResource): the newly created resource
        registry: the registry
        old_version_oids (list of int): list of versions followed by the new
            one

    """
    parent_item = find_interface(context, IItem)
    if parent_item is None:
        return

    om = find_objectmap(context)
    tag_sheet = get_sheet(parent_item, tags.ITags)
    taglist = tag_sheet.get_cstruct()['elements']

    if taglist:
        for tag in taglist:
            # find LAST tag (last part of tag name must be 'LAST')
            if tag.split('/')[-1] == ('LAST'):
                last_tag = om.object_for((tag,))
                if last_tag is not None:
                    itag_sheet = get_sheet(last_tag, tags.ITag)
                    itag_dict = itag_sheet.get()
                    oids_before = itag_dict['elements']
                    oids_after = []

                    # Remove OIDs of our predecessors, keep the rest
                    for oid in oids_before:
                        if oid not in old_version_oids:
                            oids_after.append(oid)

                    # Append OID of new version to end of list
                    oids_after.append(context.__oid__)
                    itag_dict['elements'] = oids_after
                    itag_sheet.set(itag_dict)


def _get_old_versions(context):
    versions = get_references_for_isheet(context, IVersionable)
    return versions.get('follows', [])


def _notify_itemversion_has_new_version(old_version, new_version, registry):
    event = ItemVersionNewVersionAdded(old_version, new_version)
    registry.notify(event)


def _notify_referencing_resources_about_new_version(old_version,
                                                    new_version,
                                                    root_versions,
                                                    registry):
    references = get_back_references(old_version)
    for referencing, isheet, isheet_field in references:
        event = SheetReferencedItemHasNewVersion(referencing,
                                                 isheet,
                                                 isheet_field,
                                                 old_version.__oid__,
                                                 new_version.__oid__,
                                                 root_versions)
        registry.notify(event)


def notify_new_itemversion_created(context, registry, options):
    """Notify referencing Resources after creating a new ItemVersion.

    Args:
        context (IItemversion): the newly created resource
        registry (pyramid registry):
        option (dict): Dict with 'root_versions', a list of
            root resources. Will be passed along to resources that
            reference old versions so they can decide whether they should
            update themselfes.
    Returns:
        None

    """
    new_version = context
    root_versions = options.get('root_versions', [])
    old_version_oids = []
    for old_version in _get_old_versions(context):
        old_version_oids.append(get_oid(old_version))
        _notify_itemversion_has_new_version(old_version, new_version, registry)
        _notify_referencing_resources_about_new_version(old_version,
                                                        new_version,
                                                        root_versions,
                                                        registry)

        # Update LAST tag in parent item
        _update_last_tag(context, registry, old_version_oids)


class ResourceFactory(object):
>>>>>>> fb4acdc0

    """Basic resource factory."""

    name_identifier = IName.__identifier__

    def __init__(self, metadata: ResourceMetadata):
        self.meta = metadata

    def _add(self, parent, resource, appstructs):
        """Add resource to context folder.

        Returns:
            name (String)
        Raises:
            substanced.folder.FolderKeyError
            ValueError

        """
        # TODO use seperated factory for IVersionables
        name = ''
        if self.name_identifier in appstructs:
            name = appstructs[self.name_identifier]['name']
            name = parent.check_name(name)
            appstructs[self.name_identifier]['name'] = name
        if not name:
            name = datetime.datetime.now().isoformat()
        if self.meta.use_autonaming:
            prefix = self.meta.autonaming_prefix
            name = parent.next_name(resource, prefix=prefix)
        parent.add(name, resource, send_events=False)

    def __call__(self,
                 parent=None,
                 appstructs={},
                 run_after_creation=True,
                 **kwargs
                 ):
        """Triggered whan a ResourceFactory instance is called.

        Args:
            parent (IPool or None): Add the new resource to this pool.
                                    None value is allowed to create non
                                    persistent Resources (without OID/parent).
            appstructs (dict): Key/Values of sheet appstruct data.
                               Key is anidentifier of a sheet interface.
                               Value is the data to set.
            after_creation (bool): Whether to invoke after_creation hooks,
                                   Default is True.
                                   If parent is None you should set this False
            **kwargs: Arbitary keyword arguments. Will be passed along to
                after_creation hooks as 3rd argument 'options'.

        Returns:
            object (IResource): the newly created resource

        """
        resource = self.meta.content_class()
        directlyProvides(resource, self.meta.iresource)
        isheets = self.meta.basic_sheets + self.meta.extended_sheets
        alsoProvides(resource, isheets)

        if parent is not None:
            self._add(parent, resource, appstructs)
        else:
            resource.__parent__ = None
            resource.__name__ = ''

        if appstructs:
            for key, struct in appstructs.items():
                iface = DottedNameResolver().maybe_resolve(key)
                sheet = get_sheet(resource, iface)
                if sheet.meta.readonly:
                    continue
                else:
                    sheet.set(struct)

        if run_after_creation:
            registry = get_current_registry()
            for call in self.meta.after_creation:
                call(resource, registry, options=kwargs)

        return resource


def includeme(config):
    """Include all resource types in this package."""
<<<<<<< HEAD
    config.include('.pool')
    config.include('.tag')
    config.include('.itemversion')
    config.include('.item')
=======
    #config.include('.pool')
    #config.include('.tag')
>>>>>>> fb4acdc0
<|MERGE_RESOLUTION|>--- conflicted
+++ resolved
@@ -3,28 +3,14 @@
 
 from pyramid.path import DottedNameResolver
 from pyramid.threadlocal import get_current_registry
-<<<<<<< HEAD
-=======
 from pyramid.registry import Registry
-from substanced.util import get_oid
 from substanced.content import add_content_type
-from substanced.objectmap import find_objectmap
->>>>>>> fb4acdc0
 from zope.interface import directlyProvides
 from zope.interface import alsoProvides
 
 from adhocracy.interfaces import ResourceMetadata
 from adhocracy.sheets.name import IName
 from adhocracy.utils import get_sheet
-<<<<<<< HEAD
-
-
-class ResourceFactory:
-=======
-from adhocracy.sheets import tags
-from adhocracy.sheets.versions import IVersionable
-
-
 def add_resource_type_to_registry(iresource: IResource, config: Registry):
     """Add the `iresource` type to the content registry.
 
@@ -42,120 +28,9 @@
                      factory_type=iresource.__identifier__, **meta)
 
 
-def create_initial_content_for_item(context, registry, options):
-    """Add first version and the Tags LAST and FIRST."""
-    iface = get_resource_interface(context)
-    item_type = get_all_taggedvalues(iface)['item_type']
-    first_version = ResourceFactory(item_type)(parent=context)
-
-    first_version_oid = first_version.__oid__
-    tag_first_data = {'adhocracy.sheets.tags.ITag': {'elements':
-                                                     [first_version_oid]},
-                      'adhocracy.sheets.name.IName': {'name': u'FIRST'}}
-    ResourceFactory(ITag)(parent=context, appstructs=tag_first_data)
-
-    tag_last_data = {'adhocracy.sheets.tags.ITag': {'elements':
-                                                    [first_version_oid]},
-                     'adhocracy.sheets.name.IName': {'name': u'LAST'}}
-    ResourceFactory(ITag)(parent=context, appstructs=tag_last_data)
 
 
-def _update_last_tag(context, registry, old_version_oids):
-    """Update the LAST tag in the parent item of a new version.
-
-    Args:
-        context (IResource): the newly created resource
-        registry: the registry
-        old_version_oids (list of int): list of versions followed by the new
-            one
-
-    """
-    parent_item = find_interface(context, IItem)
-    if parent_item is None:
-        return
-
-    om = find_objectmap(context)
-    tag_sheet = get_sheet(parent_item, tags.ITags)
-    taglist = tag_sheet.get_cstruct()['elements']
-
-    if taglist:
-        for tag in taglist:
-            # find LAST tag (last part of tag name must be 'LAST')
-            if tag.split('/')[-1] == ('LAST'):
-                last_tag = om.object_for((tag,))
-                if last_tag is not None:
-                    itag_sheet = get_sheet(last_tag, tags.ITag)
-                    itag_dict = itag_sheet.get()
-                    oids_before = itag_dict['elements']
-                    oids_after = []
-
-                    # Remove OIDs of our predecessors, keep the rest
-                    for oid in oids_before:
-                        if oid not in old_version_oids:
-                            oids_after.append(oid)
-
-                    # Append OID of new version to end of list
-                    oids_after.append(context.__oid__)
-                    itag_dict['elements'] = oids_after
-                    itag_sheet.set(itag_dict)
-
-
-def _get_old_versions(context):
-    versions = get_references_for_isheet(context, IVersionable)
-    return versions.get('follows', [])
-
-
-def _notify_itemversion_has_new_version(old_version, new_version, registry):
-    event = ItemVersionNewVersionAdded(old_version, new_version)
-    registry.notify(event)
-
-
-def _notify_referencing_resources_about_new_version(old_version,
-                                                    new_version,
-                                                    root_versions,
-                                                    registry):
-    references = get_back_references(old_version)
-    for referencing, isheet, isheet_field in references:
-        event = SheetReferencedItemHasNewVersion(referencing,
-                                                 isheet,
-                                                 isheet_field,
-                                                 old_version.__oid__,
-                                                 new_version.__oid__,
-                                                 root_versions)
-        registry.notify(event)
-
-
-def notify_new_itemversion_created(context, registry, options):
-    """Notify referencing Resources after creating a new ItemVersion.
-
-    Args:
-        context (IItemversion): the newly created resource
-        registry (pyramid registry):
-        option (dict): Dict with 'root_versions', a list of
-            root resources. Will be passed along to resources that
-            reference old versions so they can decide whether they should
-            update themselfes.
-    Returns:
-        None
-
-    """
-    new_version = context
-    root_versions = options.get('root_versions', [])
-    old_version_oids = []
-    for old_version in _get_old_versions(context):
-        old_version_oids.append(get_oid(old_version))
-        _notify_itemversion_has_new_version(old_version, new_version, registry)
-        _notify_referencing_resources_about_new_version(old_version,
-                                                        new_version,
-                                                        root_versions,
-                                                        registry)
-
-        # Update LAST tag in parent item
-        _update_last_tag(context, registry, old_version_oids)
-
-
-class ResourceFactory(object):
->>>>>>> fb4acdc0
+class ResourceFactory:
 
     """Basic resource factory."""
 
@@ -242,12 +117,7 @@
 
 def includeme(config):
     """Include all resource types in this package."""
-<<<<<<< HEAD
-    config.include('.pool')
-    config.include('.tag')
-    config.include('.itemversion')
-    config.include('.item')
-=======
     #config.include('.pool')
     #config.include('.tag')
->>>>>>> fb4acdc0
+    config.include('.itemversion')
+    config.include('.item')