"""Resource type configuration and default factory."""
import datetime

from pyramid.path import DottedNameResolver
from pyramid.threadlocal import get_current_registry
from pyramid.config import Configurator
from substanced.content import add_content_type
from zope.interface import directlyProvides
from zope.interface import alsoProvides

from adhocracy.interfaces import ResourceMetadata
from adhocracy.sheets.name import IName
from adhocracy.utils import get_sheet


def add_resource_type_to_registry(metadata: ResourceMetadata,
                                  config: Configurator):
    """Add the `resource` type specified in metadata to the content registry.

    As generic factory the :class:`ResourceFactory` is used.

    """
    assert hasattr(config.registry, 'content')
    iresource = metadata.iresource
    name = metadata.content_name or iresource.__identifier__
    meta = {'content_name': name,
            'resource_metadata': metadata}
    add_content_type(config, iresource.__identifier__,
                     ResourceFactory(metadata),
                     factory_type=iresource.__identifier__, **meta)


class ResourceFactory:

    """Basic resource factory."""

    name_identifier = IName.__identifier__

    def __init__(self, metadata: ResourceMetadata):
        self.meta = metadata

    def _add(self, parent, resource, appstructs):
        """Add resource to context folder.

        Returns:
            name (String)
        Raises:
            substanced.folder.FolderKeyError
            ValueError

        """
        # TODO use seperated factory for IVersionables
        name = ''
        if self.name_identifier in appstructs:
            name = appstructs[self.name_identifier]['name']
            name = parent.check_name(name)
            appstructs[self.name_identifier]['name'] = name
        if not name:
            name = datetime.datetime.now().isoformat()
        if self.meta.use_autonaming:
            prefix = self.meta.autonaming_prefix
            name = parent.next_name(resource, prefix=prefix)
        parent.add(name, resource, send_events=False)

    def __call__(self,
                 parent=None,
                 appstructs={},
                 run_after_creation=True,
                 **kwargs
                 ):
        """Triggered whan a ResourceFactory instance is called.

        Args:
            parent (IPool or None): Add the new resource to this pool.
                                    None value is allowed to create non
                                    persistent Resources (without OID/parent).
            appstructs (dict): Key/Values of sheet appstruct data.
                               Key is anidentifier of a sheet interface.
                               Value is the data to set.
            after_creation (bool): Whether to invoke after_creation hooks,
                                   Default is True.
                                   If parent is None you should set this False
            **kwargs: Arbitary keyword arguments. Will be passed along to
                after_creation hooks as 3rd argument 'options'.

        Returns:
            object (IResource): the newly created resource

        """
        resource = self.meta.content_class()
        directlyProvides(resource, self.meta.iresource)
        isheets = self.meta.basic_sheets + self.meta.extended_sheets
        alsoProvides(resource, isheets)

        if parent is not None:
            self._add(parent, resource, appstructs)
        else:
            resource.__parent__ = None
            resource.__name__ = ''

        if appstructs:
            for key, struct in appstructs.items():
                isheet = DottedNameResolver().maybe_resolve(key)
                sheet = get_sheet(resource, isheet)
                if sheet.meta.readonly:
                    continue
                else:
                    sheet.set(struct)

        if run_after_creation:
            registry = get_current_registry()
            for call in self.meta.after_creation:
                call(resource, registry, options=kwargs)

        return resource


def includeme(config):
    """Include all resource types in this package."""
<<<<<<< HEAD
    # config.include('.pool')
    # config.include('.tag')
=======
    #config.include('.pool')
    #config.include('.tag')
    #config.include('.itemversion')
    #config.include('.item')
>>>>>>> f79154bf
<|MERGE_RESOLUTION|>--- conflicted
+++ resolved
@@ -117,12 +117,7 @@
 
 def includeme(config):
     """Include all resource types in this package."""
-<<<<<<< HEAD
-    # config.include('.pool')
-    # config.include('.tag')
-=======
     #config.include('.pool')
     #config.include('.tag')
     #config.include('.itemversion')
-    #config.include('.item')
->>>>>>> f79154bf
+    #config.include('.item')