--- conflicted
+++ resolved
@@ -1,13 +1,8 @@
 """Tag resource type."""
 from adhocracy.interfaces import ITag
-<<<<<<< HEAD
-from adhocracy.resources.resource import resource_meta_defaults
-from adhocracy.resources import ResourceFactory
+from adhocracy.resources import add_resource_type_to_registry
 import adhocracy.sheets.name
 import adhocracy.sheets.tags
-=======
-from adhocracy.resources import add_resource_type_to_registry
->>>>>>> fb4acdc0
 
 
 tag_meta_defaults = \
@@ -21,13 +16,4 @@
 
 def includeme(config):
     """Register resource type factory in substanced content registry."""
-<<<<<<< HEAD
-    metadata = tag_meta_defaults
-    identifier = metadata.iresource.__identifier__
-    add_content_type(config,
-                     identifier,
-                     ResourceFactory(metadata),
-                     factory_type=identifier, resource_metadata=metadata)
-=======
-    add_resource_type_to_registry(IBasicTag, config)
->>>>>>> fb4acdc0
+    add_resource_type_to_registry(IBasicTag, config)