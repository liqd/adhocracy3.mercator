--- conflicted
+++ resolved
@@ -9,12 +9,10 @@
 @catalog.catalog_factory('adhocracy')
 class AdhocracyCatalogFactory:
     tag = catalog.Keyword()
-<<<<<<< HEAD
     subject = catalog.Path()
     object = catalog.Path()
-=======
     reference = Reference()
->>>>>>> f539948b
+
 
 
 def includeme(config):
