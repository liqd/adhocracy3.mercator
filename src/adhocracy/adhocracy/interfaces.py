<<<<<<< HEAD
""" TODO """
=======
import colander
from substanced.schema import (
    Schema,
    NameSchemaNode
    )
from substanced.interfaces import (
    IFolder,
    IAutoNamingFolder
)
from zope.interface import (
    Interface,
    Attribute,
    taggedValue,
)

from adhocracy.schema import ReferenceSetSchemaNode

# Interface types

class IMarker(Interface):
    """Marker interface to represent a special type of object.
       It does not expose any attribute or method.
    """

class IContent(Interface):
    """Marker interface for adhocracy content objects

    """

    # TODO
    #  A tagged value "add_permission" sets the permission
    #  to create this content object and add it to the object hierarchy.
    # (in addition to the "addable_content_interfaces"  settings)
    # taggedValue("add_permission", "add-content")

    # A perm permission to list folder contents, view content meta data, search
    # taggedValue("view_permission", "view-content")


class IPool(IContent, IFolder):
    """Folder to define a namespace for supergraph nodes
       and to provide services like catalog, workflow registry, ...
    """

class INode(IContent):
    """Marker interface representing a supergraph node"""


class IPropertySheetMarker(Interface):
    """Marker interface with tagged value "schema" to
       reference a colander schema class.

       The colander schema should define the facade to work with
       IContent objects.

       To set/get the data you can adapt to IPropertySheet objects.

       A tagged value "view_permission" set the permission
       to create this content object and add it to the object hierarchy.
    """

    taggedValue("schema", "substanced.schema.Schema")

    taggedValue("view_permission", "view")
    taggedValue("edit_permission", "edit-content")


# Basic Pools

class INodeContainer(IPool):
    """Pool for all versions and tags of one node versions dag
       or other node containers that are part of the essence.

       Children:

           _versions = INodeVersions object

           _tags = INodeTags object

       A tagged value "node_content_type" to set the type of node
       addable to this container.
    """

    taggedValue("node_content_type", "adhocracy.interfaces.INode")


class INodeVersions(IPool, IAutoNamingFolder):
    """Pool to store all node versions
    """

class INodeTags(IPool):
    """Pool to store tag nodes to reference specific node versions
    """


# Concrete Nodes

class IProposal(INode):
    """Proposal node"""


class IProposalContainer(INodeContainer):
    """Proposal node container"""

    taggedValue("node_content_type", "adhocracy.interfaces.IProposal")

class IParagraph(INode):
    """Paragraph of documents"""

class IParagraphContainer(INodeContainer):
    """IParagraph DAG"""

    taggedValue("node_content_type", "adhocracy.interfaces.IParagraph")


# Name Data

class NameSchema(Schema):

    name = NameSchemaNode(default="")


class NameReadonlySchema(Schema):

    name = NameSchemaNode(readonly=True, default="")


class IName(IPropertySheetMarker):

    taggedValue("schema", "adhocracy.interfaces.NameSchema")
    taggedValue("view_permission", "view")
    taggedValue("edit_permission", "edit-content")


class INameReadonly(IPropertySheetMarker):

    taggedValue("schema", "adhocracy.interfaces.NameReadonlySchema")
    taggedValue("view_permission", "view")
    taggedValue("edit_permission", "edit-content")


# Versionable Data

class IVersionable(IPropertySheetMarker):
    """Marker interface representing a node with version data"""

    taggedValue("schema", "adhocracy.interfaces.VersionableSchema")
    taggedValue("view_permission", "view")
    taggedValue("edit_permission", "edit-content")

class IForkable(IVersionable):
    """Marker interface representing a forkable node with version data"""


class VersionableSchema(Schema):

    follows = ReferenceSetSchemaNode(essence_refs=True,
                                     default=[],
                                     missing=[],
                                     interface=IVersionable,
                                     )
    #followed_by = ReferenceSetSchemaNode(
                                     #default=[],
                                     #missing=[],
                                     #interface=IVersionable,
                                     #readonly=True,
                                     #)

# Document Data

class IDocument(IPropertySheetMarker):
    """Marker interfaces representing a node with document data """

    taggedValue("schema", "adhocracy.interfaces.DocumentSchema")
    taggedValue("view_permission", "view")
    taggedValue("edit_permission", "edit-content")


class DocumentSchema(Schema):

    title =  colander.SchemaNode(colander.String(), default="")

    description =  colander.SchemaNode(colander.String(), default="")

    paragraphs = ReferenceSetSchemaNode(essence_refs=True,
                                        default=[],
                                        missing=[],
                                        interface=IParagraph)

# Text Data

class IText(IPropertySheetMarker):
    """Marker for nodes that contain text."""

    taggedValue("schema", "adhocracy.interfaces.TextSchema")
    taggedValue("view_permission", "view")
    taggedValue("edit_permission", "edit-content")


class TextSchema(Schema):

    text = colander.SchemaNode(colander.String(), default="")
>>>>>>> 382343b8
<|MERGE_RESOLUTION|>--- conflicted
+++ resolved
@@ -1,6 +1,3 @@
-<<<<<<< HEAD
-""" TODO """
-=======
 import colander
 from substanced.schema import (
     Schema,
@@ -202,5 +199,4 @@
 
 class TextSchema(Schema):
 
-    text = colander.SchemaNode(colander.String(), default="")
->>>>>>> 382343b8
+    text = colander.SchemaNode(colander.String(), default="")