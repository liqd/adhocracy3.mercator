--- conflicted
+++ resolved
@@ -22,19 +22,6 @@
 from adhocracy.interfaces import ISheet
 
 
-<<<<<<< HEAD
-class FormList(list):
-
-    """List with an attrib that specifies in which form it should be used."""
-
-    def __init__(self, iterable=[], form: str=None):
-        super().__init__(iterable)
-        self.form = form
-        """The external form of the list."""
-
-
-=======
->>>>>>> b8f13725
 def append_if_not_none(lst: list, element: object):
     """Append `element` to `lst`, unless `element` is None."""
     if element is not None:
