"""Colander schema extensions."""
from collections import Sequence
from collections import OrderedDict
from datetime import datetime
from pyramid.traversal import find_resource
from pyramid.traversal import resource_path
from pytz import UTC
<<<<<<< HEAD
import colander
import pytz

from adhocracy.interfaces import ILocation
=======
from pyramid.traversal import find_interface
from substanced.schema import IdSet
from zope.interface.interfaces import IInterface
import colander
import pytz

from adhocracy.exceptions import RuntimeConfigurationError
from adhocracy.utils import normalize_to_tuple
from adhocracy.utils import get_sheet
>>>>>>> 7b6c583b
from adhocracy.interfaces import SheetReference
from adhocracy.interfaces import IPool
from adhocracy.interfaces import IResource
from adhocracy.interfaces import IPostPoolSheet


class AdhocracySchemaNode(colander.SchemaNode):

    """Subclass of :class: `colander.SchemaNode` with extended keyword support.

    The constructor accepts these additional keyword arguments:

        - ``readonly``: Disable deserialization. Default: False
    """

    readonly = False

    def deserialize(self, cstruct=colander.null):
        """ Deserialize the :term:`cstruct` into an :term:`appstruct`. """
        if self.readonly and cstruct != colander.null:
            raise colander.Invalid(self, 'This field is ``readonly``.')
        return super().deserialize(cstruct)


def raise_attribute_error_if_not_location_aware(context) -> None:
    """Ensure that the argument is location-aware.

    :raise AttributeError: if it isn't
    """
    context.__parent__
    context.__name__


def validate_name_is_unique(node: colander.SchemaNode, value: str):
    """Validate if `value` is name that does not exists in the parent object.

    Node must a have a `parent_pool` binding object attribute
    that points to the parent pool object :class:`adhocracy.interfaces.IPool`.

    :raises colander.Invalid: if `name` already exists in the parent or parent
                              is None.
    """
    parent = node.bindings.get('parent_pool', None)
    try:
        parent.check_name(value)
    except AttributeError:
        msg = 'This resource has no parent pool to validate the name.'
        raise colander.Invalid(node, msg)
    except KeyError:
        msg = 'The name already exists in the parent pool.'
        raise colander.Invalid(node, msg, value=value)
    except ValueError:
        msg = 'The name has forbidden characters or is not a string.'
        raise colander.Invalid(node, msg, value=value)


class Identifier(AdhocracySchemaNode):

    """Like :class:`Name`, but doesn't check uniqueness..

    Example value: blu.ABC_12-3
    """

    schema_type = colander.String
    default = ''
    missing = colander.drop
    relative_regex = '[a-zA-Z0-9\_\-\.]+'
    validator = colander.All(colander.Regex('^' + relative_regex + '$'),
                             colander.Length(min=1, max=100))


@colander.deferred
def deferred_validate_name(node: colander.SchemaNode, kw: dict) -> callable:
    """Check that the node value is a valid child name."""
    return colander.All(validate_name_is_unique,
                        *Identifier.validator.validators)


class Name(AdhocracySchemaNode):

    """ The unique `name` of a resource inside the parent pool.

    Allowed characters are: "alpha" "numeric" "_"  "-" "."
    The maximal length is 100 characters, the minimal length 1.

    Example value: blu.ABC_12-3

    This node needs a `parent_pool` binding to validate.
    """

    schema_type = colander.String
    default = ''
    missing = colander.drop
    validator = deferred_validate_name


class Email(AdhocracySchemaNode):

    """String with email address.

    Example value: test@test.de
    """

    schema_type = colander.String
    default = ''
    missing = colander.drop
    validator = colander.Email()


_ZONES = pytz.all_timezones


class TimeZoneName(AdhocracySchemaNode):

    """String with time zone.

    Example value: UTC
    """

    schema_type = colander.String
    default = 'UTC'
    missing = colander.drop
    validator = colander.OneOf(_ZONES)


class AbsolutePath(AdhocracySchemaNode):

    """Absolute path made with  Identifier Strings.

    Example value: /bluaABC/_123/3
    """

    schema_type = colander.String
    relative_regex = '/[a-zA-Z0-9\_\-\.\/]+'
    validator = colander.Regex('^' + relative_regex + '$')


class ResourceObject(colander.SchemaType):

    """Schema type that serialized a :term:`location`-aware object to its url.

    Example value:  'http://a.org/bluaABC/_123/3'
    """

    def __init__(self, use_resource_location=False):
        self.use_resource_location = use_resource_location
        """If `False` the :term:`request` binding is used to serialize
        to the resource url.
        Else the :term:`context` binding is used to  serialize to
        the :term:`Resource Location`.
        Default `False`.
        """

    def serialize(self, node, value):
        """Serialize object to url.

        :param node: the Colander node.
        :param value: the resource to serialize
        :return: the path of that resource
        """
        if value in (colander.null, ''):
            return ''
        try:
            raise_attribute_error_if_not_location_aware(value)
            return self._serialize_location_or_url(node, value)
        except AttributeError:
            raise colander.Invalid(node,
                                   msg='This resource is not location aware',
                                   value=value)

    def _serialize_location_or_url(self, node, value):
        if self.use_resource_location:
            assert 'context' in node.bindings
            return resource_path(value)
        else:
            assert 'request' in node.bindings
            request = node.bindings['request']
            return request.resource_url(value)

    def deserialize(self, node, value):
        """Deserialize url to object.

        :param node: the Colander node.
        :param value: the url ort :term:`Resource Location` to deserialize
        :return: the resource registered under that path
        :raise colander.Invalid: if the object does not exist.
        """
        if value is colander.null:
            return value
        try:
            resource = self._deserialize_to_location_or_url(node, value)
            raise_attribute_error_if_not_location_aware(resource)
        except (KeyError, AttributeError):
            raise colander.Invalid(
                node,
                msg='This resource path does not exist.', value=value)
        return resource

    def _deserialize_to_location_or_url(self, node, value):
        if self.use_resource_location:
            assert 'context' in node.bindings
            context = node.bindings['context']
            return find_resource(context, value)
        else:
            assert 'request' in node.bindings
            request = node.bindings['request']
            application_url_len = len(request.application_url)
            if application_url_len > len(str(value)):
                raise KeyError
            # Fixme: This does not work with :term:`virtual hosting`
            path = value[application_url_len:]
            return find_resource(request.root, path)


class Resource(AdhocracySchemaNode):

    """A resource SchemaNode.

    Example value:  'http://a.org/bluaABC/_123/3'
    """

    default = ''
    missing = colander.drop
    schema_type = ResourceObject


def _validate_reftype(node: colander.SchemaNode, value: ILocation):
        reftype = node.reftype
        isheet = reftype.getTaggedValue('target_isheet')
        if not isheet.providedBy(value):
            error = 'This Resource does not provide interface %s' % \
                    (isheet.__identifier__)
            raise colander.Invalid(node, msg=error, value=value)


class Reference(Resource):

    """Schema Node to reference a resource that implements a specific sheet.

    The constructor accepts these additional keyword arguments:

        - ``reftype``: :class:` adhocracy.interfaces.SheetReference`.
                       The `target_isheet` attribute of the `reftype` specifies
                       the sheet that accepted resources must implement.
                       Storing another kind of resource will trigger a
                       validation error.
        - ``backref``: marks this Reference as a back reference.
                       :class:`adhocracy.sheet.ResourceSheet` can use this
                       information to autogenerate the appstruct/cstruct.
                       Default: False.
    """

    reftype = SheetReference
    backref = False
    validator = colander.All(_validate_reftype)


class Resources(colander.SequenceSchema):

    """List of :class:`Resource:`s."""

    resource = Resource()
    default = []
    missing = []


def _validate_reftypes(node: colander.SchemaNode, value: Sequence):
    for resource in value:
        _validate_reftype(node, resource)


class References(Resources):

    """Schema Node to reference resources that implements a specific sheet.

    The constructor accepts these additional keyword arguments:

        - ``reftype``: :class:`adhocracy.interfaces.SheetReference`.
                       The `target_isheet` attribute of the `reftype` specifies
                       the sheet that accepted resources must implement.
                       Storing another kind of resource will trigger a
                       validation error.
        - ``backref``: marks this Reference as a back reference.
                       :class:`adhocracy.sheet.ResourceSheet` can use this
                       information to autogenerate the appstruct/cstruct.
                       Default: False.
    """

    reftype = SheetReference
    backref = False
    validator = colander.All(_validate_reftypes)


class UniqueReferences(References):

    """Schema Node to reference resources that implements a specific sheet.

    The order is preserved, duplicates are removed.

    Example value: ["http:a.org/bluaABC"]
    """

    def preparer(self, value: Sequence) -> list:
        if value is colander.null:
            return value
        value_dict = OrderedDict.fromkeys(value)
        return list(value_dict)


def string_has_no_newlines_validator(value: str) -> bool:
    """Check for new line characters."""
    return False if '\n' in value or '\r' in value else True  # noqa


class SingleLine(colander.SchemaNode):  # noqa

    """ UTF-8 encoded String without line breaks.

    Disallowed characters are linebreaks like: \n, \r.
    Example value: This is a something.
    """

    schema_type = colander.String
    default = ''
    missing = colander.drop
    validator = colander.Function(string_has_no_newlines_validator,
                                  msg='New line characters are not allowed.')


class Text(AdhocracySchemaNode):

    """ UTF-8 encoded String with line breaks.

    Example value: This is a something
                   with new lines.
    """

    schema_type = colander.String
    default = ''
    missing = colander.drop


class Password(AdhocracySchemaNode):

    """ UTF-8 encoded text.

    Minimal length=6, maximal length=100 characters.
    Example value: secret password?
    """

    schema_type = colander.String
    default = ''
    missing = colander.drop
    validator = colander.Length(min=6, max=100)


@colander.deferred
def deferred_date_default(node: colander.MappingSchema, kw: dict) -> datetime:
    """Return current date."""
    return datetime.utcnow().replace(tzinfo=UTC)


class DateTime(AdhocracySchemaNode):

    """ DateTime object.

    This type serializes python ``datetime.datetime`` objects to a
    `ISO8601 <http://en.wikipedia.org/wiki/ISO_8601>`_ string format.
    The format includes the date, the time, and the timezone of the
    datetime.

    Example values: 2014-07-21, 2014-07-21T09:10:37, 2014-07-21T09:10:37+00:00

    The default/missing value is the current datetime.

    Constructor arguments:

    :param 'tzinfo': This timezone is used if the :term:`cstruct` is missing
                     the tzinfo. Defaults to UTC
    """

    schema_type = colander.DateTime
    default = deferred_date_default
    missing = deferred_date_default


def _get_post_pool(context: IPool, iresource_or_service_name) -> IResource:
    if IInterface.providedBy(iresource_or_service_name):
        return find_interface(context, iresource_or_service_name)
    else:
        return context.find_service(iresource_or_service_name)


@colander.deferred
def deferred_get_post_pool(node: colander.MappingSchema, kw: dict) -> IPool:
    """Return the post_pool path for the given `context`.

    :raises adhocracy.excecptions.RuntimeConfigurationError:
        if the :term:`post_pool` does not exists in the term:`lineage`
        of `context`.
    """
    context = kw['context']
    post_pool = _get_post_pool(context, node.iresource_or_service_name)
    if post_pool is None:
        context_path = resource_path(context)
        post_pool_type = str(node.iresource_or_service_name)
        msg = 'Cannot find post_pool with interface or service name {}'\
              ' for context {}.'.format(post_pool_type, context_path)
        raise RuntimeConfigurationError(msg)
    return post_pool


class PostPool(AbsolutePath):

    """Reference to the common place to post resources used by the this sheet.

    Constructor arguments:

    :param 'iresource_or_service_name`:
        The resource interface/:term:`service` name of this
        :term:`post_pool`. If it is a :term:`interface` the
        :term:`lineage` of the `context` is searched for the first matching
        `interface`. If it is a `string` the lineage and the lineage children
        are search for a `service` with this name.
        Defaults to :class:`adhocracy.interfaces.IPool`.
    """

    readonly = True
    default = deferred_get_post_pool
    missing = deferred_get_post_pool
    schema_type = ResourceObject
    iresource_or_service_name = IPool


@colander.deferred
def deferred_validate_references_post_pool(node: colander.SchemaNode,
                                           kw: dict) -> callable:
    """Validate the :term:`post_pool` for all reference children of `node`."""
    context = kw['context']
    reference_nodes = _get_reference_childs(node)
    validators = []
    for child in reference_nodes:
        _add_post_pool_validator(node, child, context, validators)
        _add_referenced_post_pool_validator(node, child, validators)
    return colander.All(*validators)


def _get_reference_childs(node):
    for child in node:
        if isinstance(child, (Reference, AbstractReferenceIterable)):
            yield child


def _add_post_pool_validator(node, child, context, validators):
    post_pool = _get_post_pool_from_node(node, context)

    def validate_node(node, value):
        references = node.get_value(value, child.name)
        references = normalize_to_tuple(references)
        _validate_post_pool(child, references, post_pool)

    if post_pool is not None:
        validators.append(validate_node)


def _add_referenced_post_pool_validator(node, child, validators):
    referenced_isheet = child.reftype.getTaggedValue('target_isheet')

    def validate_node(node, value):
        references = node.get_value(value, child.name)
        references = normalize_to_tuple(references)
        for reference in references:
            sheet = get_sheet(reference, referenced_isheet)
            post_pool = _get_post_pool_from_node(sheet.schema, reference)
            _validate_post_pool(child, (reference,), post_pool)

    if referenced_isheet.isOrExtends(IPostPoolSheet):
        validators.append(validate_node)


def _get_post_pool_from_node(node, context):
    post_pool_nodes = [child for child in node if isinstance(child, PostPool)]
    for child in post_pool_nodes:
        type = child.iresource_or_service_name
        return _get_post_pool(context, type)


def _validate_post_pool(node, references: list, post_pool: IPool):
    post_pool_path = resource_path(post_pool)
    for reference in references:
        if reference.__parent__ is post_pool:
            continue
        msg = 'You can only add references inside {}'.format(post_pool_path)
        raise colander.Invalid(node, msg)


class PostPoolMappingSchema(colander.MappingSchema):

    """Check that the referenced nodes respect the :term:`post_pool`.

    To validate `references` (:class:`adhocracy.schems.Reference`) you
    need to add a :class:`adhocracy.schema.PostPool` node to this schema.
    To validate `backreferences` the referenced sheet needs to be a subtype
    of :class:`adhocracy.intefaces.IPostPoolSheet and the schema needs a
    a :class:`adhocracy.schema.PostPool` node.
    """

    validator = deferred_validate_references_post_pool<|MERGE_RESOLUTION|>--- conflicted
+++ resolved
@@ -5,22 +5,15 @@
 from pyramid.traversal import find_resource
 from pyramid.traversal import resource_path
 from pytz import UTC
-<<<<<<< HEAD
-import colander
-import pytz
-
-from adhocracy.interfaces import ILocation
-=======
 from pyramid.traversal import find_interface
-from substanced.schema import IdSet
 from zope.interface.interfaces import IInterface
 import colander
 import pytz
 
+from adhocracy.interfaces import ILocation
 from adhocracy.exceptions import RuntimeConfigurationError
 from adhocracy.utils import normalize_to_tuple
 from adhocracy.utils import get_sheet
->>>>>>> 7b6c583b
 from adhocracy.interfaces import SheetReference
 from adhocracy.interfaces import IPool
 from adhocracy.interfaces import IResource
