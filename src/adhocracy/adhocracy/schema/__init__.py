--- conflicted
+++ resolved
@@ -2,27 +2,12 @@
 from collections import Sequence
 from collections import OrderedDict
 from datetime import datetime
-<<<<<<< HEAD
 
 from pyramid.path import DottedNameResolver
 from pyramid.request import Request
-from pyramid.traversal import resource_path
-=======
->>>>>>> 180c1cd2
 from pyramid.traversal import find_resource
 from pyramid.traversal import resource_path
 from pytz import UTC
-<<<<<<< HEAD
-from substanced.schema import IdSet
-from substanced.util import get_dotted_name
-import colander
-import pytz
-
-from adhocracy.interfaces import IResource
-from adhocracy.interfaces import SheetReference
-from adhocracy.registry import ResourceContentRegistry
-from adhocracy.utils import get_iresource
-=======
 from pyramid.traversal import find_interface
 from zope.interface.interfaces import IInterface
 import colander
@@ -36,7 +21,7 @@
 from adhocracy.interfaces import IPool
 from adhocracy.interfaces import IResource
 from adhocracy.interfaces import IPostPoolSheet
->>>>>>> 180c1cd2
+from adhocracy.registry import ResourceContentRegistry
 
 
 class AdhocracySchemaNode(colander.SchemaNode):
@@ -66,7 +51,6 @@
     context.__name__
 
 
-<<<<<<< HEAD
 def serialize_path(node, value):
     """Serialize object to path with 'pyramid.traveral.resource_path'.
 
@@ -126,8 +110,6 @@
     return struct
 
 
-=======
->>>>>>> 180c1cd2
 def validate_name_is_unique(node: colander.SchemaNode, value: str):
     """Validate if `value` is name that does not exists in the parent object.
 
@@ -361,77 +343,7 @@
             raise colander.Invalid(node, msg=error, value=value)
 
 
-<<<<<<< HEAD
-class AbstractIterableOfPaths(IdSet):
-
-    """Abstract Colander type to store multiple object paths.
-
-    Serialize a list of ILocation aware objects to paths (['/o1/o2', '/o3']).
-    Deserialize to an iterable of objects.
-
-    Raise colander.Invalid if path does not exist.
-
-    Child classes must overwrite the `create_empty_appstruct` and
-    `add_to_appstruct` methods for the specific iterable to use for
-    deserialization (e.g. list or set).
-    """
-
-    def create_empty_appstruct(self):
-        """Create an empty iterable container."""
-        raise NotImplementedError()  # pragma: no cover
-
-    def add_to_appstruct(self, appstruct, element):
-        """Add an element to the container to used to store paths."""
-        raise NotImplementedError()  # pragma: no cover
-
-    def serialize(self, node, value):
-        """Serialize object to path with 'pyramid.traveral.resource_path'.
-
-        Return list with paths.
-
-        """
-        if value is colander.null:
-            return value
-        self._check_nonstr_iterable(node, value)
-        # Honor form attribute, if present
-        form = getattr(value, 'form', None)
-        if form == 'omit':
-            return colander.drop
-        elements = []
-        for resource in elements:
-            if form == 'content':
-                # TODO need a registry here!
-                elements.append(serialize_resource(resource, None))
-            else:
-                elements.append(serialize_path(node, resource))
-        return elements
-
-    def _check_nonstr_iterable(self, node, value):
-        if isinstance(value, str) or not hasattr(value, '__iter__'):
-            raise colander.Invalid(node, '{} is not list-like'.format(value))
-
-    def deserialize(self, node, value):
-        """Deserialize path to object.
-
-        Return iterable with objects.
-
-        Raises:
-            KeyError: if path cannot be traversed to an ILocation aware object.
-        """
-        if value is colander.null:
-            return value
-        self._check_nonstr_iterable(node, value)
-        resources = self.create_empty_appstruct()
-        for path in value:
-            resource = deserialize_path(node, path)
-            self.add_to_appstruct(resources, resource)
-        return resources
-
-
-class ListOfUniquePaths(AbstractIterableOfPaths):
-=======
 class Reference(Resource):
->>>>>>> 180c1cd2
 
     """Schema Node to reference a resource that implements a specific sheet.
 
