--- conflicted
+++ resolved
@@ -151,24 +151,7 @@
     validator = colander.OneOf(_ZONES)
 
 
-<<<<<<< HEAD
-class Password(colander.SchemaNode):
-
-    """A password.
-
-    Example value: TemmyantAd5
-    """
-
-    schema_type = colander.String
-    default = '',
-    missing = colander.drop
-    validator = colander.Length(min=6, max=100)
-
-
-class AbsolutePath(colander.SchemaNode):
-=======
 class AbsolutePath(AdhocracySchemaNode):
->>>>>>> 0f9ba52b
 
     """Absolute path made with  Identifier Strings.
 
