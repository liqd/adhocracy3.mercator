--- conflicted
+++ resolved
@@ -90,10 +90,7 @@
         return True
     process = subprocess.Popen('bin/runzeo -Cetc/test_zeo.conf', shell=True,
                                stderr=subprocess.STDOUT)
-<<<<<<< HEAD
-=======
     time.sleep(1)
->>>>>>> 27ecdcde
 
     def fin():
         print('teardown zeo server')
