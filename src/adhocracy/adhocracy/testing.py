"""Public py.test fixtures: http://pytest.org/latest/fixture.html. """
from unittest.mock import Mock
from configparser import ConfigParser
import types
import json
import os
import subprocess
import time

from cornice.util import extract_json_data
from cornice.errors import Errors
from pyramid.config import Configurator
from pyramid import testing
from pyramid.traversal import resource_path_tuple
from substanced.objectmap import ObjectMap
from substanced.objectmap import find_objectmap
from splinter import Browser
from webtest.http import StopableWSGIServer
from pytest import fixture
import colander

from adhocracy.interfaces import SheetMetadata
from adhocracy.interfaces import ResourceMetadata


#####################################
# Integration/Function test helper  #
#####################################


class DummyPoolWithObjectMap(testing.DummyResource):

    def add(self, name, obj, **kwargs):
        self[name] = obj
        obj.__name__ = name
        obj.__parent__ = self
        objectmap = find_objectmap(self)
        obj.__oid__ = objectmap.new_objectid()
        path_tuple = resource_path_tuple(obj)
        objectmap.add(obj, path_tuple)

    def next_name(self, obj, prefix=''):
        return prefix + '_0000000' + str(hash(obj))


def create_pool_with_graph() -> testing.DummyResource:
    """Return pool like dummy object with objectmap and graph."""
    from adhocracy.interfaces import IPool
    from adhocracy.graph import Graph
    context = DummyPoolWithObjectMap(__oid__=0,
                                     __provides__=IPool)
    objectmap = ObjectMap(context)
    context.__objectmap__ = objectmap
    context.__graph__ = Graph(context)
    return context


##################
# Fixtures       #
##################

@fixture
def resource_meta() -> ResourceMetadata:
    """ Return basic resource metadata."""
    from adhocracy.interfaces import resource_metadata
    from adhocracy.interfaces import IResource
    return resource_metadata._replace(iresource=IResource)


@fixture
def sheet_meta() -> SheetMetadata:
    """ Return basic sheet metadata."""
    from adhocracy.interfaces import sheet_metadata
    from adhocracy.interfaces import ISheet
    return sheet_metadata._replace(isheet=ISheet,
                                   schema_class=colander.MappingSchema)


class CorniceDummyRequest(testing.DummyRequest):

    def __init__(self, **kwargs):
        super().__init__(**kwargs)
        self.validated = {}
        self.errors = Errors(self)
        self.content_type = 'application/json'
        deserializer = {'application/json': extract_json_data}
        self.registry.cornice_deserializers = deserializer

    def authenticated_userid(self):
        return None

    @property
    def json_body(self):
        return json.loads(self.body)


@fixture
def cornice_request():
    """ Return dummy request with additional validation attributes.

    Additional Attributes:
        `errors`, `validated`, `content_type`
    """
    return CorniceDummyRequest()


@fixture
def context() -> testing.DummyResource:
    """ Return dummy context with IResource interface."""
    from adhocracy.interfaces import IResource
    return testing.DummyResource(__provides__=IResource)


class DummyPool(testing.DummyResource):

    """Dummy Pool based on :class:`pyramid.testing.DummyResource`."""

    def add(self, name, resource, **kwargs):
        self[name] = resource
        resource.__parent__ = self
        resource.__name__ = name

    def next_name(self, obj, prefix=''):
        return prefix + '_0000000'


@fixture
def pool() -> DummyPool:
    """ Return dummy pool with IPool interface."""
    from adhocracy.interfaces import IPool
    return DummyPool(__provides__=IPool)


@fixture
def node() -> colander.MappingSchema:
    """Return dummy node."""
    return colander.MappingSchema()


<<<<<<< HEAD
@fixture()
def transaction_changelog():
    """Return transaction_changelog dictionary."""
    from collections import defaultdict
    from adhocracy.resources.subscriber import changelog_metadata
    metadata = lambda: changelog_metadata
    return defaultdict(metadata)


@fixture()
=======
@fixture
>>>>>>> b710e00e
def mock_sheet() -> Mock:
    """Mock :class:`adhocracy.sheets.GenericResourceSheet`."""
    from adhocracy.interfaces import sheet_metadata
    from adhocracy.interfaces import ISheet
    # FIXME: Use spec=GenericResourceSheet for Mock; however this fails if the
    # mock object is deepcopied.
    sheet = Mock()
    sheet.meta = sheet_metadata._replace(isheet=ISheet)
    return sheet


@fixture
def mock_graph() -> Mock:
    """Mock :class:`adhocracy.graph.Graph`."""
    from adhocracy.graph import Graph
    mock = Mock(spec=Graph)
    return mock


@fixture
def mock_objectmap() -> Mock:
    """Mock :class:`substanced.objectmap.ObjectMap`."""
    from substanced.objectmap import ObjectMap
    mock = Mock(spec=ObjectMap)
    mock.get_reftypes.return_value = []
    return mock


@fixture
def mock_resource_registry() -> Mock:
    """Mock :class:`adhocracy.registry.ResourceContentRegistry`."""
    from adhocracy.registry import ResourceContentRegistry
    mock = Mock(spec=ResourceContentRegistry)
    mock.sheets_meta = {}
    mock.resources_meta = {}
    mock.resource_sheets.return_value = {}
    mock.resource_addables.return_value = {}
    return mock


@fixture
def config(request) -> Configurator:
    """Return dummy testing configuration."""
    config = testing.setUp()
    request.addfinalizer(testing.tearDown)
    return config


@fixture
def registry(config) -> object:
    """Return dummy registry."""
    return config.registry


@fixture
def mock_user_locator(registry) -> Mock:
    """Mock :class:`adhocracy.resource.principal.UserLocatorAdapter`."""
    from zope.interface import Interface
    from substanced.interfaces import IUserLocator
    from adhocracy.resources.principal import UserLocatorAdapter
    locator = Mock(spec=UserLocatorAdapter)
    registry.registerAdapter(lambda y, x: locator, (Interface, Interface),
                             IUserLocator)
    return locator


def _get_settings(request, part):
    """Return settings of a config part."""
    config_parser = ConfigParser()
    config_file = request.config.getvalue('pyramid_config')
    config_parser.read(config_file)
    settings = {}
    for option, value in config_parser.items(part):
        settings[option] = value
    return settings


@fixture(scope='session')
def settings(request) -> dict:
    """Return pyramid settings."""
    return _get_settings(request, 'app:main')


@fixture(scope='session')
def ws_settings(request) -> Configurator:
    """Return websocket server settings."""
    return _get_settings(request, 'websockets')


@fixture(scope='class')
def zeo(request) -> bool:
    """Start the test zeo server."""
    is_running = os.path.isfile('var/test_zeodata/ZEO.pid')
    if is_running:
        return True
    process = subprocess.Popen('bin/runzeo -Cetc/test_zeo.conf', shell=True,
                               stderr=subprocess.STDOUT)
    time.sleep(1)

    def fin():
        print('teardown zeo server')
        process.kill()
        _kill_pid_in_file('var/test_zeodata/ZEO.pid')

    request.addfinalizer(fin)
    return True


@fixture(scope='class')
def websocket(request, zeo, ws_settings) -> bool:
    """Start websocket server."""
    is_running = os.path.isfile(ws_settings['pid_file'])
    if is_running:
        return True
    config_file = request.config.getvalue('pyramid_config')
    process = subprocess.Popen('bin/start_ws_server ' + config_file,
                               shell=True,
                               stderr=subprocess.STDOUT)
    time.sleep(1)

    def fin():
        print('teardown websocket server')
        process.kill()
        _kill_pid_in_file(ws_settings['pid_file'])

    request.addfinalizer(fin)
    return True


def _kill_pid_in_file(path_to_pid_file):
    if os.path.isfile(path_to_pid_file):
        pid = open(path_to_pid_file).read().strip()
        pid_int = int(pid)
        os.kill(pid_int, 15)
        time.sleep(1)
        if os.path.isfile(path_to_pid_file):
            subprocess.call(['rm', path_to_pid_file])


@fixture(scope='class')
def app(zeo, settings, websocket):
    """Return the adhocracy wsgi application."""
    import adhocracy
    configurator = Configurator(settings=settings,
                                root_factory=adhocracy.root_factory)
    configurator.include(adhocracy)
    return configurator.make_wsgi_app()


@fixture(scope='class')
def server(request, app) -> StopableWSGIServer:
    """Return a http server with the adhocracy wsgi application."""
    server = StopableWSGIServer.create(app)
    request.addfinalizer(server.shutdown)
    return server


@fixture(scope='session')
def server_static(request) -> StopableWSGIServer:
    """Return a http server that only serves the static files."""
    from adhocracy.frontend import includeme
    config = Configurator(settings={})
    includeme(config)
    app = config.make_wsgi_app()

    server = StopableWSGIServer.create(app)

    def fin():
        print('teardown static http server')
        server.shutdown()

    request.addfinalizer(fin)
    return server


def evaluate_script_with_kwargs(self, code: str, **kwargs) -> object:
    """Replace kwargs in javascript code and evaluate."""
    code_with_kwargs = self.compile_js_code(code, **kwargs)
    return self.evaluate_script(code_with_kwargs)


def compile_js_code(self, code: str, **kwargs) -> str:
    """Generate a single JavaScript expression from complex code.

    This is accomplished by wrapping the code in a JavaScript function
    and passing any key word arguments to that function.  All arguments
    will be JSON encoded.

    :param code: any JavaScript code
    :param kwargs: arguments that will be passed to the wrapper function

    :returns: a string containing a single JavaScript expression suitable
        for consumption by splinter's ``evaluate_script``

    >>> code = "var a = 1; test.y = a; return test;"
    >>> compile_js_code(code, test={"x": 2})
    '(function(test) {var a = 1; test.y = a; return test;})({"x": 2})'

    """
    # make sure keys and values are in the same order
    keys = []
    values = []
    for key in kwargs:
        keys.append(key)
        values.append(kwargs[key])

    keys = ', '.join(keys)
    values = ', '.join((json.dumps(v) for v in values))

    return '(function({}) {{{}}})({})'.format(keys, code, values)


def add_helper_methods_to_splinter_browser_wrapper(inst: Browser) -> Browser:
    """Add additional helper functions to the splinter browser wrapper."""
    inst.compile_js_code = types.MethodType(compile_js_code, inst)
    inst.evaluate_script_with_kwargs = types.MethodType(
        evaluate_script_with_kwargs, inst)
    return inst


def angular_app_loaded(browser: Browser) -> bool:
    """Check that the angular app is loaded."""
    code = 'window.hasOwnProperty("adhocracy") '\
           '&& window.adhocracy.hasOwnProperty("loadState") '\
           '&& window.adhocracy.loadState === "complete";'
    return browser.evaluate_script(code)


@fixture
def browser_root(browser, server) -> Browser:
    """Return test browser, start application and go to `root.html`."""
    add_helper_methods_to_splinter_browser_wrapper(browser)
    url = server.application_url + 'frontend_static/root.html'
    browser.visit(url)
    browser.wait_for_condition(angular_app_loaded, 5)
    return browser


@fixture
def browser_test(browser, server_static) -> Browser:
    """Return test browser and go to `test.html`."""
    add_helper_methods_to_splinter_browser_wrapper(browser)

    url = server_static.application_url + 'frontend_static/test.html'
    browser.visit(url)

    def jasmine_finished(browser):
        code = 'jsApiReporter.finished'
        return browser.browser.evaluate_script(code)

    browser.wait_for_condition(jasmine_finished, 5)

    return browser<|MERGE_RESOLUTION|>--- conflicted
+++ resolved
@@ -137,8 +137,7 @@
     return colander.MappingSchema()
 
 
-<<<<<<< HEAD
-@fixture()
+@fixture
 def transaction_changelog():
     """Return transaction_changelog dictionary."""
     from collections import defaultdict
@@ -147,10 +146,7 @@
     return defaultdict(metadata)
 
 
-@fixture()
-=======
-@fixture
->>>>>>> b710e00e
+@fixture
 def mock_sheet() -> Mock:
     """Mock :class:`adhocracy.sheets.GenericResourceSheet`."""
     from adhocracy.interfaces import sheet_metadata
