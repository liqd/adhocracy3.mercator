--- conflicted
+++ resolved
@@ -51,11 +51,7 @@
                                          arbitrary_filters=arbitraries,
                                          resolve_resources=resolve_resources,
                                          )
-<<<<<<< HEAD
-        appstruct = {'elements': []}
-=======
         appstruct = {}
->>>>>>> 0468e681
         if serialization_form != 'omit':
             appstruct['elements'] = elements
         if self._count_matching_elements(params):
