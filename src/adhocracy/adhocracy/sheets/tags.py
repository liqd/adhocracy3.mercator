"""Sheets for tagging."""
<<<<<<< HEAD
=======
from collections.abc import Iterable
>>>>>>> b8f13725
from logging import getLogger

from pyramid.traversal import resource_path
from substanced.util import find_catalog
import colander

from adhocracy.interfaces import ISheet
from adhocracy.interfaces import SheetToSheet
from adhocracy.sheets import GenericResourceSheet
from adhocracy.sheets import add_sheet_to_registry
from adhocracy.sheets import sheet_metadata_defaults
from adhocracy.sheets.versions import IVersionable
from adhocracy.sheets.pool import PoolSheet
from adhocracy.schema import UniqueReferences
from adhocracy.utils import find_graph


logger = getLogger(__name__)


class ITag(ISheet):

    """Marker interface for the tag sheet."""


class TagElementsReference(SheetToSheet):

    """Tag sheet elements reference."""

    source_isheet = ITag
    source_isheet_field = 'elements'
    target_isheet = IVersionable


class TagSchema(colander.MappingSchema):

    """Tag sheet data structure.

    `elements`: Resources with this Tag
    """

    elements = UniqueReferences(reftype=TagElementsReference)


class TagSheet(GenericResourceSheet):

    """Resource sheet for a tag."""

    def set(self, appstruct: dict, omit=(), send_event=True) -> bool:
        """Store appstruct, updating the catalog."""
        old_element_set = set(self._get_references().get('elements', []))
        new_element_set = set(appstruct.get('elements', []))
        newly_tagged_or_untagged_resources = old_element_set ^ new_element_set
        result = super().set(appstruct, omit, send_event)
<<<<<<< HEAD

        if newly_tagged_or_untagged_resources:
            adhocracy_catalog = find_catalog(self.context, 'adhocracy')
            for resource in newly_tagged_or_untagged_resources:
                adhocracy_catalog.reindex_resource(resource)

        return result

=======
        if newly_tagged_or_untagged_resources:
            self._reindex_resources(newly_tagged_or_untagged_resources)
        return result

    def _reindex_resources(self, resources: Iterable):
        adhocracy_catalog = find_catalog(self.context, 'adhocracy')
        for resource in resources:
            adhocracy_catalog.reindex_resource(resource)

>>>>>>> b8f13725

tag_metadata = sheet_metadata_defaults._replace(isheet=ITag,
                                                schema_class=TagSchema,
                                                sheet_class=TagSheet
                                                )


class ITags(ISheet):

    """Marker interface for the tag sheet."""


class TagsElementsReference(SheetToSheet):

    """Tags sheet elements reference."""

    source_isheet = ITags
    source_isheet_field = 'elements'
    target_isheet = ITag


class TagsSchema(colander.MappingSchema):

    """Tags sheet data structure.

    `elements`: Tags in this Pool
    """

    elements = UniqueReferences(reftype=TagsElementsReference)


tags_metadata = sheet_metadata_defaults._replace(isheet=ITags,
                                                 schema_class=TagsSchema,
                                                 sheet_class=PoolSheet,
                                                 editable=False,
                                                 creatable=False,
                                                 )


def index_tag(resource, default):
    """Return value for the tag index."""
    graph = find_graph(resource)
<<<<<<< HEAD
    if graph is None:
=======
    if graph is None:  # pragma: no cover
>>>>>>> b8f13725
        logger.warning(
            'Cannot update tag index: No graph found for %s',
            resource_path(resource))
        return default
    tags = graph.get_back_reference_sources(resource,
                                            TagElementsReference)
    tagnames = [tag.__name__ for tag in tags]
    return tagnames if tagnames else default


def includeme(config):
    """Register sheets and add indexviews."""
    add_sheet_to_registry(tag_metadata, config.registry)
    add_sheet_to_registry(tags_metadata, config.registry)
    config.add_indexview(index_tag,
                         catalog_name='adhocracy',
                         index_name='tag',
                         context=IVersionable,
                         )<|MERGE_RESOLUTION|>--- conflicted
+++ resolved
@@ -1,8 +1,5 @@
 """Sheets for tagging."""
-<<<<<<< HEAD
-=======
 from collections.abc import Iterable
->>>>>>> b8f13725
 from logging import getLogger
 
 from pyramid.traversal import resource_path
@@ -57,16 +54,6 @@
         new_element_set = set(appstruct.get('elements', []))
         newly_tagged_or_untagged_resources = old_element_set ^ new_element_set
         result = super().set(appstruct, omit, send_event)
-<<<<<<< HEAD
-
-        if newly_tagged_or_untagged_resources:
-            adhocracy_catalog = find_catalog(self.context, 'adhocracy')
-            for resource in newly_tagged_or_untagged_resources:
-                adhocracy_catalog.reindex_resource(resource)
-
-        return result
-
-=======
         if newly_tagged_or_untagged_resources:
             self._reindex_resources(newly_tagged_or_untagged_resources)
         return result
@@ -76,7 +63,6 @@
         for resource in resources:
             adhocracy_catalog.reindex_resource(resource)
 
->>>>>>> b8f13725
 
 tag_metadata = sheet_metadata_defaults._replace(isheet=ITag,
                                                 schema_class=TagSchema,
@@ -119,11 +105,7 @@
 def index_tag(resource, default):
     """Return value for the tag index."""
     graph = find_graph(resource)
-<<<<<<< HEAD
-    if graph is None:
-=======
     if graph is None:  # pragma: no cover
->>>>>>> b8f13725
         logger.warning(
             'Cannot update tag index: No graph found for %s',
             resource_path(resource))
