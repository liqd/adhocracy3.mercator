--- conflicted
+++ resolved
@@ -155,15 +155,6 @@
                                           self.registry)
             self.registry.notify(event)
 
-<<<<<<< HEAD
-    def get_cstruct(self, params: dict={}) -> dict:
-        """Return schema :term:`cstruct`."""
-        struct = self.get(params)
-        cstruct = self.schema.serialize(struct)
-        return cstruct
-
-=======
->>>>>>> 180c1cd2
 
 sheet_metadata_defaults = sheet_metadata._replace(
     isheet=ISheet,
