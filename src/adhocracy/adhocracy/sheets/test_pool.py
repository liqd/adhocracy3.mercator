from pyramid import testing
from pytest import fixture
from pytest import mark
from unittest.mock import Mock

from adhocracy.resources.pool import IBasicPool


@fixture
def integration(config):
    config.include('adhocracy.events')
    config.include('adhocracy.registry')
    config.include('adhocracy.catalog')
    config.include('adhocracy.resources.pool')
    config.include('adhocracy.resources.tag')
    config.include('adhocracy.sheets')


class TestFilteringPoolSheet:

    @fixture
    def meta(self):
        from adhocracy.sheets.pool import pool_metadata
        return pool_metadata

    @fixture
    def inst(self, meta, context):
        inst = meta.sheet_class(meta, context)
        inst._filter_elements = Mock(spec=inst._filter_elements)
        inst._filter_elements.return_value = []
        return inst

    def test_create(self, inst):
        from adhocracy.interfaces import IResourceSheet
        from adhocracy.sheets.pool import IPool
        from adhocracy.sheets.pool import PoolSchema
        from adhocracy.sheets.pool import PoolSheet
        from zope.interface.verify import verifyObject
        assert isinstance(inst, PoolSheet)
        assert verifyObject(IResourceSheet, inst)
        assert IResourceSheet.providedBy(inst)
        assert inst.meta.schema_class == PoolSchema
        assert inst.meta.isheet == IPool
        assert inst.meta.editable is False
        assert inst.meta.creatable is False

    def test_get_empty(self, inst):
        import colander
        assert inst.get() == {'elements': [], 'count': colander.drop}

    #FIXME: add check if the schema has a children named 'elements' with tagged
    #Value 'target_isheet'. This isheet is used to filter return data.

    def test_get_not_empty_with_target_isheet(self, inst, context):
        from adhocracy.interfaces import ISheet
        import colander
        child = testing.DummyResource(__provides__=ISheet)
        context['child1'] = child
        assert inst.get() == {'elements': [child], 'count': colander.drop}

    def test_get_not_empty_without_target_isheet(self, inst, context):
        import colander
        child = testing.DummyResource()
        context['child1'] = child
        assert inst.get() == {'elements': [], 'count': colander.drop}

    def test_get_reference_appstruct_without_params(self, inst):
        appstruct = inst._get_reference_appstruct()
        assert inst._filter_elements.called is False
        assert appstruct == {'elements': []}

    def test_get_reference_appstruct_with_depth(self, inst):
        inst._filter_elements.return_value = ['Dummy']
        appstruct = inst._get_reference_appstruct(
            {'depth': '3', 'content_type': 'BlahType', 'count': True})
        assert inst._filter_elements.call_args[1] == {'depth': 3,
                                                      'ifaces': ['BlahType'],
                                                      'arbitrary_filters': {},
                                                      'resolve_resources': True,
                                                      }
        assert appstruct == {'elements': ['Dummy'], 'count': 1}

    def test_get_reference_appstruct_with_two_ifaces_and_two_arbitraryfilters(self, inst):
        inst._filter_elements.return_value = ['Dummy']
        appstruct = inst._get_reference_appstruct(
            {'content_type': 'BlahType', 'sheet': 'BlubSheet',
             'tag': 'BEST', 'rating': 'outstanding'})
        assert inst._filter_elements.call_args[1] == {
            'depth': 1,
            'ifaces': ['BlahType', 'BlubSheet'],
            'arbitrary_filters': {'tag': 'BEST', 'rating': 'outstanding'},
            'resolve_resources': True,
            }
        assert appstruct == {'elements': ['Dummy']}

    def test_get_reference_appstruct_with_default_params(self, inst):
        appstruct = inst._get_reference_appstruct(
            {'depth': '1', 'count': False})
        assert inst._filter_elements.called is False
        assert appstruct == {'elements': []}

    def test_get_reference_appstruct_with_depth_all(self, inst):
        inst._filter_elements.return_value = ['Dummy']
        appstruct = inst._get_reference_appstruct({'depth': 'all'})
        assert inst._filter_elements.call_args[1] == \
               {'depth': None,
                'ifaces': [],
                'arbitrary_filters': {},
                'resolve_resources': True,
                }
        assert appstruct == {'elements': ['Dummy']}

    def test_get_reference_appstruct_with_elements_omit(self, inst):
        inst._filter_elements.return_value = ['Dummy']
        appstruct = inst._get_reference_appstruct({'elements': 'omit'})
        assert inst._filter_elements.call_args[1]['resolve_resources'] is False
<<<<<<< HEAD
        assert appstruct['elements'] == []
=======
        assert 'elements' not in appstruct
>>>>>>> 0468e681

    def test_get_arbitrary_filters(self, meta, context):
        """remove all standard filter parameter in get pool requests."""
        from adhocracy.rest.schemas import GETPoolRequestSchema
        inst = meta.sheet_class(meta, context)
        filters = GETPoolRequestSchema().serialize({})
        arbitrary_filters = {'index1': None}
        filters.update(arbitrary_filters)
        assert inst._get_arbitrary_filters(filters) == arbitrary_filters


@mark.usefixtures('integration')
class TestIntegrationPoolSheet:

    def _make_resource(self, registry, parent=None, name='pool',
                  restype=IBasicPool):
        from adhocracy.sheets.name import IName
        appstructs = {IName.__identifier__: {'name': name}}
        return registry.content.create(
            restype.__identifier__, parent, appstructs)

    def test_filter_elements_no_filters_with_direct_children(
            self, registry, pool_graph_catalog):
        """If no filter is specified, all direct children are returned."""
        from adhocracy.sheets.pool import IPool
        from adhocracy.utils import get_sheet
        pool = self._make_resource(registry, parent=pool_graph_catalog)
        child1 = self._make_resource(registry, parent=pool, name='child1')
        child2 = self._make_resource(registry, parent=pool, name='child2')
        poolsheet = get_sheet(pool, IPool)
        result = set(poolsheet._filter_elements())
        assert result == {child1, child2}

    def test_filter_elements_no_filters_with_grandchildren_depth1(
            self, registry, pool_graph_catalog):
        from adhocracy.sheets.pool import IPool
        from adhocracy.utils import get_sheet
        pool = self._make_resource(registry, parent=pool_graph_catalog)
        child = self._make_resource(registry, parent=pool, name='child')
        self._make_resource(registry, parent=child, name='grandchild')
        poolsheet = get_sheet(pool, IPool)
        result = set(poolsheet._filter_elements())
        assert result == {child}

    def test_filter_elements_no_filters_with_grandchildren_depth2(
            self, registry, pool_graph_catalog):
        from adhocracy.sheets.pool import IPool
        from adhocracy.utils import get_sheet
        pool = self._make_resource(registry, parent=pool_graph_catalog)
        child = self._make_resource(registry, parent=pool, name='child')
        grandchild = self._make_resource(registry, parent=child,
                                         name='grandchild')
        self._make_resource(registry, parent=grandchild,
                            name='greatgrandchild')
        poolsheet = get_sheet(pool, IPool)
        result = set(poolsheet._filter_elements(depth=2))
        assert result == {child, grandchild}

    def test_filter_elements_no_filters_with_grandchildren_unlimited_depth(
            self, registry, pool_graph_catalog):
        from adhocracy.sheets.pool import IPool
        from adhocracy.utils import get_sheet
        pool = self._make_resource(registry, parent=pool_graph_catalog)
        child = self._make_resource(registry, parent=pool, name='child')
        grandchild = self._make_resource(registry, parent=child,
                                         name='grandchild')
        greatgrandchild = self._make_resource(registry, parent=grandchild,
                                              name='greatgrandchild')
        poolsheet = get_sheet(pool, IPool)
        result = set(poolsheet._filter_elements(depth=None))
        assert result == {child, grandchild, greatgrandchild}

    def test_filter_elements_by_interface(
            self, registry, pool_graph_catalog):
        from adhocracy.interfaces import ITag
        from adhocracy.sheets.pool import IPool
        from adhocracy.utils import get_sheet
        pool = self._make_resource(registry, parent=pool_graph_catalog)
        self._make_resource(registry, parent=pool, name='wrong_type_child')
        right_type_child = self._make_resource(registry, parent=pool,
                                               name='right_type_child',
                                               restype=ITag)
        self._make_resource(registry, parent=pool_graph_catalog,
                            name='nonchild', restype=ITag)
        poolsheet = get_sheet(pool, IPool)
        result = set(poolsheet._filter_elements(ifaces=[ITag]))
        assert result == {right_type_child}

    def test_filter_elements_by_interface_elements_omit(
            self, registry, pool_graph_catalog):
        from adhocracy.interfaces import ITag
        from adhocracy.sheets.pool import IPool
        from adhocracy.utils import get_sheet
        pool = self._make_resource(registry, parent=pool_graph_catalog)
        self._make_resource(registry, parent=pool, name='wrong_type_child')
        right_type_child = self._make_resource(registry, parent=pool,
                                               name='right_type_child',
                                               restype=ITag)
        self._make_resource(registry, parent=pool_graph_catalog,
                            name='nonchild', restype=ITag)
        poolsheet = get_sheet(pool, IPool)
        result = set(poolsheet._filter_elements(resolve_resources=False, ifaces=[ITag]))
        assert result == {right_type_child.__oid__}

    def test_filter_elements_by_two_interfaces_both_present(
            self, registry, pool_graph_catalog):
        from adhocracy.interfaces import ITag
        from adhocracy.sheets.name import IName
        from adhocracy.sheets.pool import IPool
        from adhocracy.utils import get_sheet
        pool = self._make_resource(registry, parent=pool_graph_catalog)
        self._make_resource(registry, parent=pool, name='wrong_type_child')
        right_type_child = self._make_resource(registry, parent=pool,
                                               name='right_type_child',
                                               restype=ITag)
        poolsheet = get_sheet(pool, IPool)
        result = set(poolsheet._filter_elements(ifaces=[ITag, IName]))
        assert result == {right_type_child}

    def test_filter_elements_by_two_interfaces_just_one_present(
            self, registry, pool_graph_catalog):
        from adhocracy.interfaces import IItemVersion
        from adhocracy.interfaces import ITag
        from adhocracy.sheets.pool import IPool
        from adhocracy.utils import get_sheet
        pool = self._make_resource(registry, parent=pool_graph_catalog)
        self._make_resource(registry, parent=pool, name='child1')
        self._make_resource(registry, parent=pool, name='child2', restype=ITag)
        poolsheet = get_sheet(pool, IPool)
        result = set(poolsheet._filter_elements(ifaces=[ITag, IItemVersion]))
        assert result == set()

    def test_filter_elements_by_arbitraryfilter(
            self, registry, pool_graph_catalog):
        from adhocracy.sheets.pool import IPool
        from adhocracy.utils import get_sheet
        pool = self._make_resource(registry, parent=pool_graph_catalog)
        untagged_child = self._make_resource(registry, parent=pool,
                                             name='untagged_child')
        poolsheet = get_sheet(pool, IPool)
        result = set(poolsheet._filter_elements(arbitrary_filters={'tag': 'LAST'}))
        assert result == set()

    def test_filter_elements_by_referencefilter(
            self, registry, pool_graph_catalog):
        from adhocracy.sheets.pool import IPool
        from adhocracy.utils import get_sheet
        pool = self._make_resource(registry, parent=pool_graph_catalog)
        untagged_child = self._make_resource(registry, parent=pool,
                                             name='untagged_child')
        poolsheet = get_sheet(pool, IPool)
        result = set(poolsheet._filter_elements(arbitrary_filters={'tag': 'LAST'}))
        assert result == set()



@mark.usefixtures('integration')
def test_includeme_register_pool_sheet(config):
    from adhocracy.sheets.pool import IPool
    from adhocracy.utils import get_sheet
    context = testing.DummyResource(__provides__=IPool)
    assert get_sheet(context, IPool)<|MERGE_RESOLUTION|>--- conflicted
+++ resolved
@@ -114,11 +114,7 @@
         inst._filter_elements.return_value = ['Dummy']
         appstruct = inst._get_reference_appstruct({'elements': 'omit'})
         assert inst._filter_elements.call_args[1]['resolve_resources'] is False
-<<<<<<< HEAD
-        assert appstruct['elements'] == []
-=======
         assert 'elements' not in appstruct
->>>>>>> 0468e681
 
     def test_get_arbitrary_filters(self, meta, context):
         """remove all standard filter parameter in get pool requests."""
