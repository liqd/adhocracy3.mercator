from pyramid import testing
from pytest import fixture
from pytest import mark

from adhocracy.resources.pool import IBasicPool
from adhocracy.sheets.pool import FilteringPoolSheet


@fixture
def integration(config):
    config.include('adhocracy.events')
    config.include('adhocracy.registry')
    config.include('adhocracy.catalog')
    config.include('adhocracy.resources.pool')
    config.include('adhocracy.resources.tag')
    config.include('adhocracy.sheets')


class MockFilteringPoolSheet(FilteringPoolSheet):

    """Replace _filter_elements with dummy implementation."""

    def __init__(self, meta, context):
        super().__init__(meta, context)
        self._filter_elements_called = False
        self.callargs = {}

    def _filter_elements(self, **kwargs):
        self._filter_elements_called = True
        self.callargs = kwargs
        return ['Dummy']


class TestFilteringPoolSheet:

    @fixture
    def meta(self):
        from adhocracy.sheets.pool import pool_metadata
        return pool_metadata

    @fixture
    def mock_filtering_pool_sheet(self, meta, context):
        return MockFilteringPoolSheet(meta, context)

    def test_create(self, meta, context):
        from adhocracy.interfaces import IResourceSheet
        from adhocracy.sheets.pool import IPool
        from adhocracy.sheets.pool import PoolSchema
        from adhocracy.sheets.pool import PoolSheet
        from zope.interface.verify import verifyObject
        inst = meta.sheet_class(meta, context)
        assert isinstance(inst, PoolSheet)
        assert verifyObject(IResourceSheet, inst)
        assert IResourceSheet.providedBy(inst)
        assert inst.meta.schema_class == PoolSchema
        assert inst.meta.isheet == IPool
        assert inst.meta.editable is False
        assert inst.meta.creatable is False

    def test_get_empty(self, meta, context):
        import colander
        inst = meta.sheet_class(meta, context)
        assert inst.get() == {'elements': [], 'count': colander.drop}

    #FIXME: add check if the schema has a children named 'elements' with tagged
    #Value 'target_isheet'. This isheet is used to filter return data.

    def test_get_not_empty_with_target_isheet(self, meta, context):
        from adhocracy.interfaces import ISheet
        import colander
        child = testing.DummyResource(__provides__=ISheet)
        context['child1'] = child
        inst = meta.sheet_class(meta, context)
        assert inst.get() == {'elements': [child], 'count': colander.drop}

    def test_get_not_empty_without_target_isheet(self, meta, context):
        import colander
        child = testing.DummyResource()
        context['child1'] = child
        inst = meta.sheet_class(meta, context)
        assert inst.get() == {'elements': [], 'count': colander.drop}

<<<<<<< HEAD
    def test_get_arbitrary_filters(self, meta, context):
        """remove all standard filter parameter in get pool requests."""
        from adhocracy.rest.schemas import GETPoolRequestSchema
        inst = meta.sheet_class(meta, context)
        filters = GETPoolRequestSchema().serialize({})
        arbitrary_filters = {'index1': None}
        filters.update(arbitrary_filters)
        assert inst._get_arbitrary_filters(filters) == arbitrary_filters
=======
    def test_get_reference_appstruct_without_params(
            self, mock_filtering_pool_sheet):
        appstruct = mock_filtering_pool_sheet._get_reference_appstruct()
        assert mock_filtering_pool_sheet._filter_elements_called is False
        assert appstruct == {'elements': []}

    def test_get_reference_appstruct_with_custom_params(
            self, mock_filtering_pool_sheet):
        appstruct = mock_filtering_pool_sheet._get_reference_appstruct(
            {'depth': '3', 'content_type': 'BlahType', 'count': True})
        assert mock_filtering_pool_sheet._filter_elements_called is True
        assert mock_filtering_pool_sheet.callargs == {'depth': 3,
                                                      'ifaces': ['BlahType'],
                                                      'valuefilters': {}}
        assert appstruct == {'elements': ['Dummy'], 'count': 1}

    def test_get_reference_appstruct_with_two_ifaces_and_two_valuefilters(
            self, mock_filtering_pool_sheet):
        appstruct = mock_filtering_pool_sheet._get_reference_appstruct(
            {'content_type': 'BlahType', 'sheet': 'BlubSheet',
             'tag': 'BEST', 'rating': 'outstanding'})
        assert mock_filtering_pool_sheet._filter_elements_called is True
        assert mock_filtering_pool_sheet.callargs == {
            'depth': 1,
            'ifaces': ['BlahType', 'BlubSheet'],
            'valuefilters': {'tag': 'BEST', 'rating': 'outstanding'}}
        assert appstruct == {'elements': ['Dummy']}

    def test_get_reference_appstruct_with_default_params(
            self, mock_filtering_pool_sheet):
        appstruct = mock_filtering_pool_sheet._get_reference_appstruct(
            {'depth': '1', 'sheet': None, 'count': False})
        assert mock_filtering_pool_sheet._filter_elements_called is False
        assert appstruct == {'elements': []}

    def test_get_reference_appstruct_with_depth_all(
            self, mock_filtering_pool_sheet):
        appstruct = mock_filtering_pool_sheet._get_reference_appstruct(
            {'depth': 'all'})
        assert mock_filtering_pool_sheet._filter_elements_called is True
        assert mock_filtering_pool_sheet.callargs == {'depth': None,
                                                      'ifaces': [],
                                                      'valuefilters': {}}
        assert appstruct == {'elements': ['Dummy']}

    def test_get_reference_appstruct_with_elements_omit(
            self, mock_filtering_pool_sheet):
        from adhocracy.utils import FormList
        appstruct = mock_filtering_pool_sheet._get_reference_appstruct(
            {'elements': 'omit'})
        assert mock_filtering_pool_sheet._filter_elements_called is True
        assert mock_filtering_pool_sheet.callargs == {'depth': 1,
                                                      'ifaces': [],
                                                      'valuefilters': {}}
        assert 'elements' in appstruct
        assert isinstance(appstruct['elements'], FormList)
        assert appstruct['elements'].form == 'omit'
>>>>>>> 02aeb811


@mark.usefixtures('integration')
class TestIntegrationPoolSheet:

    def _make_resource(self, registry, parent=None, name='pool',
                  restype=IBasicPool):
        from adhocracy.sheets.name import IName
        appstructs = {IName.__identifier__: {'name': name}}
        return registry.content.create(
            restype.__identifier__, parent, appstructs)

    def test_filter_elements_no_filters_with_direct_children(
            self, registry, pool_graph_catalog):
        """If no filter is specified, all direct children are returned."""
        from adhocracy.sheets.pool import IPool
        from adhocracy.utils import get_sheet
        pool = self._make_resource(registry, parent=pool_graph_catalog)
        child1 = self._make_resource(registry, parent=pool, name='child1')
        child2 = self._make_resource(registry, parent=pool, name='child2')
        poolsheet = get_sheet(pool, IPool)
        result = set(poolsheet._filter_elements())
        assert result == {child1, child2}

    def test_filter_elements_no_filters_with_grandchildren_depth1(
            self, registry, pool_graph_catalog):
        from adhocracy.sheets.pool import IPool
        from adhocracy.utils import get_sheet
        pool = self._make_resource(registry, parent=pool_graph_catalog)
        child = self._make_resource(registry, parent=pool, name='child')
        self._make_resource(registry, parent=child, name='grandchild')
        poolsheet = get_sheet(pool, IPool)
        result = set(poolsheet._filter_elements())
        assert result == {child}

    def test_filter_elements_no_filters_with_grandchildren_depth2(
            self, registry, pool_graph_catalog):
        from adhocracy.sheets.pool import IPool
        from adhocracy.utils import get_sheet
        pool = self._make_resource(registry, parent=pool_graph_catalog)
        child = self._make_resource(registry, parent=pool, name='child')
        grandchild = self._make_resource(registry, parent=child,
                                         name='grandchild')
        self._make_resource(registry, parent=grandchild,
                            name='greatgrandchild')
        poolsheet = get_sheet(pool, IPool)
        result = set(poolsheet._filter_elements(depth=2))
        assert result == {child, grandchild}

    def test_filter_elements_no_filters_with_grandchildren_unlimited_depth(
            self, registry, pool_graph_catalog):
        from adhocracy.sheets.pool import IPool
        from adhocracy.utils import get_sheet
        pool = self._make_resource(registry, parent=pool_graph_catalog)
        child = self._make_resource(registry, parent=pool, name='child')
        grandchild = self._make_resource(registry, parent=child,
                                         name='grandchild')
        greatgrandchild = self._make_resource(registry, parent=grandchild,
                                              name='greatgrandchild')
        poolsheet = get_sheet(pool, IPool)
        result = set(poolsheet._filter_elements(depth=None))
        assert result == {child, grandchild, greatgrandchild}

    def test_filter_elements_by_interface(
            self, registry, pool_graph_catalog):
        from adhocracy.interfaces import ITag
        from adhocracy.sheets.pool import IPool
        from adhocracy.utils import get_sheet
        pool = self._make_resource(registry, parent=pool_graph_catalog)
        self._make_resource(registry, parent=pool, name='wrong_type_child')
        right_type_child = self._make_resource(registry, parent=pool,
                                               name='right_type_child',
                                               restype=ITag)
        self._make_resource(registry, parent=pool_graph_catalog,
                            name='nonchild', restype=ITag)
        poolsheet = get_sheet(pool, IPool)
        result = set(poolsheet._filter_elements(ifaces=[ITag]))
        assert result == {right_type_child}

    def test_filter_elements_by_two_interfaces_both_present(
            self, registry, pool_graph_catalog):
        from adhocracy.interfaces import ITag
        from adhocracy.sheets.name import IName
        from adhocracy.sheets.pool import IPool
        from adhocracy.utils import get_sheet
        pool = self._make_resource(registry, parent=pool_graph_catalog)
        self._make_resource(registry, parent=pool, name='wrong_type_child')
        right_type_child = self._make_resource(registry, parent=pool,
                                               name='right_type_child',
                                               restype=ITag)
        poolsheet = get_sheet(pool, IPool)
        result = set(poolsheet._filter_elements(ifaces=[ITag, IName]))
        assert result == {right_type_child}

    def test_filter_elements_by_two_interfaces_just_one_present(
            self, registry, pool_graph_catalog):
        from adhocracy.interfaces import IItemVersion
        from adhocracy.interfaces import ITag
        from adhocracy.sheets.pool import IPool
        from adhocracy.utils import get_sheet
        pool = self._make_resource(registry, parent=pool_graph_catalog)
        self._make_resource(registry, parent=pool, name='child1')
        self._make_resource(registry, parent=pool, name='child2', restype=ITag)
        poolsheet = get_sheet(pool, IPool)
        result = set(poolsheet._filter_elements(ifaces=[ITag, IItemVersion]))
        assert result == set()

    def test_filter_elements_by_valuefilter(
            self, registry, pool_graph_catalog):
        from adhocracy.sheets.pool import IPool
        from adhocracy.utils import get_sheet
        pool = self._make_resource(registry, parent=pool_graph_catalog)
        untagged_child = self._make_resource(registry, parent=pool,
                                             name='untagged_child')
        poolsheet = get_sheet(pool, IPool)
        result = set(poolsheet._filter_elements(valuefilters={'tag': 'LAST'}))
        assert result == set()



@mark.usefixtures('integration')
def test_includeme_register_pool_sheet(config):
    from adhocracy.sheets.pool import IPool
    from adhocracy.utils import get_sheet
    context = testing.DummyResource(__provides__=IPool)
    assert get_sheet(context, IPool)<|MERGE_RESOLUTION|>--- conflicted
+++ resolved
@@ -80,7 +80,64 @@
         inst = meta.sheet_class(meta, context)
         assert inst.get() == {'elements': [], 'count': colander.drop}
 
-<<<<<<< HEAD
+    def test_get_reference_appstruct_without_params(
+            self, mock_filtering_pool_sheet):
+        appstruct = mock_filtering_pool_sheet._get_reference_appstruct()
+        assert mock_filtering_pool_sheet._filter_elements_called is False
+        assert appstruct == {'elements': []}
+
+    def test_get_reference_appstruct_with_custom_params(
+            self, mock_filtering_pool_sheet):
+        appstruct = mock_filtering_pool_sheet._get_reference_appstruct(
+            {'depth': '3', 'content_type': 'BlahType', 'count': True})
+        assert mock_filtering_pool_sheet._filter_elements_called is True
+        assert mock_filtering_pool_sheet.callargs == {'depth': 3,
+                                                      'ifaces': ['BlahType'],
+                                                      'arbitrary_filters': {}}
+        assert appstruct == {'elements': ['Dummy'], 'count': 1}
+
+    def test_get_reference_appstruct_with_two_ifaces_and_two_arbitraryfilters(
+            self, mock_filtering_pool_sheet):
+        appstruct = mock_filtering_pool_sheet._get_reference_appstruct(
+            {'content_type': 'BlahType', 'sheet': 'BlubSheet',
+             'tag': 'BEST', 'rating': 'outstanding'})
+        assert mock_filtering_pool_sheet._filter_elements_called is True
+        assert mock_filtering_pool_sheet.callargs == {
+            'depth': 1,
+            'ifaces': ['BlahType', 'BlubSheet'],
+            'arbitrary_filters': {'tag': 'BEST', 'rating': 'outstanding'}}
+        assert appstruct == {'elements': ['Dummy']}
+
+    def test_get_reference_appstruct_with_default_params(
+            self, mock_filtering_pool_sheet):
+        appstruct = mock_filtering_pool_sheet._get_reference_appstruct(
+            {'depth': '1', 'count': False})
+        assert mock_filtering_pool_sheet._filter_elements_called is False
+        assert appstruct == {'elements': []}
+
+    def test_get_reference_appstruct_with_depth_all(
+            self, mock_filtering_pool_sheet):
+        appstruct = mock_filtering_pool_sheet._get_reference_appstruct(
+            {'depth': 'all'})
+        assert mock_filtering_pool_sheet._filter_elements_called is True
+        assert mock_filtering_pool_sheet.callargs == {'depth': None,
+                                                      'ifaces': [],
+                                                      'arbitrary_filters': {}}
+        assert appstruct == {'elements': ['Dummy']}
+
+    def test_get_reference_appstruct_with_elements_omit(
+            self, mock_filtering_pool_sheet):
+        from adhocracy.utils import FormList
+        appstruct = mock_filtering_pool_sheet._get_reference_appstruct(
+            {'elements': 'omit'})
+        assert mock_filtering_pool_sheet._filter_elements_called is True
+        assert mock_filtering_pool_sheet.callargs == {'depth': 1,
+                                                      'ifaces': [],
+                                                      'arbitrary_filters': {}}
+        assert 'elements' in appstruct
+        assert isinstance(appstruct['elements'], FormList)
+        assert appstruct['elements'].form == 'omit'
+
     def test_get_arbitrary_filters(self, meta, context):
         """remove all standard filter parameter in get pool requests."""
         from adhocracy.rest.schemas import GETPoolRequestSchema
@@ -89,65 +146,6 @@
         arbitrary_filters = {'index1': None}
         filters.update(arbitrary_filters)
         assert inst._get_arbitrary_filters(filters) == arbitrary_filters
-=======
-    def test_get_reference_appstruct_without_params(
-            self, mock_filtering_pool_sheet):
-        appstruct = mock_filtering_pool_sheet._get_reference_appstruct()
-        assert mock_filtering_pool_sheet._filter_elements_called is False
-        assert appstruct == {'elements': []}
-
-    def test_get_reference_appstruct_with_custom_params(
-            self, mock_filtering_pool_sheet):
-        appstruct = mock_filtering_pool_sheet._get_reference_appstruct(
-            {'depth': '3', 'content_type': 'BlahType', 'count': True})
-        assert mock_filtering_pool_sheet._filter_elements_called is True
-        assert mock_filtering_pool_sheet.callargs == {'depth': 3,
-                                                      'ifaces': ['BlahType'],
-                                                      'valuefilters': {}}
-        assert appstruct == {'elements': ['Dummy'], 'count': 1}
-
-    def test_get_reference_appstruct_with_two_ifaces_and_two_valuefilters(
-            self, mock_filtering_pool_sheet):
-        appstruct = mock_filtering_pool_sheet._get_reference_appstruct(
-            {'content_type': 'BlahType', 'sheet': 'BlubSheet',
-             'tag': 'BEST', 'rating': 'outstanding'})
-        assert mock_filtering_pool_sheet._filter_elements_called is True
-        assert mock_filtering_pool_sheet.callargs == {
-            'depth': 1,
-            'ifaces': ['BlahType', 'BlubSheet'],
-            'valuefilters': {'tag': 'BEST', 'rating': 'outstanding'}}
-        assert appstruct == {'elements': ['Dummy']}
-
-    def test_get_reference_appstruct_with_default_params(
-            self, mock_filtering_pool_sheet):
-        appstruct = mock_filtering_pool_sheet._get_reference_appstruct(
-            {'depth': '1', 'sheet': None, 'count': False})
-        assert mock_filtering_pool_sheet._filter_elements_called is False
-        assert appstruct == {'elements': []}
-
-    def test_get_reference_appstruct_with_depth_all(
-            self, mock_filtering_pool_sheet):
-        appstruct = mock_filtering_pool_sheet._get_reference_appstruct(
-            {'depth': 'all'})
-        assert mock_filtering_pool_sheet._filter_elements_called is True
-        assert mock_filtering_pool_sheet.callargs == {'depth': None,
-                                                      'ifaces': [],
-                                                      'valuefilters': {}}
-        assert appstruct == {'elements': ['Dummy']}
-
-    def test_get_reference_appstruct_with_elements_omit(
-            self, mock_filtering_pool_sheet):
-        from adhocracy.utils import FormList
-        appstruct = mock_filtering_pool_sheet._get_reference_appstruct(
-            {'elements': 'omit'})
-        assert mock_filtering_pool_sheet._filter_elements_called is True
-        assert mock_filtering_pool_sheet.callargs == {'depth': 1,
-                                                      'ifaces': [],
-                                                      'valuefilters': {}}
-        assert 'elements' in appstruct
-        assert isinstance(appstruct['elements'], FormList)
-        assert appstruct['elements'].form == 'omit'
->>>>>>> 02aeb811
 
 
 @mark.usefixtures('integration')
@@ -255,7 +253,7 @@
         result = set(poolsheet._filter_elements(ifaces=[ITag, IItemVersion]))
         assert result == set()
 
-    def test_filter_elements_by_valuefilter(
+    def test_filter_elements_by_arbitraryfilter(
             self, registry, pool_graph_catalog):
         from adhocracy.sheets.pool import IPool
         from adhocracy.utils import get_sheet
@@ -263,7 +261,7 @@
         untagged_child = self._make_resource(registry, parent=pool,
                                              name='untagged_child')
         poolsheet = get_sheet(pool, IPool)
-        result = set(poolsheet._filter_elements(valuefilters={'tag': 'LAST'}))
+        result = set(poolsheet._filter_elements(arbitrary_filters={'tag': 'LAST'}))
         assert result == set()
 
 
