"""Content registry."""
from pyramid.security import has_permission
from pyramid.path import DottedNameResolver
from pyramid.testing import DummyResource
from pyramid.request import Request
from substanced.content import ContentRegistry

from adhocracy.interfaces import IResource
from adhocracy.utils import get_iresource
from adhocracy.utils import get_all_sheets
from adhocracy.utils import get_sheet


class ResourceContentRegistry(ContentRegistry):

    """Extend substanced content registry to work with resources."""

    def resource_sheets(self, context, request,
                        onlyeditable=False,
                        onlyviewable=False,
                        onlycreatable=False,
                        onlymandatorycreatable=False):
        """Get dict with ResourcePropertySheet key/value.

        Args:
            context (IResource): context to list property sheets
            request (IRequest or None): request object for permission checks

        Returns:
            dic: key - sheet name (interface identifier), value - sheet object.

        """
        assert IResource.providedBy(context)
        wanted_sheets = {}
        for sheet in get_all_sheets(context):
            can_view = has_permission(sheet.meta.permission_view, context,
                                      request)
            can_edit = has_permission(sheet.meta.permission_edit, context,
                                      request)
            if onlyviewable and not can_view:
                continue
            if onlyeditable or onlycreatable or onlymandatorycreatable:
                if sheet.meta.readonly or not can_edit:
                    continue
            if onlymandatorycreatable:
                if not sheet.meta.createmandatory:
                    continue
            wanted_sheets[sheet.meta.isheet.__identifier__] = sheet
        return wanted_sheets

    def resources_metadata(self) -> dict:
        """Get dictionary with all resource types and metadata.

        :returns: resource types dictionary

        example ::

            {'adhocracy.resources.IResourceA':
                {
                'name': "adhocracy.resources.IResourceA",
                'iface': adhocracy.resource.interface.IResourceA.__class__,
                'metadata': {"element_types": ..}
                }
            }

        """
        resource_types = {}
        resolve = DottedNameResolver()
        for type_ in self.all():
            try:
                iresource = resolve.maybe_resolve(type_)
                if iresource.isOrExtends(IResource):
                    metadata = self.meta[type_]['resource_metadata']
                    resource_types[type_] = {'name': type_,
                                             'iface': iresource,
                                             'metadata': metadata}
            except (ValueError, ImportError):
                pass
        return resource_types

    def sheets_metadata(self):
        """Get dictionary with all sheet metadata.

        Returns:
            dict: key = isheet identifier (dotted_name),
                  value = isheet metadata

        """
        isheets = set()
        resources = self.resources_metadata()
        resources_meta = [x['metadata'] for x in resources.values()]
        for resource in resources_meta:
            isheets.update(resource.basic_sheets)
            isheets.update(resource.extended_sheets)

        isheets_meta = {}
        for isheet in isheets:
            dummy_context = DummyResource(__provides__=isheet)
            sheet = get_sheet(dummy_context, isheet)
            isheets_meta[isheet.__identifier__] = sheet.meta

        return isheets_meta

    def resource_addables(self, context, request: Request) -> dict:
        """Get dictionary with addable resource types.

        :param context: parent of the wanted child content
        :param request: request or None for permission checks

        :returns: resource types with sheet identifier

        The  sheet identifiers are generated based on the 'element_types'
        resource type metadata, resource type inheritage and local permissions.

        example ::

            {'adhocracy.resources.IResourceA':
                'sheets_mandatory': ['adhocracy.sheets.example.IA']
                'sheets_optional': ['adhocracy.sheets.example.IB']
            }

        """
        assert IResource.providedBy(context)
        all_types = self.resources_metadata()
        name = get_iresource(context).__identifier__
        assert name in all_types
        metadata = all_types[name]['metadata']
<<<<<<< HEAD
        addables = metadata.get('element_types', [])
        # get all addable types
=======
        addables = metadata.element_types
        #get all addable types
>>>>>>> f79154bf
        addable_types = []
        for type in all_types.values():
            is_implicit = type['metadata'].is_implicit_addable
            for i in addables:
                is_subtype = type['iface'].extends(i) and is_implicit
                is_is = type['iface'] is i
                add_permission = type['metadata'].permission_add
                is_allowed = has_permission(add_permission, context, request)
                if is_subtype or is_is and is_allowed:
                    addable_types.append(type['iface'])
        # add propertysheet names
        types_with_sheetnames = {}
        for type_iface in addable_types:
            sheetnames = {}
            dummy_resource = self.create(type_iface.__identifier__,
                                         run_after_creation=False)
            dummy_resource.__parent__ = context
            sheets = self.resource_sheets(dummy_resource, request,
                                          onlycreatable=True)
            sheetnames['sheets_mandatory'] = \
                [k for k, v in sheets.items() if v.meta.createmandatory]
            sheetnames['sheets_optional'] = \
                [k for k, v in sheets.items() if not v.meta.createmandatory]
            types_with_sheetnames[type_iface.__identifier__] = sheetnames

        return types_with_sheetnames


def includeme(config):  # pragma: no cover
    """Run pyramid config."""
    content_old = config.registry.content
    content_new = ResourceContentRegistry(config.registry)
    content_new.__dict__.update(content_old.__dict__)
    config.registry.content = content_new<|MERGE_RESOLUTION|>--- conflicted
+++ resolved
@@ -125,13 +125,8 @@
         name = get_iresource(context).__identifier__
         assert name in all_types
         metadata = all_types[name]['metadata']
-<<<<<<< HEAD
-        addables = metadata.get('element_types', [])
-        # get all addable types
-=======
         addables = metadata.element_types
         #get all addable types
->>>>>>> f79154bf
         addable_types = []
         for type in all_types.values():
             is_implicit = type['metadata'].is_implicit_addable
