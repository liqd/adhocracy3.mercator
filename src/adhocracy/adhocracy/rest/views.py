--- conflicted
+++ resolved
@@ -36,12 +36,8 @@
 from adhocracy.rest.schemas import GETResourceResponseSchema
 from adhocracy.rest.schemas import OPTIONResourceResponseSchema
 from adhocracy.schema import AbsolutePath
-<<<<<<< HEAD
-from adhocracy.schema import AbstractReferenceIterable
+from adhocracy.schema import References
 from adhocracy.schema import serialize_resource
-=======
-from adhocracy.schema import References
->>>>>>> 180c1cd2
 from adhocracy.utils import get_iresource
 from adhocracy.utils import strip_optional_prefix
 from adhocracy.utils import to_dotted_name
@@ -284,12 +280,6 @@
     @view_config(request_method='GET')
     def get(self) -> dict:
         """Get resource data."""
-<<<<<<< HEAD
-        queryparams = self.request.validated if self.request.validated else {}
-        struct = serialize_resource(self.context, self.registry, self.request,
-                                    queryparams)
-        return GETResourceResponseSchema().serialize(struct)
-=======
         schema = GETResourceResponseSchema().bind(request=self.request)
         appstruct = _get_resource_response_appstruct(self.context)
         cstruct = schema.serialize(appstruct)
@@ -297,6 +287,7 @@
         return cstruct
 
     def _get_sheets_data_cstruct(self):
+        queryparams = self.request.validated if self.request.validated else {}
         sheets_view = self.registry.resource_sheets(self.context, self.request,
                                                     onlyviewable=True)
         data_cstruct = {}
@@ -304,7 +295,7 @@
             key = sheet.meta.isheet.__identifier__
             schema = sheet.schema.bind(context=self.context,
                                        request=self.request)
-            appstruct = sheet.get()
+            appstruct = sheet.get(params=queryparams)
             cstruct = schema.serialize(appstruct)
             data_cstruct[key] = cstruct
         return data_cstruct
@@ -316,7 +307,6 @@
             'path': resource,
             'content_type': iresource.__identifier__,
         }
->>>>>>> 180c1cd2
 
 
 @view_defaults(
