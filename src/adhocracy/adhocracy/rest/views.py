"""Rest API views."""
from copy import deepcopy
from logging import getLogger
import functools

from colander import SchemaNode
from cornice.util import json_error
from cornice.schemas import validate_colander_schema
from cornice.schemas import CorniceSchema
from pyramid.view import view_config
from pyramid.view import view_defaults
from pyramid.traversal import resource_path
from pyramid.traversal import find_resource
from substanced.interfaces import IRoot

from adhocracy.interfaces import IResource
from adhocracy.interfaces import IItem
from adhocracy.interfaces import IItemVersion
from adhocracy.interfaces import ISimple
from adhocracy.interfaces import IPool
from adhocracy.rest.schemas import ResourceResponseSchema
from adhocracy.rest.schemas import ItemResponseSchema
from adhocracy.rest.schemas import POSTItemRequestSchema
from adhocracy.rest.schemas import POSTResourceRequestSchema
from adhocracy.rest.schemas import PUTResourceRequestSchema
from adhocracy.rest.schemas import GETResourceResponseSchema
from adhocracy.rest.schemas import GETItemResponseSchema
from adhocracy.rest.schemas import OPTIONResourceResponseSchema
from adhocracy.schema import AbsolutePath
from adhocracy.schema import AbstractReferenceIterable
from adhocracy.utils import get_iresource
from adhocracy.utils import strip_optional_prefix
from adhocracy.utils import to_dotted_name


logger = getLogger(__name__)


def validate_sheet_cstructs(context, request, sheets):
    """Validate sheet data."""
    validated = request.validated.get('data', {})
    sheetnames_wrong = []
    for sheetname, cstruct in validated.items():
        if sheetname in sheets:
            sheet = sheets[sheetname]
            appstruct = sheet.validate_cstruct(cstruct)
            validated[sheetname] = appstruct
        else:
            sheetnames_wrong.append(sheetname)
    for sheetname in sheetnames_wrong:
        del validated[sheetname]


def validate_put_sheet_cstructs(context, request):
    """Validate sheet data for put requests."""
    sheets = request.registry.content.resource_sheets(
        context, request, onlyeditable=True)
    validate_sheet_cstructs(context, request, sheets)


def validate_post_sheet_cstructs(context, request):
    """Validate sheet data for post requests."""
    type_ = request.validated.get('content_type', '')
    dummy = object()
    sheets = {}
    if type_ in request.registry.content.resources_metadata():
        dummy = request.registry.content.create(
            type_, run_after_creation=False)
        dummy.__parent__ = context
        sheets = request.registry.content.resource_sheets(
            dummy, request, onlycreatable=True)
    validate_sheet_cstructs(dummy, request, sheets)


def validate_post_root_versions(context, request):
    """Check and transform the 'root_version' paths to resources."""
    root_paths = request.validated.get('root_versions', [])
    root_resources = []
    for path in root_paths:
        path_tuple = tuple(str(path).split('/'))
        res = None
        try:
            res = find_resource(context, path_tuple)
        except KeyError:
            error = 'This resource path does not exist: {p}'.format(p=path)
            request.errors.add('body", "root_versions', error)
            continue
        if not IItemVersion.providedBy(res):
            error = 'This resource is not a valid ' \
                    'root version: {p}'.format(p=path)
            request.errors.add('body', 'root_versions', error)
            continue
        root_resources.append(res)

    request.validated['root_versions'] = root_resources


def validate_put_sheet_names(context, request):
    """Validate sheet names for put requests. Return None."""
    sheets = request.registry.content.resource_sheets(
        context, request, onlyeditable=True)
    puted = request.validated.get('data', {}).keys()
    wrong_sheets = set(puted) - set(sheets)
    if wrong_sheets:
        error = 'The following sheets are mispelled or you do not ' \
                'have the edit permission: {names}'.format(names=wrong_sheets)
        request.errors.add('body', 'data', error)


def validate_post_sheet_names_and_resource_type(context, request):
    """Validate addable sheet names for post requests."""
    addables = request.registry.content.resource_addables(context, request)
    content_type = request.validated.get('content_type', '')
    if content_type not in addables:
        error = 'The following resource type is not ' \
                'addable: {iresource} '.format(iresource=content_type)
        request.errors.add('body', 'content_type', error)
    else:
        optional = addables[content_type]['sheets_optional']
        mandatory = addables[content_type]['sheets_mandatory']
        posted = request.validated.get('data', {}).keys()
        wrong_sheets = set(posted) - set(optional + mandatory)
        if wrong_sheets:
<<<<<<< HEAD
            error = 'The following propertysheets are not allowed for this '\
                    'resource type or mispelled: {names}'.format(
                        names=wrong_sheets)
=======
            error = 'The following sheets are not allowed for this ' \
                    'resource type or mispelled: {names}'.format(names=
                                                                 wrong_sheets)
>>>>>>> f79154bf
            request.errors.add('body', 'data', error)
        missing_sheets = set(mandatory) - set(posted)
        if missing_sheets:
            error = 'The following sheets are mandatory to create ' \
                    'this resource: {names}'.format(names=missing_sheets)
            request.errors.add('body', 'data', error)


def validate_request_data(context, request, schema=None, extra_validators=[]):
    """ Validate request data.

    Args:
        context (class): context passed to validator functions
        request (IRequest): request object passed to validator functions
        schema (colander.Schema): Schema to validate request body with json
            data, request url parameters or headers (based on Cornice).
        extra_validators (List): validator functions with parameter context
            and request.

    Raises:
        _JSONError: HTTP 400 error based on Cornice if bad request data.

    """
    if schema:
        schemac = CorniceSchema.from_colander(schema)
        # FIXME workaround for Cornice not finding a request body
        if (not hasattr(request, 'deserializer') and
                hasattr(request, 'json')):
            request.deserializer = lambda req: req.json
        validate_colander_schema(schemac, request)
    for val in extra_validators:
        val(context, request)
    if request.errors:
        request.validated = {}
        _log_request_errors(request)
        raise json_error(request.errors)


def _log_request_errors(request):
    logger.warn('Found %i validation errors in request: <%s>',
                len(request.errors), request.body)
    for error in request.errors:
        logger.warn('  %s', error)


def validate_request_data_decorator():
    """Validate request data for every http method of your RESTView class.

    Runs validate_request_data with schema and validators set in the attribute
    `validation_<http method>`.

    Returns:
        class: view class
    Raises:
        _JSONError: HTTP 400 error based on Cornice if bad request data.

    """
    def _dec(f):
        @functools.wraps(f)
        def wrapper(context, request):
            http_method = request.method.upper()
            view_class = f.__original_view__
            vals = getattr(view_class, 'validation_' + http_method, (None, []))
            validate_request_data(context, request, schema=vals[0],
                                  extra_validators=vals[1])
            return f(context, request)

        return wrapper

    return _dec


class RESTView:

    """Class stub with request data validation support.

    Subclasses must implement the wanted request methods
    and configure the pyramid view::

        @view_defaults(
            renderer='simplejson',
            context=IResource,
            decorator=validate_request_data_decorator(),
        )
        class MySubClass(RESTView):
            validation_GET = (MyColanderSchema, [my_extra_validation_function])

            @view_config(request_method='GET')
            def get(self):
            ...

    """

    validation_OPTIONS = (None, [])
    validation_HEAD = (None, [])
    validation_GET = (None, [])
    validation_PUT = (None, [])
    validation_POST = (None, [])

    reserved_names = []

    def __init__(self, context, request):
        self.context = context
        self.request = request
        registry = request.registry.content
        self.registry = registry


@view_defaults(
    renderer='simplejson',
    context=IResource,
    decorator=validate_request_data_decorator(),
)
class ResourceRESTView(RESTView):

    """Default view for Resources, implements get and options."""

    @view_config(request_method='OPTIONS')
    def options(self):
        """Handle OPTIONS requests.

        Return dictionary describing the available request and response
        data structures.

        """
        addables = self.registry.resource_addables(self.context, self.request)
        sheets_view = self.registry.resource_sheets(self.context, self.request,
                                                    onlyviewable=True)
        sheets_edit = self.registry.resource_sheets(self.context, self.request,
                                                    onlyeditable=True)

        cstruct_singleton = OPTIONResourceResponseSchema().serialize()
        cstruct = deepcopy(cstruct_singleton)
        for sheet in sheets_edit:
            cstruct['PUT']['request_body']['data'][sheet] = {}
        for sheet in sheets_view:
            cstruct['GET']['response_body']['data'][sheet] = {}
        for type, sheets in addables.items():
            names = sheets['sheets_optional'] + sheets['sheets_mandatory']
            sheets_dict = dict([(s, {}) for s in names])
            post_data = {'content_type': type, 'data': sheets_dict}
            cstruct['POST']['request_body'].append(post_data)
        return cstruct

    @view_config(request_method='GET')
    def get(self):
        """Handle GET requests. Return dict with resource data structure."""
        sheets_view = self.registry.resource_sheets(self.context, self.request,
                                                    onlyviewable=True)
        response_schema = GETResourceResponseSchema()
        struct = {'data': {}}
        for sheet in sheets_view.values():
            key = sheet.meta.isheet.__identifier__
            struct['data'][key] = sheet.get_cstruct()
        struct['path'] = resource_path(self.context)
        iresource = get_iresource(self.context)
        struct['content_type'] = iresource.__identifier__
        #  FIXME: The ItemRESTView should be responsible for the following code
        #  or we move it to the versions sheet.
        if IItem.providedBy(self.context):
            response_schema = GETItemResponseSchema()
            for v in self.context.values():
                if IItemVersion.providedBy(v):
                    struct['first_version_path'] = resource_path(v)
                    break
        return response_schema.serialize(struct)


@view_defaults(
    renderer='simplejson',
    context=ISimple,
    decorator=validate_request_data_decorator(),
)
class SimpleRESTView(ResourceRESTView):

    """View for simples (non versionable), implements get, options and put."""

    validation_PUT = (PUTResourceRequestSchema,
                      [validate_put_sheet_names,
                       validate_put_sheet_cstructs])

    @view_config(request_method='OPTIONS')
    def options(self):
        """Handle OPTIONS requests. Return dict."""
        return super().options()  # pragma: no cover

    @view_config(request_method='GET')
    def get(self):
        """Handle GET requests. Return dict."""
        return super().get()  # pragma: no cover

    @view_config(request_method='PUT')
    def put(self):
        """Handle HTTP PUT. Return dict with PATH of modified resource."""
        sheets = self.registry.resource_sheets(self.context, self.request,
                                               onlyeditable=True)
        appstructs = self.request.validated.get('data', {})
        for sheetname, appstruct in appstructs.items():
            sheet = sheets[sheetname]
            sheet.set(appstruct)
        struct = {}
        struct['path'] = resource_path(self.context)
        iresource = get_iresource(self.context)
        struct['content_type'] = iresource.__identifier__
        return ResourceResponseSchema().serialize(struct)


@view_defaults(
    renderer='simplejson',
    context=IPool,
    decorator=validate_request_data_decorator(),
)
class PoolRESTView(SimpleRESTView):

    """View for Pools, implements get, options, put and post."""

    validation_POST = (POSTResourceRequestSchema,
                       [validate_post_sheet_names_and_resource_type,
                        validate_post_sheet_cstructs])

    @view_config(request_method='OPTIONS')
    def options(self):
        """Handle OPTIONS requests. Return dict."""
        return super().options()  # pragma: no cover

    @view_config(request_method='GET')
    def get(self):
        """Handle GET requests. Return dict."""
        return super().get()  # pragma: no cover

    @view_config(request_method='PUT')
    def put(self):
        """Handle HTTP PUT. Return dict with PATH of modified resource."""
        return super().put()  # pragma: no cover

    def build_post_response(self, resource):
        """Helper method that builds a response for a POST request.

        Returns:
            the serialized response

        """
        response_schema = ResourceResponseSchema()
        struct = {}
        struct['path'] = resource_path(resource)
        iresource = get_iresource(resource)
        struct['content_type'] = iresource.__identifier__
        if IItem.providedBy(resource):
            response_schema = ItemResponseSchema()
            for v in resource.values():
                if IItemVersion.providedBy(v):
                    struct['first_version_path'] = resource_path(v)
                    break
        return response_schema.serialize(struct)

    @view_config(request_method='POST')
    def post(self):
        """HTTP POST. Return dictionary with PATH of new resource."""
        resource_type = self.request.validated['content_type']
        appstructs = self.request.validated.get('data', {})
        resource = self.registry.create(resource_type, self.context,
                                        appstructs=appstructs)
        return self.build_post_response(resource)


@view_defaults(
    renderer='simplejson',
    context=IItem,
    decorator=validate_request_data_decorator(),
)
class ItemRESTView(PoolRESTView):

    """View for Items and ItemVersions, overwrites POST handling."""

    validation_POST = (POSTItemRequestSchema,
                       [validate_post_sheet_names_and_resource_type,
                        validate_post_root_versions,
                        validate_post_sheet_cstructs])

    @view_config(request_method='POST')
    def post(self):
        """HTTP POST. Return dictionary with PATH of new resource."""
        resource_type = self.request.validated['content_type']
        appstructs = self.request.validated.get('data', {})
        root_versions = self.request.validated.get('root_versions', [])
        resource = self.registry.create(resource_type, self.context,
                                        appstructs=appstructs,
                                        root_versions=root_versions)
        return self.build_post_response(resource)


@view_defaults(
    renderer='simplejson',
    context=IRoot,
    name='meta_api'
)
class MetaApiView(RESTView):

    """Access to metadata about the API specification of this installation.

    Returns a JSON document describing the existing resources and sheets.

    """

    def __init__(self, context, request):
        """Create a new instance."""
        super().__init__(context, request)

    def _describe_resources(self, resource_types):
        """Build a description of the resources registered in the system.

        Args:
          resources_metadata (list): resource metadata

        Returns:
          resource_map (dict): a dict (suitable for JSON serialization) that
                               describes all the resources registered in the
                               system.

        """
        resource_map = {}

        for name, value in resource_types.items():
            prop_map = {}
            metadata = value['metadata']

            # List of sheets
            sheets = []
            sheets.extend(metadata.basic_sheets)
            sheets.extend(metadata.extended_sheets)
            prop_map['sheets'] = [to_dotted_name(s) for s in sheets]

            # Main element type if this is a pool or item
            if metadata.item_type:
                prop_map['item_type'] = to_dotted_name(metadata.item_type)

            # Other addable element types
            if metadata.element_types:
                element_names = []
                for typ in metadata.element_types:
                    element_names.append(to_dotted_name(typ))
                prop_map['element_types'] = element_names

            resource_map[name] = prop_map
        return resource_map

    def _sheet_field_readable(self, sheetname, fieldname, sheet_readonly):
        """Hook that allows modifying the read-only status for fields.

        This allows setting a field read-only even if the whole sheet is
        writeable in the backend.

        Returns True or False.

        FIXME: this is just a cosmetic ad-hoc solution since the read-only
        status in the backend is not affected.

        """
        if (sheetname, fieldname) == ('adhocracy.sheets.versions.IVersionable',
                                      'followed_by'):
            return True
        else:
            return sheet_readonly

    def _describe_sheets(self, sheet_metadata):
        """Build a description of the sheets used in the system.

        Args:
          sheet_metadata: mapping of sheet names to metadata about them, as
            returned by the registry

        Returns:
          A dict (suitable for JSON serialization) that describes the sheets
          and their fields

        """
        sheet_map = {}
        for sheet_name, metadata in sheet_metadata.items():
            # readonly and createmandatory flags are currently defined for
            # the whole sheet, but we copy them as attributes into each field
            # definition, since this might change in the future.
            # (The _sheet_field_readable method already allows overwriting the
            # readable flag on a field-by-field basis, but it's somewhat
            # ad-hoc.)
            createmandatory = metadata.createmandatory
            readonly = metadata.readonly
            fields = []

            # Create field definitions
            for node in metadata.schema_class().children:

                fieldname = node.name
                valuetype = type(node)
                valuetyp = type(node.typ)
                typ = to_dotted_name(valuetyp)
                containertype = None
                targetsheet = None

                # If the outer type is not a container and it's not
                # just a generic SchemaNode, we use the outer type
                # as "valuetype" since it provides most specific
                # information (e.g. "adhocracy.schema.Identifier"
                # instead of just "String")
                if valuetype is not SchemaNode:
                    typ = to_dotted_name(valuetype)

                if issubclass(valuetype,
                              AbstractReferenceIterable):
                    # Workaround for AbstractIterableOfPaths:
                    # it's a list/set of AbsolutePath's
                    empty_appstruct = valuetyp().create_empty_appstruct()
                    containertype = empty_appstruct.__class__.__name__
                    typ = to_dotted_name(AbsolutePath)
                    # set targetsheet
                    reftype = node.reftype
                    target_isheet = reftype.getTaggedValue('target_isheet')
                    targetsheet = to_dotted_name(target_isheet)

                typ_stripped = strip_optional_prefix(typ, 'colander.')

                fielddesc = {
                    'name': fieldname,
                    'valuetype': typ_stripped,
                    'createmandatory': createmandatory,
                    'readonly': self._sheet_field_readable(
                        sheet_name, fieldname, readonly)
                }
                if containertype is not None:
                    fielddesc['containertype'] = containertype
                if targetsheet is not None:
                    fielddesc['targetsheet'] = targetsheet

                fields.append(fielddesc)

            # For now, each sheet definition only contains a 'fields' attribute
            # listing the defined fields
            sheet_map[sheet_name] = {'fields': fields}

        return sheet_map

    @view_config(request_method='GET')
    def get(self):
        """Return the API specification of this installation as JSON."""
        # Collect info about all resources
        resource_types = self.registry.resources_metadata()
        resource_map = self._describe_resources(resource_types)

        # Collect info about all sheets referenced by any of the resources
        sheet_metadata = self.registry.sheets_metadata()
        sheet_map = self._describe_sheets(sheet_metadata)

        struct = {
            'resources':
            resource_map,
            'sheets':
            sheet_map
        }
        return struct


def includeme(config):  # pragma: no cover
    """Run Pyramid configuration."""
    pass<|MERGE_RESOLUTION|>--- conflicted
+++ resolved
@@ -121,15 +121,9 @@
         posted = request.validated.get('data', {}).keys()
         wrong_sheets = set(posted) - set(optional + mandatory)
         if wrong_sheets:
-<<<<<<< HEAD
-            error = 'The following propertysheets are not allowed for this '\
-                    'resource type or mispelled: {names}'.format(
-                        names=wrong_sheets)
-=======
             error = 'The following sheets are not allowed for this ' \
                     'resource type or mispelled: {names}'.format(names=
                                                                  wrong_sheets)
->>>>>>> f79154bf
             request.errors.add('body', 'data', error)
         missing_sheets = set(mandatory) - set(posted)
         if missing_sheets:
