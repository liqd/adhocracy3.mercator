"""Rest API views."""
from copy import deepcopy
from logging import getLogger
import functools

from colander import SchemaNode
from colander import MappingSchema
from cornice.util import json_error
from cornice.util import to_list
from cornice.schemas import validate_colander_schema
<<<<<<< HEAD
from cornice.schemas import CorniceSchema
from substanced.interfaces import IUserLocator
=======
>>>>>>> 0f9ba52b
from pyramid.request import Request
from pyramid.view import view_config
from pyramid.view import view_defaults
from pyramid.security import remember
from pyramid.traversal import resource_path
from pyramid.traversal import find_resource

from adhocracy.interfaces import IResource
from adhocracy.interfaces import IItem
from adhocracy.interfaces import IItemVersion
from adhocracy.interfaces import ISimple
from adhocracy.interfaces import IPool
from adhocracy.interfaces import ILocation
from adhocracy.rest.schemas import ResourceResponseSchema
from adhocracy.rest.schemas import ItemResponseSchema
from adhocracy.rest.schemas import GETItemResponseSchema
from adhocracy.rest.schemas import GETResourceResponseSchema
from adhocracy.rest.schemas import POSTItemRequestSchema
from adhocracy.rest.schemas import POSTLoginUsernameRequestSchema
from adhocracy.rest.schemas import POSTResourceRequestSchema
from adhocracy.rest.schemas import PUTResourceRequestSchema
from adhocracy.rest.schemas import OPTIONResourceResponseSchema
from adhocracy.schema import AbsolutePath
from adhocracy.schema import AbstractReferenceIterable
from adhocracy.utils import get_iresource
from adhocracy.utils import strip_optional_prefix
from adhocracy.utils import to_dotted_name
from adhocracy.utils import get_sheet
from adhocracy.resources.root import IRootPool
from adhocracy.sheets.user import IPasswordAuthentication


logger = getLogger(__name__)


def validate_post_root_versions(context, request: Request):
    """Check and transform the 'root_version' paths to resources."""
    # FIXME: make this a colander validator and move to schema.py
    # use the catalog to find IItemversions
    root_paths = request.validated.get('root_versions', [])
    root_resources = []
    for path in root_paths:
        path_tuple = tuple(str(path).split('/'))
        res = None
        try:
            res = find_resource(context, path_tuple)
        except KeyError:
            error = 'This resource path does not exist: {p}'.format(p=path)
            request.errors.add('body', 'root_versions', error)
            continue
        if not IItemVersion.providedBy(res):
            error = 'This resource is not a valid ' \
                    'root version: {p}'.format(p=path)
            request.errors.add('body', 'root_versions', error)
            continue
        root_resources.append(res)

    request.validated['root_versions'] = root_resources


def validate_request_data(context: ILocation, request: Request,
                          schema=MappingSchema(), extra_validators=[]):
    """ Validate request data.

    :param context: passed to validator functions
    :param request: passed to validator functions
    :param schema: Schema to validate the request data with
        :func:`cornice.schemas.validate_colander_schema`.
        `None` value is allowed.
    :extra_validators: additional validator functions. The have to accept
        the arguments `context` and `request`.

    :raises _JSONError: HTTP 400 for bad request data.

    """
    parent = context if request.method == 'POST' else context.__parent__
    schema_with_binding = schema.bind(context=context, request=request,
                                      parent_pool=parent)
    schema_cornice = _CorniceSchemaAdapter(schema_with_binding)
    validate_colander_schema(schema_cornice, request)
    for val in extra_validators:
        val(context, request)
    if request.errors:
        request.validated = {}
        _log_request_errors(request)
        raise json_error(request.errors)


class _CorniceSchemaAdapter:

    def __init__(self, colander_schema):
        self._c_schema = colander_schema

    def get_attributes(self, location=('body', 'header', 'querystring'),
                       required=(True, False), request=None):
        def _filter(attr):
            if not hasattr(attr, 'location'):
                valid_location = 'body' in location
            else:
                valid_location = attr.location in to_list(location)
            return valid_location and attr.required in to_list(required)

        attributes = self._c_schema.children
        return list(filter(_filter, attributes))


def _log_request_errors(request: Request):
    logger.warning('Found %i validation errors in request: <%s>',
                   len(request.errors), request.body)
    for error in request.errors:
        logger.warning('  %s', error)


def validate_request_data_decorator():
    """Validate request data for every http method of your RESTView class.

    Run :func:`validate_request_data* with schema and additional validators
    from the class attribute `validation_<http method>`.

    :returns: decorated method

    """
    def _dec(f):
        @functools.wraps(f)
        def wrapper(context, request):
            view_class = f.__original_view__
            schema_class, validators = _get_schema_and_validators(view_class,
                                                                  request)
            validate_request_data(context, request,
                                  schema=schema_class(),
                                  extra_validators=validators)
            return f(context, request)

        return wrapper

    return _dec


def _get_schema_and_validators(view_class, request: Request) -> tuple:
    http_method = request.method.upper()
    validation_attr = 'validation_' + http_method
    schema, validators = getattr(view_class, validation_attr, (None, []))
    return schema or MappingSchema, validators


class RESTView:

    """Class stub with request data validation support.

    Subclasses must implement the wanted request methods
    and configure the pyramid view::

        @view_defaults(
            renderer='simplejson',
            context=IResource,
            decorator=validate_request_data_decorator(),
        )
        class MySubClass(RESTView):
            validation_GET = (MyColanderSchema, [my_extra_validation_function])

            @view_config(request_method='GET')
            def get(self):
            ...

    """

    validation_OPTIONS = (None, [])
    validation_HEAD = (None, [])
    validation_GET = (None, [])
    validation_PUT = (None, [])
    validation_POST = (None, [])

    reserved_names = []

    def __init__(self, context, request):
        self.context = context
        self.request = request
        registry = request.registry.content
        self.registry = registry


@view_defaults(
    renderer='simplejson',
    context=IResource,
    decorator=validate_request_data_decorator(),
)
class ResourceRESTView(RESTView):

    """Default view for Resources, implements get and options."""

    @view_config(request_method='OPTIONS')
    def options(self) -> dict:
        """Get possible request/response data structures and http methods."""
        addables = self.registry.resource_addables(self.context, self.request)
        sheets_view = self.registry.resource_sheets(self.context, self.request,
                                                    onlyviewable=True)
        sheets_edit = self.registry.resource_sheets(self.context, self.request,
                                                    onlyeditable=True)

        cstruct_singleton = OPTIONResourceResponseSchema().serialize()
        cstruct = deepcopy(cstruct_singleton)
        for sheet in sheets_edit:
            cstruct['PUT']['request_body']['data'][sheet] = {}
        for sheet in sheets_view:
            cstruct['GET']['response_body']['data'][sheet] = {}
        for type, sheets in addables.items():
            names = sheets['sheets_optional'] + sheets['sheets_mandatory']
            sheets_dict = dict([(s, {}) for s in names])
            post_data = {'content_type': type, 'data': sheets_dict}
            cstruct['POST']['request_body'].append(post_data)
        return cstruct

    @view_config(request_method='GET')
    def get(self) -> dict:
        """Get resource data."""
        sheets_view = self.registry.resource_sheets(self.context, self.request,
                                                    onlyviewable=True)
        struct = {'data': {}}
        for sheet in sheets_view.values():
            key = sheet.meta.isheet.__identifier__
            struct['data'][key] = sheet.get_cstruct()
        struct['path'] = resource_path(self.context)
        iresource = get_iresource(self.context)
        struct['content_type'] = iresource.__identifier__
        return GETResourceResponseSchema().serialize(struct)


@view_defaults(
    renderer='simplejson',
    context=ISimple,
    decorator=validate_request_data_decorator(),
)
class SimpleRESTView(ResourceRESTView):

    """View for simples (non versionable), implements get, options and put."""

    validation_PUT = (PUTResourceRequestSchema, [])

    @view_config(request_method='OPTIONS')
    def options(self) -> dict:
        """Get possible request/response data structures and http methods."""
        return super().options()  # pragma: no cover

    @view_config(request_method='GET')
    def get(self) -> dict:
        """Get resource data."""
        return super().get()  # pragma: no cover

    @view_config(request_method='PUT',
                 content_type='application/json')
    def put(self) -> dict:
        """Edit resource and get response data."""
        sheets = self.registry.resource_sheets(self.context, self.request,
                                               onlyeditable=True)
        appstructs = self.request.validated.get('data', {})
        for sheetname, appstruct in appstructs.items():
            sheet = sheets[sheetname]
            sheet.set(appstruct)
        struct = {}
        struct['path'] = resource_path(self.context)
        iresource = get_iresource(self.context)
        struct['content_type'] = iresource.__identifier__
        return ResourceResponseSchema().serialize(struct)


@view_defaults(
    renderer='simplejson',
    context=IPool,
    decorator=validate_request_data_decorator(),
)
class PoolRESTView(SimpleRESTView):

    """View for Pools, implements get, options, put and post."""

    validation_POST = (POSTResourceRequestSchema, [])

    @view_config(request_method='OPTIONS')
    def options(self) -> dict:
        """Get possible request/response data structures and http methods."""
        return super().options()  # pragma: no cover

    @view_config(request_method='GET')
    def get(self) -> dict:
        """Get resource data."""
        return super().get()  # pragma: no cover

    @view_config(request_method='PUT',
                 content_type='application/json')
    def put(self) -> dict:
        """Edit resource and get response data."""
        return super().put()  # pragma: no cover

    def build_post_response(self, resource) -> dict:
        """Build response data structure for a POST request. """
        struct = {}
        struct['path'] = resource_path(resource)
        iresource = get_iresource(resource)
        struct['content_type'] = iresource.__identifier__
        if IItem.providedBy(resource):
            struct.update(self._get_dict_with_first_version_path(resource))
            return ItemResponseSchema().serialize(struct)
        else:
            return ResourceResponseSchema().serialize(struct)

    def _get_dict_with_first_version_path(self, item: IItem) -> dict:
        first_path = ''
        for child in item.values():
            if IItemVersion.providedBy(child):
                first_path = resource_path(child)
        return {'first_version_path': first_path}

    @view_config(request_method='POST',
                 content_type='application/json')
    def post(self) -> dict:
        """Create new resource and get response data."""
        resource_type = self.request.validated['content_type']
        appstructs = self.request.validated.get('data', {})
        resource = self.registry.create(resource_type, self.context,
                                        appstructs=appstructs)
        return self.build_post_response(resource)


@view_defaults(
    renderer='simplejson',
    context=IItem,
    decorator=validate_request_data_decorator(),
)
class ItemRESTView(PoolRESTView):

    """View for Items and ItemVersions, overwrites POST handling."""

    validation_POST = (POSTItemRequestSchema,
                       [validate_post_root_versions,
                        ])

    @view_config(request_method='GET')
    def get(self) -> dict:
        """Get resource data."""
        struct = super().get()
        struct.update(self._get_dict_with_first_version_path(self.context))
        return GETItemResponseSchema().serialize(struct)

    @view_config(request_method='POST',
                 content_type='application/json')
    def post(self):
        """Create new resource and get response data."""
        resource_type = self.request.validated['content_type']
        appstructs = self.request.validated.get('data', {})
        root_versions = self.request.validated.get('root_versions', [])
        resource = self.registry.create(resource_type, self.context,
                                        appstructs=appstructs,
                                        root_versions=root_versions)
        return self.build_post_response(resource)


@view_defaults(
    renderer='simplejson',
    context=IRootPool,
    name='meta_api'
)
class MetaApiView(RESTView):

    """Access to metadata about the API specification of this installation.

    Returns a JSON document describing the existing resources and sheets.
    """

    def __init__(self, context, request):
        """Create a new instance."""
        super().__init__(context, request)

    def _describe_resources(self, resource_types):
        """Build a description of the resources registered in the system.

        Args:
          resources_metadata (list): resource metadata

        Returns:
          resource_map (dict): a dict (suitable for JSON serialization) that
                               describes all the resources registered in the
                               system.

        """
        resource_map = {}

        for name, metadata in resource_types.items():
            prop_map = {}

            # List of sheets
            sheets = []
            sheets.extend(metadata.basic_sheets)
            sheets.extend(metadata.extended_sheets)
            prop_map['sheets'] = [to_dotted_name(s) for s in sheets]

            # Main element type if this is a pool or item
            if metadata.item_type:
                prop_map['item_type'] = to_dotted_name(metadata.item_type)

            # Other addable element types
            if metadata.element_types:
                element_names = []
                for typ in metadata.element_types:
                    element_names.append(to_dotted_name(typ))
                prop_map['element_types'] = element_names

            resource_map[name] = prop_map
        return resource_map

    def _describe_sheets(self, sheet_metadata):
        """Build a description of the sheets used in the system.

        Args:
          sheet_metadata: mapping of sheet names to metadata about them, as
            returned by the registry

        Returns:
          A dict (suitable for JSON serialization) that describes the sheets
          and their fields

        """
        sheet_map = {}
        for sheet_name, metadata in sheet_metadata.items():
            # readable and create_mandatory flags are currently defined for
            # the whole sheet, but we copy them as attributes into each field
            # definition, since this might change in the future.
            # (The _sheet_field_readable method already allows overwriting the
            # readable flag on a field-by-field basis, but it's somewhat
            # ad-hoc.)
            fields = []

            # Create field definitions
            for node in metadata.schema_class().children:

                fieldname = node.name
                valuetype = type(node)
                valuetyp = type(node.typ)
                typ = to_dotted_name(valuetyp)
                containertype = None
                targetsheet = None
                readonly = getattr(node, 'readonly', False)

                # If the outer type is not a container and it's not
                # just a generic SchemaNode, we use the outer type
                # as "valuetype" since it provides most specific
                # information (e.g. "adhocracy.schema.Identifier"
                # instead of just "SingleLIne")
                if valuetype is not SchemaNode:
                    typ = to_dotted_name(valuetype)

                if issubclass(valuetype,
                              AbstractReferenceIterable):
                    # Workaround for AbstractIterableOfPaths:
                    # it's a list/set of AbsolutePath's
                    empty_appstruct = valuetyp().create_empty_appstruct()
                    containertype = empty_appstruct.__class__.__name__
                    typ = to_dotted_name(AbsolutePath)
                    # set targetsheet
                    reftype = node.reftype
                    target_isheet = reftype.getTaggedValue('target_isheet')
                    targetsheet = to_dotted_name(target_isheet)

                typ_stripped = strip_optional_prefix(typ, 'colander.')

                fielddesc = {
                    'name': fieldname,
                    'valuetype': typ_stripped,
                    'create_mandatory':
                        False if readonly else metadata.create_mandatory,
                    'editable': False if readonly else metadata.editable,
                    'creatable': False if readonly else metadata.creatable,
                    'readable': metadata.readable,
                }
                if containertype is not None:
                    fielddesc['containertype'] = containertype
                if targetsheet is not None:
                    fielddesc['targetsheet'] = targetsheet

                fields.append(fielddesc)

            # For now, each sheet definition only contains a 'fields' attribute
            # listing the defined fields
            sheet_map[sheet_name] = {'fields': fields}

        return sheet_map

    @view_config(request_method='GET')
    def get(self) -> dict:
        """Get the API specification of this installation as JSON."""
        # Collect info about all resources
        resource_types = self.registry.resources_metadata()
        resource_map = self._describe_resources(resource_types)

        # Collect info about all sheets referenced by any of the resources
        sheet_metadata = self.registry.sheets_metadata()
        sheet_map = self._describe_sheets(sheet_metadata)

        struct = {
            'resources':
                resource_map,
            'sheets':
                sheet_map
        }
        return struct


def _add_no_such_user_or_wrong_password_error(request: Request):
    request.errors.add('body', 'password',
                       'User doesn\'t exist or password is wrong')


def validate_login_name(context, request: Request):
    """Validate the user name of a login request.

    If valid, the user object is added as 'user' to
    `request.validated`.
    """
    name = request.validated['name']
    locator = request.registry.getMultiAdapter((context, request),
                                               IUserLocator)
    user = locator.get_user_by_login(name)
    if user:
        request.validated['user'] = user
    else:
        _add_no_such_user_or_wrong_password_error(request)


def validate_login_password(context, request: Request):
    """Validate the password of a login request.

    Requires the user object as `user` in `request.validated`.
    """
    user = request.validated['user']
    if not user:
        return
    password_sheet = get_sheet(user, IPasswordAuthentication)
    password = request.validated['password']
    if not password_sheet.check_plaintext_password(password):
        _add_no_such_user_or_wrong_password_error(request)


@view_defaults(
    renderer='simplejson',
    context=IRootPool,
    decorator=validate_request_data_decorator()
)
class LoginUsernameView(RESTView):

    """Log in a user via their name."""

    validation_POST = (POSTLoginUsernameRequestSchema,
                       [validate_login_name, validate_login_password])

    @view_config(name='login_username',
                 request_method='POST',
                 content_type='application/json')
    def post(self) -> dict:
        """Create new resource and get response data."""
        user = self.request.validated['user']
        user_path = resource_path(user)
        headers = remember(self.request, user_path)
        return _build_successful_login_response(headers['X-User-Path'],
                                                headers['X-User-Token'])


def _build_successful_login_response(user_path: str, user_token: str) -> dict:
    """Build response data structure for a successful request. """
    return {'status': 'success',
            'user_path': user_path,
            'user_token': user_token}


def includeme(config):  # pragma: no cover
    """Run Pyramid configuration."""
    pass<|MERGE_RESOLUTION|>--- conflicted
+++ resolved
@@ -8,17 +8,15 @@
 from cornice.util import json_error
 from cornice.util import to_list
 from cornice.schemas import validate_colander_schema
-<<<<<<< HEAD
 from cornice.schemas import CorniceSchema
 from substanced.interfaces import IUserLocator
-=======
->>>>>>> 0f9ba52b
 from pyramid.request import Request
 from pyramid.view import view_config
 from pyramid.view import view_defaults
 from pyramid.security import remember
 from pyramid.traversal import resource_path
 from pyramid.traversal import find_resource
+from substanced.interfaces import IRoot
 
 from adhocracy.interfaces import IResource
 from adhocracy.interfaces import IItem
@@ -34,6 +32,8 @@
 from adhocracy.rest.schemas import POSTLoginUsernameRequestSchema
 from adhocracy.rest.schemas import POSTResourceRequestSchema
 from adhocracy.rest.schemas import PUTResourceRequestSchema
+from adhocracy.rest.schemas import GETResourceResponseSchema
+from adhocracy.rest.schemas import GETItemResponseSchema
 from adhocracy.rest.schemas import OPTIONResourceResponseSchema
 from adhocracy.schema import AbsolutePath
 from adhocracy.schema import AbstractReferenceIterable
@@ -509,12 +509,9 @@
         sheet_metadata = self.registry.sheets_metadata()
         sheet_map = self._describe_sheets(sheet_metadata)
 
-        struct = {
-            'resources':
-                resource_map,
-            'sheets':
-                sheet_map
-        }
+        struct = {'resources': resource_map,
+                  'sheets': sheet_map,
+                  }
         return struct
 
 
