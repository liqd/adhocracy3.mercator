--- conflicted
+++ resolved
@@ -107,19 +107,13 @@
             body = dumps(json_body).encode()
         else:
             body = None
-<<<<<<< HEAD
-        return Request(environ=self.request.environ,
-                       # TODO only for POST requests!
-                       content_type='application/json',
-                       method=method, path_info=path, body=body)
-=======
         request = Request.blank(path,
+                                # TODO only for POST requests!
                                 content_type='application/json',
                                 method=method,
                                 body=body)
         request.root = self.request.root
         return request
->>>>>>> 94156140
 
     def _invoke_subrequest_and_handle_errors(
             self, subrequest: Request) -> BatchItemResponse:
