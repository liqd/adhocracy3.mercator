import time
from pyramid.view import (
    view_config,
    view_defaults,
)
from pyramid.decorator import reify
from pyramid.security import has_permission
from pyramid.traversal import resource_path

from cornice.errors import Errors
from cornice.schemas import (
    validate_colander_schema,
    CorniceSchema,
)
from cornice.util import json_error
from substanced.interfaces import (
    IPropertySheet,
    IFolder,
)
from substanced.folder import FolderKeyError
from substanced.interfaces import IAutoNamingFolder
from substanced.util import get_oid

from adhocracy.interfaces import (
    IContent,
    INode,
    )
from adhocracy.rest.views.interfaces import (
    ContentGETSchema,
    ContentPOSTSchema,
    ContentPUTSchema,
    MetaSchema,
    )


# TODO make decorator to run multiple request data validators
# TODO validate addable types for post requests
# TODO validate allowed interfaces to get/set data
def validate_request_data(schema, request):
        """Validate request POST/GET data with colander schema.
           Add errors to request.errors
           Add validated data to request.validated
           Raises HTTError 400 if request.errors is not empty
        """
        schema = CorniceSchema(schema)
        validate_colander_schema(schema, request)
        if request.errors:
            raise json_error(request.errors)


@view_defaults(
    renderer = 'jsoncolander',
    context = IContent
)
class ContentView():
    """Default views for adhocracy content.
    """

    def __init__(self, context, request):
        self.context = context
        self.request = request
        self.registry = request.registry
        # add cornice errors object to request
        self.request.errors = Errors()
        # add dictionary to store validated reqeuest data
        self.request.validated = {}
        # set reserved names for folder children
        self.reserved_names = ("_local", "_versions", "_tags")

    @reify
    def sheets(self):
        """Returns dictwith interface-name as keys and property sheet as
           values.
        """
        sheets = list(self.registry.getAdapters((self.context, self.request),
                                                IPropertySheet,))
        sheets.sort()
        return dict(sheets)

    @reify
    def viewable_sheets(self):
        sheets = {}
        for ifacename, sheet in self.sheets.items():
            permission = sheet.view_permission
            if has_permission(permission, self.context, self.request):
                sheets[ifacename] = sheet
        return sheets

    @reify
    def editable_sheets(self):
        sheets = {}
        for ifacename, sheet in self.sheets.items():
            permission = sheet.edit_permission
            if has_permission(permission, self.context, self.request):
                sheets[ifacename] = sheet
        return sheets

    @reify
    def addable_content_types(self):
        addables = self.registry.content.addable_content_types(self.context)
        return addables

    @reify
    def children(self):
        context = self.context
        return context.values() if IFolder.providedBy(context) else []

    def meta(self, context=None):
        context = context or self.context
        data = MetaSchema().serialize()
        data["name"] = context.__name__
        data["path"] = resource_path(context)
        data["content_type"] = self.request.registry.content.typeof(context)
        data["content_type_name"] = data["content_type"]
        data["oid"] = get_oid(context)
        return data

    @view_config(request_method='GET')
    def get(self):
        data = ContentGETSchema().serialize()
        data["content_type"] = self.meta()["content_type"]
        # meta
        data["meta"] = self.head()
        # data
        for ifacename, sheet in self.viewable_sheets.items():
            cstruct = sheet.cstruct()
            data["data"][ifacename.split(".")[-1]] = cstruct
        # children
        meta_children = [self.meta(child) for child in self.children]
        data["children"] = meta_children
        return data

    @view_config(request_method='HEAD')
<<<<<<< HEAD
    def head(self, context=None):
        context = context or self.context
        data = MetaSchema().serialize()
        data["name"] = context.__name__
        data["path"] = resource_path(context)
        data["content_type"] = self.request.registry.content.typeof(context).split(".")[-1]
        data["content_type_name"] = data["content_type"]
        return data
=======
    def head(self):
        return self.meta()
>>>>>>> 4dc6e87a

    @view_config(request_method='OPTIONS')
    def options(self):
        data = {}
        if self.addable_content_types:
            data["POST"] = self.addable_content_types
        if self.editable_sheets:
            data["PUT"] = [x for x in self.editable_sheets]
        if self.viewable_sheets:
            data["GET"] = [x for x in self.viewable_sheets]
        if self.meta:
            data["HEAD"] = []
        return data

    @view_config(request_method='POST')
    def post(self):
        #validate request data
        validate_request_data(ContentPOSTSchema, self.request)
        data = self.request.validated
        #create content
        content = self.registry.content.create(data["content_type"],
                                               self.context)
        #set content data
        for ifacename in data["data"]:
            sheet = self.registry.getMultiAdapter((content, self.request),\
                                                  IPropertySheet, ifacename)
            sheet.set(data["data"][ifacename])
        #add content to parent
        name = getattr(content, "name", "")
        try:
            self.context.check_name(name, reserved_names=self.reserved_names)
        except (FolderKeyError, ValueError):
            name += str(time.time())
        self.context.add(name, content)
        return {"path:": resource_path(content)}

    @view_config(request_method='PUT')
    def put(self):
        #validate request data
        validate_request_data(ContentPUTSchema, self.request)
        data = self.request.validated
        #set content data
        content = self.context
        for ifacename in data["data"]:
            sheet = self.registry.getMultiAdapter((content, self.request), IPropertySheet, ifacename)
            sheet.set(data["data"][ifacename])
        return {"path:": resource_path(content)}<|MERGE_RESOLUTION|>--- conflicted
+++ resolved
@@ -109,10 +109,11 @@
         context = context or self.context
         data = MetaSchema().serialize()
         data["name"] = context.__name__
-        data["path"] = resource_path(context)
-        data["content_type"] = self.request.registry.content.typeof(context)
+        data["path"] = resource_path(context).split(".")[-1]
+        data["content_type"] = self.request.registry.content.typeof(context).split(".")[-1]
         data["content_type_name"] = data["content_type"]
-        data["oid"] = get_oid(context)
+        # FIXME: Merge question: Do we want this?
+        #data["oid"] = get_oid(context)
         return data
 
     @view_config(request_method='GET')
@@ -131,19 +132,8 @@
         return data
 
     @view_config(request_method='HEAD')
-<<<<<<< HEAD
-    def head(self, context=None):
-        context = context or self.context
-        data = MetaSchema().serialize()
-        data["name"] = context.__name__
-        data["path"] = resource_path(context)
-        data["content_type"] = self.request.registry.content.typeof(context).split(".")[-1]
-        data["content_type_name"] = data["content_type"]
-        return data
-=======
     def head(self):
         return self.meta()
->>>>>>> 4dc6e87a
 
     @view_config(request_method='OPTIONS')
     def options(self):
