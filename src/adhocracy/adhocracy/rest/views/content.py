import time
from pyramid.view import (
    view_config,
    view_defaults,
)
from pyramid.decorator import reify
from pyramid.security import has_permission
from pyramid.traversal import resource_path

from cornice.errors import Errors
from cornice.schemas import (
    validate_colander_schema,
    CorniceSchema,
)
from cornice.util import json_error
from substanced.interfaces import (
    IPropertySheet,
    IFolder,
)
from substanced.folder import FolderKeyError
from substanced.interfaces import IAutoNamingFolder
from substanced.util import get_oid

from adhocracy.interfaces import (
    IContent,
    INode,
    )
from adhocracy.rest.views.interfaces import (
    ContentGETSchema,
    ContentPOSTSchema,
    ContentPUTSchema,
    MetaSchema,
    )


# TODO make decorator to run multiple request data validators
# TODO validate addable types for post requests
# TODO validate allowed interfaces to get/set data
def validate_request_data(schema, request):
        """Validate request POST/GET data with colander schema.
           Add errors to request.errors
           Add validated data to request.validated
           Raises HTTError 400 if request.errors is not empty
        """
        schema = CorniceSchema(schema)
        validate_colander_schema(schema, request)
        if request.errors:
            raise json_error(request.errors)


@view_defaults(
    renderer = 'jsoncolander',
    context = IContent
)
class ContentView():
    """Default views for adhocracy content.
    """

    def __init__(self, context, request):
        self.context = context
        self.request = request
        self.registry = request.registry
        # add cornice errors object to request
        self.request.errors = Errors()
        # add dictionary to store validated reqeuest data
        self.request.validated = {}
        # set reserved names for folder children
        self.reserved_names = ("_local", "_versions", "_tags")

    @reify
    def sheets(self):
        """Returns dictwith interface-name as keys and property sheet as
           values.
        """
        sheets = list(self.registry.getAdapters((self.context, self.request),
                                                IPropertySheet,))
        sheets.sort()
        return dict(sheets)

    @reify
    def viewable_sheets(self):
        sheets = {}
        for ifacename, sheet in self.sheets.items():
            permission = sheet.view_permission
            if has_permission(permission, self.context, self.request):
                sheets[ifacename] = sheet
        return sheets

    @reify
    def editable_sheets(self):
        sheets = {}
        for ifacename, sheet in self.sheets.items():
            permission = sheet.edit_permission
            if has_permission(permission, self.context, self.request):
                sheets[ifacename] = sheet
        return sheets

    @reify
    def addable_content_types(self):
        addables = self.registry.content.addable_content_types(self.context)
        return addables

    @reify
    def children(self):
        context = self.context
        return context.values() if IFolder.providedBy(context) else []

    def meta(self, context=None):
        context = context or self.context
        data = MetaSchema().serialize()
        data["name"] = context.__name__
        data["path"] = resource_path(context)
        data["content_type"] = self.request.registry.content.typeof(context)
        data["content_type_name"] = data["content_type"]
        data["oid"] = get_oid(context)
        return data

    @view_config(request_method='GET')
    def get(self):
        data = ContentGETSchema().serialize()
        data["content_type"] = self.meta()["content_type"]
        # meta
        data["meta"] = self.head()
        # data
        for ifacename, sheet in self.viewable_sheets.items():
            cstruct = sheet.cstruct()
            data["data"][ifacename.split(".")[-1]] = cstruct
        # children
        meta_children = [self.meta(child) for child in self.children]
        data["children"] = meta_children
        return data

    @view_config(request_method='HEAD')
<<<<<<< HEAD
    def head(self):
        return self.meta()
=======
    def head(self, context=None):
        context = context or self.context
        data = MetaSchema().serialize()
        data["name"] = context.__name__
        data["path"] = resource_path(context)
        data["content_type"] = self.request.registry.content.typeof(context).split(".")[-1]
        data["content_type_name"] = data["content_type"]
        return data
>>>>>>> 67af82d5

    @view_config(request_method='OPTIONS')
    def options(self):
        data = {}
        if self.addable_content_types:
            data["POST"] = self.addable_content_types
        if self.editable_sheets:
            data["PUT"] = [x for x in self.editable_sheets]
        if self.viewable_sheets:
            data["GET"] = [x for x in self.viewable_sheets]
        if self.meta:
            data["HEAD"] = []
        return data

    @view_config(request_method='POST')
    def post(self):
        #validate request data
        validate_request_data(ContentPOSTSchema, self.request)
        data = self.request.validated
        #create content
        content = self.registry.content.create(data["content_type"],
                                               self.context)
        #set content data
        for ifacename in data["data"]:
            sheet = self.registry.getMultiAdapter((content, self.request),\
                                                  IPropertySheet, ifacename)
            sheet.set(data["data"][ifacename])
        #add content to parent
        name = getattr(content, "name", "")
        try:
            self.context.check_name(name, reserved_names=self.reserved_names)
        except (FolderKeyError, ValueError):
            name += str(time.time())
        self.context.add(name, content)
        return {"path:": resource_path(content)}

    @view_config(request_method='PUT')
    def put(self):
        #validate request data
        validate_request_data(ContentPUTSchema, self.request)
        data = self.request.validated
        #set content data
        content = self.context
        for ifacename in data["data"]:
            sheet = self.registry.getMultiAdapter((content, self.request), IPropertySheet, ifacename)
            sheet.set(data["data"][ifacename])
        return {"path:": resource_path(content)}


@view_defaults(
    renderer = 'jsoncolander',
    context = INode
)
class NodeView():
    """Default views for supergraph nodes.
    """
    @view_config(request_method='PUT')
    def put(self):
        #validate request data
        # TODO validate and require correct IVersionable data
        validate_request_data(ContentPUTSchema, self.request)
        data = self.request.validated
        #create new node content
        content = self.registry.create(data["content_type"], self.context)
        #set content data
        for ifacename in data["data"]:
            sheet = self.registry.getMultiAdapter((content, self.request), IPropertySheet, ifacename)
            sheet.set(data["data"][ifacename])
        #add new node content to parent
        parent = self.context.__parent__
        if IAutoNamingFolder.provided_by(parent):
            parent.add_next(content)
        else:
            parent.add(str(time.time()), content)
        return {"path:": resource_path(content)}


<|MERGE_RESOLUTION|>--- conflicted
+++ resolved
@@ -131,19 +131,8 @@
         return data
 
     @view_config(request_method='HEAD')
-<<<<<<< HEAD
     def head(self):
         return self.meta()
-=======
-    def head(self, context=None):
-        context = context or self.context
-        data = MetaSchema().serialize()
-        data["name"] = context.__name__
-        data["path"] = resource_path(context)
-        data["content_type"] = self.request.registry.content.typeof(context).split(".")[-1]
-        data["content_type_name"] = data["content_type"]
-        return data
->>>>>>> 67af82d5
 
     @view_config(request_method='OPTIONS')
     def options(self):
