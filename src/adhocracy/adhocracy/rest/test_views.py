"""Test rest.views module."""
import json
import unittest

from cornice.util import extract_json_data
from cornice.errors import Errors
from mock import patch
from pyramid import testing
import colander
import pytest

from adhocracy.interfaces import ISheet
from adhocracy.interfaces import IResource


############
#  helper  #
############


class IResourceX(IResource):
    pass


class ISheetB(ISheet):
    pass


class CountSchema(colander.MappingSchema):

    count = colander.SchemaNode(colander.Int(),
                                default=0,
                                missing=colander.drop)


class DummyFolder(testing.DummyResource):

    def add(self, name, resource, **kwargs):
        self[name] = resource
        resource.__parent__ = self
        resource.__name__ = name


class CorniceDummyRequest(testing.DummyRequest):

    def __init__(self, registry=None, **kw):
        class Dummy:
            pass

        self.headers = {}
        self.body = ''
        self.GET = {}
        self.POST = {}
        self.matchdict = {}
        self.validated = {}
        if registry is None:
            self.registry = Dummy()
        self.registry.cornice_deserializers = {'application/json': extract_json_data}
        self.content_type = 'application/json'
        self.errors = Errors(self)
        self.__dict__.update(kw)

    @property
    def json_body(self):
        return json.loads(self.body)



@patch('adhocracy.registry.ResourceContentRegistry')
def make_mock_resource_registry(mock_registry=None):
    return mock_registry.return_value


##########
#  tests #
##########


class ValidateRequestDataUnitTest(unittest.TestCase):

    def _make_one(self, context, request, **kw):
        from adhocracy.rest.views import validate_request_data
        validate_request_data(context, request, **kw)

    def setUp(self):
        self.request = CorniceDummyRequest()
        self.context = testing.DummyResource()
        setattr(self.request, 'errors', Errors(self.request))

    def test_valid_wrong_method_with_data(self):
        self.request.body = '{"wilddata": "1"}'
        self.request.method = 'wrong_method'
        self._make_one(self.context, self.request)
        assert self.request.validated == {}

    def test_valid_no_schema_with_data(self):
        self.request.body = '{"wilddata": "1"}'
        self._make_one(self.context, self.request)
        assert self.request.validated == {}

    def test_valid_with_schema_no_data(self):
        self.request.body = ''
        self._make_one(self.context, self.request, schema=CountSchema())
        assert self.request.validated == {}

    def test_valid_with_schema_no_data_empty_dict(self):
        self.request.body = '{}'
        self._make_one(self.context, self.request, schema=CountSchema())
        assert self.request.validated == {}

    def test_valid_with_schema_with_data(self):
        self.request.body = '{"count": "1"}'
        self._make_one(self.context, self.request, schema=CountSchema())
        assert self.request.validated == {'count': 1}

    def test_valid_with_schema_with_data_in_querystring(self):
        class QueryStringSchema(colander.MappingSchema):
            count = colander.SchemaNode(colander.Int(),
                                        location='querystring')
        self.request.GET = {'count': 1}
        self._make_one(self.context, self.request, schema=QueryStringSchema())
        assert self.request.validated == {'count': 1}

    def test_non_valid_with_schema_wrong_data(self):
        from cornice.util import _JSONError
        self.request.body = '{"count": "wrong_value"}'
        with pytest.raises(_JSONError):
            self._make_one(self.context, self.request, schema=CountSchema())
        assert self.request.errors != []

    def test_non_valid_with_schema_wrong_data_cleanup(self):
        from cornice.util import _JSONError
        self.request.validated == {'secret_data': 'buh'}
        self.request.body = '{"count": "wrong_value"}'
        with pytest.raises(_JSONError):
            self._make_one(self.context, self.request, schema=CountSchema())
        assert self.request.validated == {}

    def test_valid_with_extra_validator(self):
        def validator1(context, request):
            request.validated = "validator1"

        self._make_one(self.context, self.request, extra_validators=[validator1])
        assert self.request.validated == "validator1"


class ValidatePOSTRootVersionsUnitTest(unittest.TestCase):

    def setUp(self):
        self.context = testing.DummyResource()
        self.request = CorniceDummyRequest()

    def make_one(self, context, request):
        from adhocracy.rest.views import validate_post_root_versions
        validate_post_root_versions(context, request)

    def test_valid_no_value(self):
        self.make_one(self.context, self.request)
        assert self.request.errors == []

    def test_valid_empty_value(self):
        self.make_one(self.context, self.request)
        self.request.validated = {'root_versions': []}
        assert self.request.errors == []

    def test_valid_with_value(self):
        from adhocracy.interfaces import IItemVersion
        from adhocracy.interfaces import ISheet
        root = testing.DummyResource(__provides__=(IItemVersion, ISheet))
        self.context['root'] = root
        self.request.validated = {'root_versions': ["/root"]}

        self.make_one(self.context, self.request)

        assert self.request.errors == []
        assert self.request.validated == {'root_versions': [root]}

    def test_non_valid_value_has_wrong_iface(self):
        from adhocracy.interfaces import ISheet
        root = testing.DummyResource(__provides__=(IResourceX, ISheet))
        self.context['root'] = root
        self.request.validated = {'root_versions': ["/root"]}

        self.make_one(self.context, self.request)

        assert self.request.errors != []
        assert self.request.validated == {'root_versions': []}

    def test_non_valid_value_does_not_exists(self):
        self.request.validated = {'root_versions': ["/root"]}
        self.make_one(self.context, self.request)
        assert self.request.errors != []
        assert self.request.validated == {'root_versions': []}


class RESTViewUnitTest(unittest.TestCase):

    def setUp(self):
        self.context = DummyFolder(__provides__=IResourceX)
        self.request = CorniceDummyRequest()
        resource_registry = object()
        self.request.registry.content = resource_registry

    def make_one(self, context, request):
        from adhocracy.rest.views import RESTView
        return RESTView(context, request)

    def test_create_valid(self):
        inst = self.make_one(self.context, self.request)
        assert inst.validation_GET == (None, [])
        assert inst.validation_HEAD == (None, [])
        assert inst.validation_OPTIONS == (None, [])
        assert inst.validation_PUT == (None, [])
        assert inst.validation_POST == (None, [])
        assert inst.reserved_names == []
        assert inst.context is self.context
        assert inst.request is self.request
        assert inst.request.errors == []
        assert inst.request.validated == {}
        assert inst.registry is self.request.registry.content


class ResourceRESTViewUnitTest(unittest.TestCase):

    def setUp(self):
        self.context = DummyFolder(__provides__=IResourceX)
        registry = make_mock_resource_registry()
        request = CorniceDummyRequest()
        request.registry.content = registry
        self.request = request
        self.resource_sheets = request.registry.content.resource_sheets
        self.resource_addables = request.registry.content.resource_addables

    def make_one(self, context, request):
        from adhocracy.rest.views import ResourceRESTView
        return ResourceRESTView(context, request)

    def test_create_valid(self, ):
        inst = self.make_one(self.context, self.request)
        assert 'options' in dir(inst)
        assert 'get' in dir(inst)

    def test_options_valid_no_sheets_and_addables(self):
        from adhocracy.rest.schemas import OPTIONResourceResponseSchema
        self.resource_sheets.return_value = {}
        self.resource_addables.return_value = {}

        inst = self.make_one(self.context, self.request)
        response = inst.options()

        wanted = OPTIONResourceResponseSchema().serialize()
        assert wanted == response

    def test_options_valid_with_sheets_and_addables(self):
        from adhocracy.rest.schemas import OPTIONResourceResponseSchema
        self.resource_sheets.return_value = {'ipropertyx': object()}
        self.resource_addables.return_value = \
            {'iresourcex': {'sheets_mandatory': [],
                            'sheets_optional': ['ipropertyx']}}

        inst = self.make_one(self.context, self.request)
        response = inst.options()

        wanted = OPTIONResourceResponseSchema().serialize()
        wanted['PUT']['request_body'] = {'data': {'ipropertyx': {}}}
        wanted['GET']['response_body']['data']['ipropertyx'] = {}
        wanted['POST']['request_body'] = [{'content_type': 'iresourcex',
                                           'data': {'ipropertyx': {}}}]

        assert wanted == response

    def test_get_valid_no_sheets(self):
        from adhocracy.rest.schemas import GETResourceResponseSchema
        self.resource_sheets.return_value = {}

        inst = self.make_one(self.context, self.request)
        response = inst.get()

        wanted = GETResourceResponseSchema().serialize()
        wanted['path'] = '/'
        wanted['data'] = {}
        wanted['content_type'] = IResourceX.__identifier__
        assert wanted == response

    @patch('adhocracy.sheets.GenericResourceSheet')
    def test_get_valid_with_sheets(self, dummy_sheet):
        sheet = dummy_sheet.return_value
        sheet.meta.isheet = ISheetB
        sheet.get_cstruct.return_value = 'dummy_cstruct'
        self.resource_sheets.return_value = {ISheetB.__identifier__: sheet}

        inst = self.make_one(self.context, self.request)
        response = inst.get()

        wanted = {ISheetB.__identifier__: 'dummy_cstruct'}
        assert wanted == response['data']


class SimpleRESTViewUnitTest(unittest.TestCase):

    def setUp(self):
        self.context = DummyFolder(__provides__=IResourceX)
        resource_registry = make_mock_resource_registry()
        request = CorniceDummyRequest()
        request.registry.content = resource_registry
        self.request = request
        self.resource_sheets = request.registry.content.resource_sheets

    def make_one(self, context, request):
        from adhocracy.rest.views import SimpleRESTView
        return SimpleRESTView(context, request)

    def test_create_valid(self, ):
        from adhocracy.rest.views import ResourceRESTView
        from adhocracy.rest.schemas import PUTResourceRequestSchema
        inst = self.make_one(self.context, self.request)
        assert issubclass(inst.__class__, ResourceRESTView)
        assert inst.validation_PUT == (PUTResourceRequestSchema, [])
        assert 'options' in dir(inst)
        assert 'get' in dir(inst)
        assert 'put' in dir(inst)

    def test_put_valid_no_sheets(self):
        self.resource_sheets.return_value = {}
        self.request.validated = {"content_type": "X", "data": {}}

        inst = self.make_one(self.context, self.request)
        response = inst.put()

        wanted = {'path': '/', 'content_type': IResourceX.__identifier__}
        assert wanted == response

    @patch('adhocracy.sheets.GenericResourceSheet')
    def test_put_valid_with_sheets(self, dummy_sheet=None):
        sheet = dummy_sheet.return_value
        self.resource_sheets.return_value = {ISheetB.__identifier__: sheet}
        data = {'content_type': 'X',
                'data': {ISheetB.__identifier__: {'x': 'y'}}}
        self.request.validated = data

        inst = self.make_one(self.context, self.request)
        response = inst.put()

        wanted = {'path': '/', 'content_type': IResourceX.__identifier__}
        assert wanted == response
        assert sheet.set.call_args[0][0] == {'x': 'y'}


class PoolRESTViewUnitTest(unittest.TestCase):

    def setUp(self):
        self.context = DummyFolder()
        resource_registry = make_mock_resource_registry()
        request = CorniceDummyRequest()
        request.registry.content = resource_registry
        self.request = request
        self.create = request.registry.content.create

    def make_one(self, context, request):
        from adhocracy.rest.views import PoolRESTView
        return PoolRESTView(context, request)

    def test_create(self, ):
        from adhocracy.rest.views import SimpleRESTView
        from adhocracy.rest.schemas import POSTResourceRequestSchema
        inst = self.make_one(self.context, self.request)
        assert issubclass(inst.__class__, SimpleRESTView)
        assert inst.validation_POST == (POSTResourceRequestSchema, [])
        assert 'options' in dir(inst)
        assert 'get' in dir(inst)
        assert 'put' in dir(inst)

    def test_post_valid(self):
        child = testing.DummyResource(__provides__=IResourceX)
        child.__parent__ = self.context
        child.__name__ = 'child'
        self.create.return_value = child
        self.request.validated = {'content_type': IResourceX.__identifier__,
                                  'data': {}}
        inst = self.make_one(self.context, self.request)
        response = inst.post()

        wanted = {'path': '/child', 'content_type': IResourceX.__identifier__}
        assert wanted == response


class ItemRESTViewUnitTest(unittest.TestCase):

    def setUp(self):
        self.context = DummyFolder()
        resource_registry = make_mock_resource_registry()
        request = CorniceDummyRequest()
        request.registry.content = resource_registry
        self.request = request
        self.create = request.registry.content.create

    def make_one(self, context, request):
        from adhocracy.rest.views import ItemRESTView
        return ItemRESTView(context, request)

    def test_create(self, ):
        from adhocracy.rest.views import validate_post_root_versions
        from adhocracy.rest.views import SimpleRESTView
        from adhocracy.rest.schemas import POSTItemRequestSchema
        inst = self.make_one(self.context, self.request)
        assert issubclass(inst.__class__, SimpleRESTView)
        assert inst.validation_POST == (POSTItemRequestSchema,
                                        [validate_post_root_versions])
        assert 'options' in dir(inst)
        assert 'get' in dir(inst)
        assert 'put' in dir(inst)

    def test_get_item_with_first_version(self):
        from adhocracy.interfaces import IItem
        from adhocracy.interfaces import IItemVersion
        context = testing.DummyResource(__provides__=IItem)
        context['first'] = testing.DummyResource(__provides__=IItemVersion)

        inst = self.make_one(context, self.request)

        wanted = {'path': '/', 'data': {},
                  'content_type': IItem.__identifier__,
                  'first_version_path': '/first'}
        assert inst.get() == wanted

    def test_get_item_without_first_version(self):
        from adhocracy.interfaces import IItem
        context = testing.DummyResource(__provides__=IItem)
        context['non_first'] = testing.DummyResource()

        inst = self.make_one(context, self.request)

        wanted = {'path': '/', 'data': {},
                  'content_type': IItem.__identifier__,
                  'first_version_path': ''}
        assert inst.get() == wanted

    def test_post_valid(self):
        child = testing.DummyResource(__provides__=IResourceX,
                                      __parent__=self.context,
                                      __name__='child')
        self.create.return_value = child
        self.request.validated = {'content_type': IResourceX.__identifier__,
                                  'data': {}}
        inst = self.make_one(self.context, self.request)
        response = inst.post()

        wanted = {'path': '/child', 'content_type': IResourceX.__identifier__}
        self.create.assert_called_with(IResourceX.__identifier__, self.context,
                                       appstructs={}, root_versions=[])
        assert wanted == response

    def test_post_valid_item(self):
        from adhocracy.interfaces import IItem
        from adhocracy.interfaces import IItemVersion
        child = testing.DummyResource(__provides__=IItem,
                                      __parent__=self.context,
                                      __name__='child')
        first = testing.DummyResource(__provides__=IItemVersion)
        child['first'] = first
        self.create.return_value = child
        self.request.validated = {'content_type': IItemVersion.__identifier__,
                                  'data': {}}
        inst = self.make_one(self.context, self.request)
        response = inst.post()

        wanted = {'path': '/child',
                  'content_type': IItem.__identifier__,
                  'first_version_path': '/child/first'}
        assert wanted == response

    def test_post_valid_itemversion(self):
        from adhocracy.interfaces import IItemVersion
        child = testing.DummyResource(__provides__=IItemVersion,
                                      __parent__=self.context,
                                      __name__='child')
        root = testing.DummyResource(__provides__=IItemVersion)
        self.create.return_value = child
        self.request.validated = {'content_type':
                                      IItemVersion.__identifier__,
                                  'data': {},
                                  'root_versions': [root]}
        inst = self.make_one(self.context, self.request)
        response = inst.post()

        wanted = {'path': '/child',
                  'content_type': IItemVersion.__identifier__}
        assert self.create.call_args[1]['root_versions'] == [root]
        assert wanted == response


class MetaApiViewUnitTest(unittest.TestCase):

    def setUp(self):
        from adhocracy.interfaces import resource_metadata
        from adhocracy.interfaces import sheet_metadata
        self.context = DummyFolder()
        resource_registry = make_mock_resource_registry()
        request = CorniceDummyRequest()
        request.registry.content = resource_registry
        self.request = request
        self.resources_metadata = request.registry.content.resources_metadata
        self.sheets_metadata = request.registry.content.sheets_metadata
        self.resource_meta = resource_metadata._replace(iresource=IResource)
        self.sheet_meta = sheet_metadata._replace(
            isheet=ISheet,
            schema_class=colander.MappingSchema)

    def make_one(self):
        from adhocracy.rest.views import MetaApiView
        return MetaApiView(self.context, self.request)

    def test_get_empty(self):
        self.resources_metadata.return_value = {}
        inst = self.make_one()

        response = inst.get()

        assert sorted(response.keys()) == ['resources', 'sheets']
        assert response['resources'] == {}
        assert response['sheets'] == {}

    def test_get_resources(self):
        metas = {IResource.__identifier__: self.resource_meta}
        self.resources_metadata.return_value = metas
        inst = self.make_one()
        resp = inst.get()
        assert IResource.__identifier__ in resp['resources']
        assert resp['resources'][IResource.__identifier__] == {'sheets': []}

    def test_get_resources_with_sheets_metadata(self):
        metas = {IResource.__identifier__: self.resource_meta._replace(
            basic_sheets=[ISheet],
            extended_sheets=[ISheetB])}
        self.resources_metadata.return_value = metas
        inst = self.make_one()

        resp = inst.get()['resources']

        wanted_sheets = [ISheet.__identifier__, ISheetB.__identifier__]
        assert wanted_sheets == resp[IResource.__identifier__]['sheets']

    def test_get_resources_with_element_types_metadata(self):
        metas = {IResource.__identifier__: self.resource_meta._replace(
            element_types=[IResource, IResourceX])}
        self.resources_metadata.return_value = metas
        inst = self.make_one()

        resp = inst.get()['resources']

        wanted = [IResource.__identifier__, IResourceX.__identifier__]
        assert wanted == resp[IResource.__identifier__]['element_types']

    def test_get_resources_with_item_type_metadata(self):
        metas = {IResource.__identifier__: self.resource_meta._replace(
            item_type=IResourceX)}
        self.resources_metadata.return_value = metas
        inst = self.make_one()

        resp = inst.get()['resources']

        wanted = IResourceX.__identifier__
        assert wanted == resp[IResource.__identifier__]['item_type']

    def test_get_sheets(self):
        sheets_meta = {ISheet.__identifier__: self.sheet_meta}
        self.sheets_metadata.return_value = sheets_meta
        inst = self.make_one()
        response = inst.get()
        assert ISheet.__identifier__ in response['sheets']
        assert 'fields' in response['sheets'][ISheet.__identifier__]
        assert response['sheets'][ISheet.__identifier__]['fields'] == []

    def test_get_sheets_with_field(self):
        class SchemaF(self.sheet_meta.schema_class):
            test = colander.SchemaNode(colander.Int())

        sheet_meta = self.sheet_meta._replace(schema_class=SchemaF)
        self.sheets_metadata.return_value = {ISheet.__identifier__: sheet_meta}
        inst = self.make_one()

        response = inst.get()['sheets'][ISheet.__identifier__]

        assert len(response['fields']) == 1
        field_metadata = response['fields'][0]
        assert field_metadata['create_mandatory'] is False
        assert field_metadata['readable'] is True
        assert field_metadata['editable'] is True
        assert field_metadata['creatable'] is True
        assert field_metadata['name'] == 'test'
        assert 'valuetype' in field_metadata

    def test_get_sheet_with_readonly_field(self):
        class SchemaF(self.sheet_meta.schema_class):
            test = colander.SchemaNode(colander.Int(), readonly=True)

        sheet_meta = self.sheet_meta._replace(schema_class=SchemaF)
        self.sheets_metadata.return_value = {ISheet.__identifier__: sheet_meta}
        inst = self.make_one()

        response = inst.get()['sheets'][ISheet.__identifier__]

        field_metadata = response['fields'][0]
        assert field_metadata['editable'] is False
        assert field_metadata['creatable'] is False
        assert field_metadata['create_mandatory'] is False

    def test_get_sheets_with_field_colander_noniteratable(self):
        class SchemaF(self.sheet_meta.schema_class):
            test = colander.SchemaNode(colander.Int())

        sheet_meta = self.sheet_meta._replace(schema_class=SchemaF)
        self.sheets_metadata.return_value = {ISheet.__identifier__: sheet_meta}
        inst = self.make_one()

        response = inst.get()['sheets'][ISheet.__identifier__]

        field_metadata = response['fields'][0]
        assert 'containertype' not in field_metadata
        assert field_metadata['valuetype'] == 'Integer'

    def test_get_sheets_with_field_adhocracy_noniteratable(self):
        from adhocracy.schema import Name

        class SchemaF(self.sheet_meta.schema_class):
            test = colander.SchemaNode(Name())

        sheet_meta = self.sheet_meta._replace(schema_class=SchemaF)
        self.sheets_metadata.return_value = {ISheet.__identifier__: sheet_meta}
        inst = self.make_one()

        response = inst.get()['sheets'][ISheet.__identifier__]

        field_metadata = response['fields'][0]
        assert 'containertype' not in field_metadata
        assert field_metadata['valuetype'] == 'adhocracy.schema.Name'

    def test_get_sheets_with_field_adhocracy_referencelist(self):
        from adhocracy.interfaces import SheetToSheet
        from adhocracy.schema import ListOfUniqueReferences

        class SchemaF(self.sheet_meta.schema_class):
            test = ListOfUniqueReferences(reftype=SheetToSheet)

        sheet_meta = self.sheet_meta._replace(schema_class=SchemaF)
        self.sheets_metadata.return_value = {ISheet.__identifier__: sheet_meta}
        inst = self.make_one()

        sheet_metadata = inst.get()['sheets'][ISheet.__identifier__]

        field_metadata = sheet_metadata['fields'][0]
        assert field_metadata['containertype'] == 'list'
        assert field_metadata['valuetype'] == 'adhocracy.schema.AbsolutePath'


class ValidateRequestDataDecoratorUnitTest(unittest.TestCase):

    def setUp(self):
        request = CorniceDummyRequest(method='get')
        request.registry.content = make_mock_resource_registry()
        self.request = request
        self.context = testing.DummyResource()

    def _make_dummy_view_class_with_decorator(self, validation_get=(None, [])):
        from adhocracy.rest.views import validate_request_data_decorator

        class DummyOriginalView:
            validation_GET = validation_get

        @validate_request_data_decorator()
        class DummyView(testing.DummyResource):
            __original_view__ = DummyOriginalView

        return DummyView

    def test_view_without_validators(self):
        view_class = self._make_dummy_view_class_with_decorator(
            validation_get=(None, []))

        view_class(self.context, self.request)

<<<<<<< HEAD
        assert request.validated == {'data': True}
=======
        assert self.request.validated == {}

    def test_view_with_validate_method(self):
        def dummy_validate(context, request):
            request.validated = {'data': True}
        view_class = self._make_dummy_view_class_with_decorator(
            validation_get=(None, [dummy_validate]))

        view_class(self.context, self.request)

        assert self.request.validated == {'data': True}

    def test_view_with_schema(self):
        view_class = self._make_dummy_view_class_with_decorator(
            validation_get=(CountSchema, []))
        self.request.body = '{"count":"1"}'

        view_class(self.context, self.request)

        assert self.request.validated == {'count': 1}
>>>>>>> 0f9ba52b
<|MERGE_RESOLUTION|>--- conflicted
+++ resolved
@@ -678,10 +678,6 @@
             validation_get=(None, []))
 
         view_class(self.context, self.request)
-
-<<<<<<< HEAD
-        assert request.validated == {'data': True}
-=======
         assert self.request.validated == {}
 
     def test_view_with_validate_method(self):
@@ -689,17 +685,11 @@
             request.validated = {'data': True}
         view_class = self._make_dummy_view_class_with_decorator(
             validation_get=(None, [dummy_validate]))
-
         view_class(self.context, self.request)
-
         assert self.request.validated == {'data': True}
-
     def test_view_with_schema(self):
         view_class = self._make_dummy_view_class_with_decorator(
             validation_get=(CountSchema, []))
         self.request.body = '{"count":"1"}'
-
         view_class(self.context, self.request)
-
-        assert self.request.validated == {'count': 1}
->>>>>>> 0f9ba52b
+        assert self.request.validated == {'count': 1}