"""Cornice colander schemas und validators to validate request data."""
import colander

from adhocracy.schema import AbsolutePath
from adhocracy.schema import AdhocracySchemaNode
from adhocracy.schema import Email
from adhocracy.schema import Interface
from adhocracy.schema import Password
from adhocracy.schema import Resource
from adhocracy.schema import Resources
from adhocracy.schema import SingleLine
from adhocracy.schema import ResourcePathSchema
from adhocracy.schema import ResourcePathAndContentSchema


class ResourceResponseSchema(ResourcePathSchema):

    """Data structure for responses of Resource requests."""


class ItemResponseSchema(ResourceResponseSchema):

    """Data structure for responses of IItem requests."""

    first_version_path = Resource()


class GETResourceResponseSchema(ResourcePathAndContentSchema):

    """Data structure for Resource GET requests."""


class GETItemResponseSchema(ResourcePathAndContentSchema):

    """Data structure for responses of IItem requests."""

    first_version_path = Resource()


def add_put_data_subschemas(node: colander.MappingSchema, kw: dict):
    """Add the resource sheet colander schemas that are 'editable'."""
    context = kw['context']
    request = kw['request']
    sheets = request.registry.content.resource_sheets(context, request,
                                                      onlyeditable=True)
    data = request.json_body.get('data', {})
    sheets_meta = request.registry.content.sheets_meta
    for name in [x for x in sheets if x in data]:
        subschema = sheets_meta[name].schema_class(name=name)
        node.add(subschema.bind(**kw))


class PUTResourceRequestSchema(colander.Schema):

    """Data structure for Resource PUT requests.

    The subschemas for the Resource Sheets
    """

    data = colander.SchemaNode(colander.Mapping(unknown='raise'),
                               after_bind=add_put_data_subschemas,
                               default={})


def add_post_data_subschemas(node: colander.MappingSchema, kw: dict):
    """Add the resource sheet colander schemas that are 'creatable'."""
    context = kw['context']
    request = kw['request']
    resource_type = request.json_body.get('content_type', None)
    data = request.json_body.get('data', {})
    addables = request.registry.content.resource_addables(context, request)
    resource_sheets = addables.get(resource_type, {'sheets_mandatory': [],
                                                   'sheets_optional': []})
    sheets_meta = request.registry.content.sheets_meta
    subschemas = []
    for name in [x for x in resource_sheets['sheets_mandatory'] if x in data]:
        schema = sheets_meta[name].schema_class(name=name)
        subschemas.append(schema)
    for name in [x for x in resource_sheets['sheets_optional'] if x in data]:
        schema = sheets_meta[name].schema_class(name=name, missing={})
        subschemas.append(schema)
    for schema in subschemas:
        node.add(schema.bind(**kw))


@colander.deferred
def deferred_validate_post_content_type(node, kw):
    """Validate the addable content type for post requests."""
    context = kw['context']
    request = kw['request']
    resource_addables = request.registry.content.resource_addables
    addable_content_types = resource_addables(context, request)
    return colander.OneOf(addable_content_types.keys())


class POSTResourceRequestSchema(PUTResourceRequestSchema):

    """Data structure for Resource POST requests."""

    content_type = SingleLine(validator=deferred_validate_post_content_type,
                              missing=colander.required)

    data = colander.SchemaNode(colander.Mapping(unknown='raise'),
                               after_bind=add_post_data_subschemas,
                               default={})


class AbsolutePaths(colander.SequenceSchema):

    """List of resource paths."""

    path = AbsolutePath()


class POSTItemRequestSchema(POSTResourceRequestSchema):

    """Data structure for Item and ItemVersion POST requests."""

    root_versions = Resources(missing=[])


class POSTResourceRequestSchemaList(colander.List):

    """Overview of POST request/response data structure."""

    request_body = POSTResourceRequestSchema()


class GETLocationMapping(colander.Schema):

    """Overview of GET request/response data structure."""

    request_querystring = colander.SchemaNode(colander.Mapping(), default={})
    request_body = colander.SchemaNode(colander.Mapping(), default={})
    response_body = GETResourceResponseSchema()


class PUTLocationMapping(colander.Schema):

    """Overview of PUT request/response data structure."""

    request_body = PUTResourceRequestSchema()
    response_body = ResourceResponseSchema()


class POSTLocationMapping(colander.Schema):

    """Overview of POST request/response data structure."""

    request_body = colander.SchemaNode(POSTResourceRequestSchemaList(),
                                       default=[])
    response_body = ResourceResponseSchema()


class POSTLoginUsernameRequestSchema(colander.Schema):

    """Schema for login requests via username and password."""

    name = colander.SchemaNode(colander.String(),
                               missing=colander.required)
    password = Password(missing=colander.required)


class POSTLoginEmailRequestSchema(colander.Schema):

    """Schema for login requests via email and password."""

    email = Email(missing=colander.required)
    password = Password(missing=colander.required)


class BatchHTTPMethod(colander.SchemaNode):

    """An HTTP method in a batch request."""

    schema_type = colander.String
    validator = colander.OneOf(['GET', 'POST', 'PUT', 'OPTION'])
    missing = colander.required


class BatchRequestPath(AdhocracySchemaNode):

    """A path in a batch request.

    Either a resource url or a preliminary resource path (a relative path
    preceded by '@') or an absolute path.

    Example values: '@item/v1', 'http://a.org/adhocracy/item/v1', '/item/v1/'
    """

    schema_type = colander.String
    default = ''
    missing = colander.required
    absolutpath = AbsolutePath.relative_regex
    preliminarypath = '[a-zA-Z0-9\_\-\.\/]+'
    validator = colander.All(colander.Regex('^' + colander.URL_REGEX + '|'
                                            + absolutpath + '|@'
                                            + preliminarypath + '$'),
                             colander.Length(min=1, max=200))


class POSTBatchRequestItem(colander.Schema):

    """A single item in a batch request, encoding a single request."""

    method = BatchHTTPMethod()
    path = BatchRequestPath()
    body = colander.SchemaNode(colander.Mapping(unknown='preserve'),
                               missing={})
    result_path = BatchRequestPath(missing='')
    result_first_version_path = BatchRequestPath(missing='')


class POSTBatchRequestSchema(colander.SequenceSchema):

    """Schema for batch requests (list of POSTBatchRequestItem's)."""

    items = POSTBatchRequestItem()


class PoolElementsForm(colander.SchemaNode):

    """The form of the elements attribute returned by the pool sheet."""

    schema_type = colander.String
    validator = colander.OneOf(['paths', 'content', 'omit'])
    missing = 'paths'


class PoolQueryDepth(colander.SchemaNode):

    """The nesting depth of descendants in a pool response.

    Either a positive number or the string 'all' to return descendants of
    arbitrary depth.
    """

    schema_type = colander.String
    validator = colander.Regex(r'^\d+|all$')
    missing = '1'


class GETPoolRequestSchema(colander.MappingSchema):

    """GET parameters accepted for pool queries."""

    def __init__(self, *args, **kwargs):
        super().__init__(*args, **kwargs)
        # Extra key/value pairs should be preserved when deserializing data
        self.typ.unknown = 'preserve'

    # FIXME For now we don't have a way to specify GET parameters that can
    # be repeated, e.g. 'sheet=Blah&sheet=Blub'. The querystring is converted
    # by Cornice into a MultiDict (http://docs.pylonsproject.org/projects
    # /pyramid/en/master/api/interfaces.html#pyramid.interfaces.IMultiDict),
    # which by default will only return the LAST value if a key is specified
    # several times. One possible workaround is to allow specifying multiple
    # values as a comma-separated list instead of repeated key=value pairs,
    # e.g. 'sheet=Blah,Blub'. This would require a custom Multiple SchemaNode
    # that wraps a SchemaType, e.g.
    # sheet = Multiple(Interface(), missing=None, sep=',')
    # Elements in this schema were multiple values should be allowed:
    # sheet, aggregateby, tag.

<<<<<<< HEAD
    content_type = colander.SchemaNode(Interface(), missing=None)
    sheet = colander.SchemaNode(Interface(), missing=None)
    depth = PoolQueryDepth()
    elements = PoolElementsForm()
    count = colander.SchemaNode(colander.Boolean(), missing=False)
    aggregateby = colander.SchemaNode(colander.String(), missing='')
=======
    content_type = colander.SchemaNode(Interface(), missing=colander.drop)
    sheet = colander.SchemaNode(Interface(), missing=colander.drop)
    depth = PoolQueryDepth(missing=colander.drop)
    elements = PoolElementsForm(missing=colander.drop)
    count = colander.SchemaNode(colander.Boolean(), missing=colander.drop)
    aggregateby = colander.SchemaNode(colander.String(), missing=colander.drop)
>>>>>>> b8f13725


class OPTIONResourceResponseSchema(colander.Schema):

    """Overview of all request/response data structures."""

    GET = GETLocationMapping()
    PUT = PUTLocationMapping()
    POST = POSTLocationMapping()
    HEAD = colander.MappingSchema(default={})
    OPTION = colander.MappingSchema(default={})<|MERGE_RESOLUTION|>--- conflicted
+++ resolved
@@ -262,21 +262,12 @@
     # Elements in this schema were multiple values should be allowed:
     # sheet, aggregateby, tag.
 
-<<<<<<< HEAD
-    content_type = colander.SchemaNode(Interface(), missing=None)
-    sheet = colander.SchemaNode(Interface(), missing=None)
-    depth = PoolQueryDepth()
-    elements = PoolElementsForm()
-    count = colander.SchemaNode(colander.Boolean(), missing=False)
-    aggregateby = colander.SchemaNode(colander.String(), missing='')
-=======
     content_type = colander.SchemaNode(Interface(), missing=colander.drop)
     sheet = colander.SchemaNode(Interface(), missing=colander.drop)
     depth = PoolQueryDepth(missing=colander.drop)
     elements = PoolElementsForm(missing=colander.drop)
     count = colander.SchemaNode(colander.Boolean(), missing=colander.drop)
     aggregateby = colander.SchemaNode(colander.String(), missing=colander.drop)
->>>>>>> b8f13725
 
 
 class OPTIONResourceResponseSchema(colander.Schema):
