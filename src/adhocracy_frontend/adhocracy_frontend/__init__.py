--- conflicted
+++ resolved
@@ -14,7 +14,6 @@
     """Return the frontend configuration."""
     settings = request.registry['config']
     config = {}
-<<<<<<< HEAD
     config.update(settings.adhocracy.frontend)
     config['canonical_url'] = settings.adhocracy.canonical_url
     config['redirect_url'] = settings.adhocracy.redirect_url
@@ -24,72 +23,9 @@
     config['captcha_url'] = settings.adhocracy.captcha_frontend_url
     config['custom'] = settings.adhocracy.custom
     config['site_name'] = settings.adhocracy.site_name
+    config['service_konto.enabled'] = settings.adhocracy.service_konto.enabled
+    config['service_konto.api_url'] = settings.adhocracy.service_konto.api_url
     use_cachbust = settings.configurator.cachebust.enabled
-=======
-    if 'adhocracy.frontend.ws_url' in settings:
-        public_ws_url = settings.get('adhocracy.frontend.ws_url')
-    else:
-        public_ws_url = _build_ws_url(request)
-    config['ws_url'] = public_ws_url
-    config['rest_url'] = settings.get('adhocracy.frontend.rest_url',
-                                      'http://localhost:6541')
-    config['canonical_url'] = settings.get('adhocracy.canonical_url',
-                                           'http://localhost:6551')
-    config['redirect_url'] = settings.get('adhocracy.redirect_url', '/')
-    config['rest_platform_path'] = settings.get('adhocracy.rest_platform_path',
-                                                '/adhocracy/')
-    config['netiquette_url'] = settings.get(
-        'adhocracy.frontend.netiquette_url', '')
-    config['pkg_path'] = settings.get('adhocracy.frontend.pkg_path',
-                                      '/static/js/Packages')
-    config['trusted_domains'] = aslist(
-        settings.get('adhocracy.trusted_domains', []))
-    config['support_email'] = settings.get('adhocracy.frontend.support_email')
-    config['support_url'] = settings.get('adhocracy.frontend.support_url')
-    config['captcha_enabled'] = asbool(settings.get(
-        'adhocracy.thentos_captcha.enabled', 'false'))
-    config['captcha_url'] = settings.get(
-        'adhocracy.thentos_captcha.frontend_url', 'http://localhost:6542/')
-    config['anonymize_enabled'] = asbool(settings.get(
-        'adhocracy.anonymize.enabled', 'false'))
-    config['locale'] = settings.get('adhocracy.frontend.locale', 'en')
-    custom_keys = settings.get('adhocracy.custom', '').split()
-    config['custom'] = {k: settings.get('adhocracy.custom.%s' % k)
-                        for k in custom_keys}
-    config['site_name'] = settings.get('adhocracy.site_name',
-                                       'Adhocracy')
-    config['debug'] = asbool(settings.get('adhocracy.frontend.debug', 'false'))
-    config['terms_url'] = {}
-    config['terms_url']['en'] = settings.get('adhocracy.frontend.terms_url.en')
-    config['terms_url']['de'] = settings.get('adhocracy.frontend.terms_url.de')
-    config['piwik_enabled'] = asbool(settings.get(
-        'adhocracy.frontend.piwik_enabled', 'false'))
-    config['piwik_host'] = settings.get('adhocracy.frontend.piwik_host')
-    config['piwik_site_id'] = settings.get('adhocracy.frontend.piwik_site_id')
-    config['piwik_use_cookies'] = asbool(settings.get(
-        'adhocracy.frontend.piwik_use_cookies', 'false'))
-    config['piwik_track_user_id'] = asbool(settings.get(
-        'adhocracy.frontend.piwik_track_user_id', 'false'))
-    config['profile_images_enabled'] = asbool(settings.get(
-        'adhocracy.frontend.profile_images_enabled', 'true'))
-    config['service_konto_login_url'] = settings.get(
-        'adhocracy.frontend.service_konto_login_url')
-    config['service_konto_help_url'] = settings.get(
-        'adhocracy.frontend.service_konto_help_url')
-    config['map_tile_url'] = settings.get(
-        'adhocracy.frontend.map_tile_url',
-        'http://{s}.tile.osm.org/{z}/{x}/{y}.png')
-    map_tile_options = settings.get('adhocracy.frontend.map_tile_options')
-    if map_tile_options is not None:
-        config['map_tile_options'] = json.loads(map_tile_options)
-    else:
-        url = 'https://www.openstreetmap.org/copyright'
-        config['map_tile_options'] = {
-            'maxZoom': 18,
-            'attribution': '© <a href="%s">OpenStreetMap</a>' % url,
-        }
-    use_cachbust = asbool(settings.get('cachebust.enabled', 'false'))
->>>>>>> 0215a1f9
     if not use_cachbust:  # ease testing
         return config
     config['cachebust'] = use_cachbust
