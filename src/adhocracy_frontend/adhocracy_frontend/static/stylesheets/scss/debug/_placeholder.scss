--- conflicted
+++ resolved
@@ -12,13 +12,8 @@
 <div class="debug-placeholder">debug-placeholder</div>
 ```
 */
-<<<<<<< HEAD
 .placeholder {
-    background-color: $color-structure-introvert;
-=======
-.debug-placeholder {
     background-color: $color-structure-surface;
->>>>>>> ed6bb912
     border: 2px dashed $color-structure-border;
     min-width: 3em;
     min-height: 3em;
