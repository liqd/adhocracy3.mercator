--- conflicted
+++ resolved
@@ -52,13 +52,8 @@
 $font-size-huge: 40px;
 
 // em is relative to $font-size-normal
-<<<<<<< HEAD
-$moving-column-menu-height:  24px / $font-size-normal * 1em;
-$moving-column-border-width: 0.4166em;
-=======
 $moving-column-menu-height: 24px / $font-size-normal * 1em;
 $moving-column-border-width: 5px;
->>>>>>> 386d1ba8
 $l-header-height: 2.8571em;
 $annotation-width: 34%;
 
