/*doc
---
title: Resource Header
name: resource-header
category: Widgets
---

The resource header should be used as a consistent header for resources such as
processes, proposals or documents. It contains a title, some meta-information,
a primary action (e.g. create proposal or like) and a dropdown with resource
actions (edit, share, report, print, ...).

```html_example
<header class="resource-header">
    <div class="resource-header-navigation">
        <div class="resource-header-breadcrumbs">
            <a href="#">← to process</a>
        </div>
    </div>
    <div class="resource-header-main">
        <h1 class="resource-header-title">Johannisthal</h1>
        <ul class="resource-header-meta">
            <li>Bebauungsplanverfahren 184a</li>
            <li>Öffentliche auslegung</li>
            <li>22.9.-22.10.15</li>
        </ul>
        <div class="resource-header-action"><a href="#" class="button-cta">Create proposal</a></div>
    </div>
</header>
```
*/
.resource-header {
    position: relative;
    padding: $padding-small;
    margin-bottom: $padding-small;
    z-index: 0;
<<<<<<< HEAD
}

.resource-header-actions {
    position: absolute;
    right: $padding-small;
    top: $padding-small;
=======
>>>>>>> f722409c
}

.resource-header-main {
    @include rem(margin, 3em auto 4rem);
    max-width: 40em;
    text-align: center;
}

.resource-header-meta,
.resource-header-action {
    @include rem(margin-bottom, 1.5rem);
}

.resource-header-title {
    @include rem(margin-bottom, 1.2rem);
    font-size: 200%;
}

.resource-header-meta {
    text-transform: uppercase;
    font-size: $font-size-smaller;
    color: $color-text-introvert;
    font-weight: bold;
    list-style: none;

    li {
        display: inline;

        &::after {
            content: " / ";
        }

        &:last-child::after {
            content: none;
        }
    }

    a {
        color: inherit;
    }
}

<<<<<<< HEAD
=======
.resource-header-actions {
    position: absolute;
    right: $padding-small;
    top: $padding-small;
}

>>>>>>> f722409c
.resource-header-breadcrumbs {
    a {
        color: inherit;
        text-transform: uppercase;
        font-size: $font-size-small;
        font-weight: bold;
    }
}

/*doc
---
title: image modifier
name: resource-header.m-image
parent: resource-header
---

Resource headers can have a background image.

```html_example
<header class="resource-header m-image">
    <div class="resource-header-navigation">
        <div class="resource-header-breadcrumbs">
            <a href="#">← to process</a>
        </div>
        <a href="#" class="resource-header-actions">…</a>
    </div>
    <div class="image-background" style="background-image: url('/static/images/sample.jpg')">
        <div class="resource-header-main">
            <h1 class="resource-header-title">Johannisthal</h1>
            <ul class="resource-header-meta">
                <li>Bebauungsplanverfahren 184a</li>
                <li>Öffentliche auslegung</li>
                <li>22.9.-22.10.15</li>
            </ul>
            <div class="resource-header-action"><a href="#" class="button-cta">Create proposal</a></div>
        </div>
    </div>
</header>
```
*/
.resource-header.m-image {
    color: $color-text-inverted;
    background: rgba($color-brand-one-introvert, 0.8);

    .resource-header-title,
    .resource-header-meta {
        color: inherit;
    }
}<|MERGE_RESOLUTION|>--- conflicted
+++ resolved
@@ -16,6 +16,7 @@
         <div class="resource-header-breadcrumbs">
             <a href="#">← to process</a>
         </div>
+        <a href="#" class="resource-header-actions">…</a>
     </div>
     <div class="resource-header-main">
         <h1 class="resource-header-title">Johannisthal</h1>
@@ -34,15 +35,6 @@
     padding: $padding-small;
     margin-bottom: $padding-small;
     z-index: 0;
-<<<<<<< HEAD
-}
-
-.resource-header-actions {
-    position: absolute;
-    right: $padding-small;
-    top: $padding-small;
-=======
->>>>>>> f722409c
 }
 
 .resource-header-main {
@@ -85,15 +77,12 @@
     }
 }
 
-<<<<<<< HEAD
-=======
 .resource-header-actions {
     position: absolute;
     right: $padding-small;
     top: $padding-small;
 }
 
->>>>>>> f722409c
 .resource-header-breadcrumbs {
     a {
         color: inherit;
