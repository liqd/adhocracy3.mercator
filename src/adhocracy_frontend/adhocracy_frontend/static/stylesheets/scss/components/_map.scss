.map-wrapper {
    .map-buttons {
        @include clearfix;
        margin: 2px 0 -7px;
    }

    .map-buttons .map-button-save {
        &, &:hover, &:focus {
            color: $color-brand-two-introvert;
        }

        &:active {
            color: $color-brand-one-introvert;
        }
    }

    .map-button-save {
        float: left;
        font-weight: $font-weight-extrovert;
    }

    .map-button-cancel {
        @extend .disguised-link;
        float: right;
    }
}

.map-info {
    background: $color-text-normal;
    color: $color-text-inverted;
    font-size: $font-size-small;
    padding: 0.5em;
    width: 100%;

    &:hover {
        color: $color-text-inverted;
    }

    &.ng-invalid {
        background: $color-function-invalid;
        font-weight: $font-weight-extrovert;
    }
}

.leaflet-marker-icon {
    -webkit-text-stroke: 1px $color-text-inverted;
    color: $color-brand-two-normal;
    font-size: 42px;

    &.is-active, &:hover, &:focus {
        color: $color-brand-one-introvert;
    }

    &:before {
        display: block;
    }
}

<<<<<<< HEAD
.map-list-container {
    position: relative;
}
=======
.map-list {

    .map-list-container,
    .map-list-map-container {
        position: relative;
    }

    .map-list-zoom {
        bottom: 0;
        left: 0;
        position: absolute;
    }

    .map-list-navigate {
        font-weight: bold;
        font-size: $font-size-normal;

        &:hover, &:focus {
            text-decoration: none;
        }
    }

    .map-list-navigate-container {
        position: absolute;
        top: 50%;
        margin-top: -$font-size-normal;
    }

    .map-list-navigate-container-prev {
        left: 0;
    }

    .map-list-navigate-container-next {
        right: 0;
    }
>>>>>>> a00a8af5

.map-list-navigate {
    font-weight: bold;
    font-size: $font-size-normal;

    &:hover, &:focus {
        text-decoration: none;
    }
}

<<<<<<< HEAD
.map-list-navigate-container {
    position: absolute;
    top: 50%;
    margin-top: -$font-size-normal;
    width: 30px / $font-size-normal * 1em;
=======
    .map-list-item {
        @include inline-block;
        vertical-align: middle;
        width: 100%;

        &.m-empty {
            font-weight: bold;
            text-align: center;
        }
    }
>>>>>>> a00a8af5

    p {
        line-height: 1em;
    }
}

.map-list-navigate-container-prev {
    left: 10px / $font-size-normal * 1em;
    text-align: left;
}

.map-list-navigate-container-next {
    right: 10px / $font-size-normal * 1em;
    text-align: right;
}

.map-list-scroll-container {
    padding: 0 (40px / $font-size-normal * 1em);
}

.map-list-scroll-container-inner {
    overflow: hidden;
    margin: (15px / $font-size-normal * 1em) 0 0;
    padding: 0;
    vertical-align: top;
    white-space: nowrap;
}

.map-list-item {
    @include inline-block;
    vertical-align: baseline;
    width: 100%;
}<|MERGE_RESOLUTION|>--- conflicted
+++ resolved
@@ -56,47 +56,16 @@
     }
 }
 
-<<<<<<< HEAD
-.map-list-container {
+.map-list-container,
+.map-list-map-container {
     position: relative;
 }
-=======
-.map-list {
 
-    .map-list-container,
-    .map-list-map-container {
-        position: relative;
-    }
-
-    .map-list-zoom {
-        bottom: 0;
-        left: 0;
-        position: absolute;
-    }
-
-    .map-list-navigate {
-        font-weight: bold;
-        font-size: $font-size-normal;
-
-        &:hover, &:focus {
-            text-decoration: none;
-        }
-    }
-
-    .map-list-navigate-container {
-        position: absolute;
-        top: 50%;
-        margin-top: -$font-size-normal;
-    }
-
-    .map-list-navigate-container-prev {
-        left: 0;
-    }
-
-    .map-list-navigate-container-next {
-        right: 0;
-    }
->>>>>>> a00a8af5
+.map-list-zoom {
+    bottom: 0;
+    left: 0;
+    position: absolute;
+}
 
 .map-list-navigate {
     font-weight: bold;
@@ -107,24 +76,11 @@
     }
 }
 
-<<<<<<< HEAD
 .map-list-navigate-container {
     position: absolute;
     top: 50%;
     margin-top: -$font-size-normal;
     width: 30px / $font-size-normal * 1em;
-=======
-    .map-list-item {
-        @include inline-block;
-        vertical-align: middle;
-        width: 100%;
-
-        &.m-empty {
-            font-weight: bold;
-            text-align: center;
-        }
-    }
->>>>>>> a00a8af5
 
     p {
         line-height: 1em;
@@ -155,6 +111,11 @@
 
 .map-list-item {
     @include inline-block;
-    vertical-align: baseline;
+    vertical-align: middle;
     width: 100%;
+
+    &.m-empty {
+        font-weight: bold;
+        text-align: center;
+    }
 }