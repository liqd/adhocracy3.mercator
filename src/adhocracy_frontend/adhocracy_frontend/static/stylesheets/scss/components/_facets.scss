--- conflicted
+++ resolved
@@ -67,6 +67,12 @@
     @include rem(padding, 0 1rem);
 }
 
+.listing-results {
+    @include rem(padding-bottom, 1rem);
+    @include rem(padding-top, 1rem);
+    border-bottom: 2px solid $color-structure-normal;
+}
+
 .listing-action-bar,
 .listing-action-bar-link {
     line-height: 2;
@@ -114,60 +120,4 @@
             }
         }
     }
-}
-
-<<<<<<< HEAD
-.listing-action-bar,
-.listing-action-bar-link {
-    line-height: 2;
-}
-
-.listing-action-bar-link {
-    @include inline-block;
-    @include rem(margin-right, 2rem);
-    position: relative;
-    text-decoration: none;
-
-    &.m-selected:after {
-        @include rem(border-left, 5px solid transparent);
-        @include rem(border-right, 5px solid transparent);
-        @include rem(border-bottom, 5px solid $color-background-base);
-        @include rem(margin-right, -2.5px);
-        bottom: 0;
-        content: "";
-        display: block;
-        height: 0;
-        position: absolute;
-        right: 50%;
-        width: 0;
-    }
-}
-
-.listing-action-bar {
-    @include rem(font-size, $font-size-small);
-    @include inline-block;
-    @include rem(padding, 0 7px);
-    background: $color-structure-normal;
-    width: 100%;
-
-    .map-switch {
-        float: right;
-    }
-
-    .map-switch-item {
-        @extend .listing-action-bar-link;
-        @include rem(margin, 0 0 0 5px);
-
-        &.m-selected {
-            &:after {
-                @include rem(margin-right, -4.5px);
-            }
-        }
-    }
-=======
-.listing-results {
-    @include rem(padding-bottom, 1rem);
-    @include rem(padding-top, 1rem);
-    border-bottom: 2px solid $color-structure-normal;
->>>>>>> 41d5743b
 }