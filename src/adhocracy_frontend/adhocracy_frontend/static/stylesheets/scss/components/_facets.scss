.facets {
    @include container;

    ul {
        list-style-type: none;
        margin: 0;
        padding: 0;
    }

    .facet {
        @include gallery(6 of 12);
    }
}

.facet-header,
.sort-header {
    @include rem(font-size, $font-size-small);
    @include rem(margin, 0 0 15px);
    color: $color-text-introvert;
    line-height: 1.15;
}

.sort-item,
.facet-item {
    @include rem(margin-bottom, 1rem);
    @include rem(margin-right, 1rem);
}

.sort-item {
    min-width: 1px;

    &.is-active {
        @extend .button-cta-secondary:focus;
    }
}

.facet-item {
    color: inherit;
    text-decoration: inherit;

    &:hover, &:focus {
        color: $color-text-highlight-normal;
    }

    &.is-active, &:active {
        color: $color-function-valid;
    }

    &.is-active:after, &:active:after {
        content: "\2713";
        font-size: 135%;
        line-height: 0.5;
    }
<<<<<<< HEAD
=======
}

.sort-header, .sort-item {
    margin-bottom: 0;
}

.sort-header {
    @include inline-block;
    margin-bottom: 0;
}

.listing-action-bar,
.listing-results {
    @include rem(padding, 0 1rem);
}

.listing-action-bar,
.listing-action-bar-link {
    line-height: 2;
}

.listing-action-bar-link {
    @include inline-block;
    @include rem(margin-right, 2rem);
    position: relative;
    text-decoration: none;

    &.m-selected:after {
        @include rem(border-left, 5px solid transparent);
        @include rem(border-right, 5px solid transparent);
        @include rem(border-bottom, 5px solid $color-background-base);
        @include rem(margin-right, -2.5px);
        bottom: 0;
        content: "";
        display: block;
        height: 0;
        position: absolute;
        right: 50%;
        width: 0;
    }
}

.listing-action-bar {
    @include rem(font-size, $font-size-small);
    @include inline-block;
    @include rem(padding, 0 7px);
    background: $color-structure-normal;
    width: 100%;

    .map-switch {
        float: right;
    }

    .map-switch-item {
        @extend .listing-action-bar-link;
        @include rem(margin, 0 0 0 5px);

        &.m-selected {
            &:after {
                @include rem(margin-right, -4.5px);
            }
        }
    }
}

.listing-results {
    @include rem(padding-bottom, 1rem);
    @include rem(padding-top, 1rem);
    border-bottom: 2px solid $color-structure-normal;
>>>>>>> 4f2fc29f
}<|MERGE_RESOLUTION|>--- conflicted
+++ resolved
@@ -24,35 +24,11 @@
 .facet-item {
     @include rem(margin-bottom, 1rem);
     @include rem(margin-right, 1rem);
-}
-
-.sort-item {
     min-width: 1px;
 
     &.is-active {
         @extend .button-cta-secondary:focus;
     }
-}
-
-.facet-item {
-    color: inherit;
-    text-decoration: inherit;
-
-    &:hover, &:focus {
-        color: $color-text-highlight-normal;
-    }
-
-    &.is-active, &:active {
-        color: $color-function-valid;
-    }
-
-    &.is-active:after, &:active:after {
-        content: "\2713";
-        font-size: 135%;
-        line-height: 0.5;
-    }
-<<<<<<< HEAD
-=======
 }
 
 .sort-header, .sort-item {
@@ -67,6 +43,11 @@
 .listing-action-bar,
 .listing-results {
     @include rem(padding, 0 1rem);
+}
+
+.listing-action-bar {
+    @include rem(font-size, $font-size-small);
+    background: $color-structure-normal;
 }
 
 .listing-action-bar,
@@ -95,32 +76,8 @@
     }
 }
 
-.listing-action-bar {
-    @include rem(font-size, $font-size-small);
-    @include inline-block;
-    @include rem(padding, 0 7px);
-    background: $color-structure-normal;
-    width: 100%;
-
-    .map-switch {
-        float: right;
-    }
-
-    .map-switch-item {
-        @extend .listing-action-bar-link;
-        @include rem(margin, 0 0 0 5px);
-
-        &.m-selected {
-            &:after {
-                @include rem(margin-right, -4.5px);
-            }
-        }
-    }
-}
-
 .listing-results {
     @include rem(padding-bottom, 1rem);
     @include rem(padding-top, 1rem);
     border-bottom: 2px solid $color-structure-normal;
->>>>>>> 4f2fc29f
 }