.facets {
    @include container;

    ul {
        list-style-type: none;
        margin: 0;
        padding: 0;
    }

    .facet {
        @include gallery(6 of 12);
    }
}

.facet-header,
.sort-header {
    @include rem(font-size, $font-size-small);
    @include rem(margin, 0 0 15px);
    color: $color-text-introvert;
    line-height: 1.15;
}

.sort-item,
.facet-item {
    @include rem(margin-bottom, 1rem);
    @include rem(margin-right, 1rem);
    min-width: 1px;

    &.is-active {
        @extend .button-cta-secondary:focus;
    }
}

.sort-header, .sort-item {
    margin-bottom: 0;
}

.sort-header {
    @include inline-block;
    margin-bottom: 0;
}

.listing-action-bar,
.listing-results {
    @include rem(padding, 0 1rem);
}

.listing-action-bar {
    @include rem(font-size, $font-size-small);
    background: $color-structure-normal;
}

.listing-action-bar,
.listing-action-bar-link {
    line-height: 2;
}

.listing-action-bar-link {
    @include inline-block;
    @include rem(margin-right, 2rem);
    position: relative;
    text-decoration: none;

    &.m-selected:after {
        @include rem(border-left, 5px solid transparent);
        @include rem(border-right, 5px solid transparent);
        @include rem(border-bottom, 5px solid $color-background-base);
        @include rem(margin-right, -2.5px);
        bottom: 0;
        content: "";
        display: block;
        height: 0;
        position: absolute;
        right: 50%;
        width: 0;
    }
}

<<<<<<< HEAD
.listing-results {
    @include rem(padding-bottom, 1rem);
    @include rem(padding-top, 1rem);
    border-bottom: 2px solid $color-structure-normal;
=======
.listing-action-bar,
.listing-action-bar-link {
    line-height: 2;
}

.listing-action-bar-link {
    @include inline-block;
    @include rem(margin-right, 2rem);
    position: relative;
    text-decoration: none;

    &.m-selected:after {
        @include rem(border-left, 5px solid transparent);
        @include rem(border-right, 5px solid transparent);
        @include rem(border-bottom, 5px solid $color-background-base);
        @include rem(margin-right, -2.5px);
        bottom: 0;
        content: "";
        display: block;
        height: 0;
        position: absolute;
        right: 50%;
        width: 0;
    }
}

.listing-action-bar {
    @include rem(font-size, $font-size-small);
    @include inline-block;
    @include rem(padding, 0 7px);
    background: $color-structure-normal;
    width: 100%;

    .map-switch {
        float: right;
    }

    .map-switch-item {
        @extend .listing-action-bar-link;
        @include rem(margin, 0 0 0 5px);

        &.m-selected {
            &:after {
                @include rem(margin-right, -4.5px);
            }
        }
    }
>>>>>>> 013e414e
}<|MERGE_RESOLUTION|>--- conflicted
+++ resolved
@@ -45,43 +45,6 @@
     @include rem(padding, 0 1rem);
 }
 
-.listing-action-bar {
-    @include rem(font-size, $font-size-small);
-    background: $color-structure-normal;
-}
-
-.listing-action-bar,
-.listing-action-bar-link {
-    line-height: 2;
-}
-
-.listing-action-bar-link {
-    @include inline-block;
-    @include rem(margin-right, 2rem);
-    position: relative;
-    text-decoration: none;
-
-    &.m-selected:after {
-        @include rem(border-left, 5px solid transparent);
-        @include rem(border-right, 5px solid transparent);
-        @include rem(border-bottom, 5px solid $color-background-base);
-        @include rem(margin-right, -2.5px);
-        bottom: 0;
-        content: "";
-        display: block;
-        height: 0;
-        position: absolute;
-        right: 50%;
-        width: 0;
-    }
-}
-
-<<<<<<< HEAD
-.listing-results {
-    @include rem(padding-bottom, 1rem);
-    @include rem(padding-top, 1rem);
-    border-bottom: 2px solid $color-structure-normal;
-=======
 .listing-action-bar,
 .listing-action-bar-link {
     line-height: 2;
@@ -129,5 +92,10 @@
             }
         }
     }
->>>>>>> 013e414e
+}
+
+.listing-results {
+    @include rem(padding-bottom, 1rem);
+    @include rem(padding-top, 1rem);
+    border-bottom: 2px solid $color-structure-normal;
 }