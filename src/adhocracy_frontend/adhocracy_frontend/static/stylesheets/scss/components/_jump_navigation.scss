/*doc
---
title: Jump Navigation
name: jump-navigation
category: Widgets
---

A navigation list containing hash tag links

```html_example
<nav class="jump-navigation">
    <ol>
        <li><a>1. Element</a></li>
        <li><a>2. Element</a></li>
        <li><a class="active">3. Element (active)</a></li>
    </ol>
</nav>
```
*/
.jump-navigation {
    z-index: 1;

    &, a {
        color: $color-secondary-extrovert;
    }

    ul, ol {
        list-style-position: inside;
        margin: 0;
        padding: 0;
    }

<<<<<<< HEAD
    li {

        a {
            display: block;
            line-height: 1;
            text-decoration: none;

            &.active {
                color: $color-highlight-normal;
            }
        }
=======
    a {
        display: block;
        font-size: $font-size-small;
        padding: 0.5em;
        line-height: 1.333;
        color: $color-secondary-extrovert;
        text-decoration: none;
>>>>>>> 7b04c787

        &.active {
            &, a {
                color: $color-highlight-normal;
            }
        }
    }

    &.m-unnumbered {
        ol {
            margin: 0;
            padding: 0;
            list-style: none;
        }
    }
}<|MERGE_RESOLUTION|>--- conflicted
+++ resolved
@@ -30,40 +30,28 @@
         padding: 0;
     }
 
-<<<<<<< HEAD
     li {
-
         a {
             display: block;
-            line-height: 1;
+            font-size: $font-size-small;
+            padding: 0 0.5em;
+            line-height: 1.333;
+            color: $color-secondary-extrovert;
             text-decoration: none;
 
             &.active {
-                color: $color-highlight-normal;
+                &, a {
+                    color: $color-highlight-normal;
+                }
             }
         }
-=======
-    a {
-        display: block;
-        font-size: $font-size-small;
-        padding: 0.5em;
-        line-height: 1.333;
-        color: $color-secondary-extrovert;
-        text-decoration: none;
->>>>>>> 7b04c787
 
-        &.active {
-            &, a {
-                color: $color-highlight-normal;
+        &.m-unnumbered {
+            ol {
+                margin: 0;
+                padding: 0;
+                list-style: none;
             }
         }
     }
-
-    &.m-unnumbered {
-        ol {
-            margin: 0;
-            padding: 0;
-            list-style: none;
-        }
-    }
 }