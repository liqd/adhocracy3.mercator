/*doc
---
title: List Item
name: list-item
parent: listing
---

A generic list item. How a resource appears when in a list

```html_example
<a class="list-item" href="#">
    <div class="list-item-body">
        <div class="list-item-author">by user on 2016-04-15</div>
        <h3 class="list-item-title">Default</h3>
        <div class="list-item-text">Ein Frontend-Entwickler geht lauten
Schrittes zum A-Team. Alle sitzen zufrieden vor ihren Macs. Plötzlich raschelt
es. Ein Fuchs kommt herein und dreht wie selbstverständlich eine Runde durchs
Büro. Herzlichen Glückwunsch zum Namenstag, Hasan!</div>
        <ul class="list-item-meta meta-list">
            <li class="meta-list-item">
                <i class="icon-speechbubbles"></i> 0 Comments
            </li>
        </ul>
        <div class="list-item-badges">
            <span class="badge">accepted</span>
        </div>
    </div>
</a>

<a class="list-item m-contains-image" href="#">
    <img class="list-item-image" alt="" src="/static/fallback_thumbnail.jpg" />
    <div class="list-item-body">
        <div class="list-item-author">by user on 2016-04-15</div>
        <h3 class="list-item-title">Image</h3>
        <div class="list-item-text">Ein Frontend-Entwickler geht lauten
Schrittes zum A-Team. Alle sitzen zufrieden vor ihren Macs. Plötzlich raschelt
es. Ein Fuchs kommt herein und dreht wie selbstverständlich eine Runde durchs
Büro. Herzlichen Glückwunsch zum Namenstag, Hasan!</div>
        <ul class="list-item-meta meta-list">
            <li class="meta-list-item">
                <i class="icon-speechbubbles"></i> 0 Comments
            </li>
        </ul>
        <div class="list-item-badges">
            <span class="badge">accepted</span>
        </div>
    </div>
</a>
```
*/

$thumbnail-margin: 11px;
$thumbnail-width: 105px;

.list-item {
    @include container;
    @include rem(padding, 1.25em $padding);
    display: block;
    position: relative;
    margin-bottom: 1em;
    box-shadow: 0 0 1em $color-structure-introvert;

    // reset link styling
    &, &:hover, &:focus {
        color: inherit;
        text-decoration: inherit;
    }

    &.is-not-selected {
        background: $color-background-base-introvert;

        i[class*="icon-"],
        .meta-list-item-budget {
            color: $color-text-highlight-introvert;
        }

        &:hover, &:focus {
            background: $color-background-base;
        }
    }

    &.m-contains-image {
        .list-item-body {
            margin-left: $thumbnail-width + $thumbnail-margin;
        }
    }
}

.list-item-image {
    float: left;
    width: $thumbnail-width;
    margin-right: $thumbnail-margin;
}

.list-item-title,
.list-item-author {
    @include rem(margin, 0 0 0.8rem);
}

.list-item-title {
    @include rem(font-size, $font-size-plus);
    font-weight: $font-weight-extrovert;
}

.list-item-author {
    @include rem(font-size, $font-size-small);
    color: $color-text-introvert;
}

.list-item-meta {
    float: left;
    padding: 0;
}

.list-item-badges {
    float: right;
<<<<<<< HEAD
}
=======
}

.list-item-text {
    margin-bottom: 1em;
}

.overview-description {
    @include container;
    @include rem(padding, 1.25em $padding);
    display: block;
    position: relative;
    margin-bottom: 1em;
    background: $color-background-base-introvert;
}
>>>>>>> e354adc6
<|MERGE_RESOLUTION|>--- conflicted
+++ resolved
@@ -114,9 +114,6 @@
 
 .list-item-badges {
     float: right;
-<<<<<<< HEAD
-}
-=======
 }
 
 .list-item-text {
@@ -131,4 +128,3 @@
     margin-bottom: 1em;
     background: $color-background-base-introvert;
 }
->>>>>>> e354adc6
