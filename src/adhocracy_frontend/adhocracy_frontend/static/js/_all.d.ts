/* tslint:disable */
/// <reference path="../lib/DefinitelyTyped/modernizr/modernizr.d.ts"/>
/// <reference path="../lib/DefinitelyTyped/angularjs/angular.d.ts"/>

declare module "angular" {
    // FIXME: complete this, fill in more concise types, and write a pull request for definitely typed.
    export var module: any;
    export var bootstrap: any;
}

declare module "angularAnimate" {}
declare module "angularTranslate" {}
declare module "angularTranslateLoader" {}
declare module "angularElastic" {}
declare module "angularScroll" {}
<<<<<<< HEAD
declare module "sticky" {
    export var Sticky : any;
}
=======
declare module "angularFlow" {}

>>>>>>> 26c7c378
declare module "modernizr" {
    export var Modernizr : ModernizrStatic;
}

/**
 * Fake module description for Kris Kowal's q
 *
 * This is actually the description of ng.IQService.
 *
 * We use q as a drop-in replacement in testing as it is compatible with both
 * node.js and browsers and does not require angular.
 *
 * While both modules are very much compatible[0], the descriptions from
 * DefinitelyTyped are not.  So we use this one instead.
 *
 * I did not find a simple way of saying "this module has just the same API as
 * ng.IQService" because one is a module and the other is an interface. So I
 * copied the whole description over.
 *
 * [0]: https://docs.angularjs.org/api/ng/service/$q#differences-between-kris-kowal-s-q-and-q
 */
declare module "q" {
    export function all(promises: ng.IPromise<any>[]): ng.IPromise<any[]>;
    export function all(promises: { [id: string]: ng.IPromise<any>; }): ng.IPromise<{ [id: string]: any }>;
    export function defer<T>(): ng.IDeferred<T>;
    export function reject(reason?: any): ng.IPromise<void>;
    export function when<T>(value: ng.IPromise<T>): ng.IPromise<T>;
    export function when<T>(value: T): ng.IPromise<T>;
    export function when(): ng.IPromise<void>;
}

/**
 * Flow, ng-flow do not have DefinitelyTyped interfaces.  This is a
 * preliminary attempt to fix that.
 *
 * FIXME: get into DefinitelyTyped, of course.
 */
declare class Flow {
    events : any;
    files : FlowFile[];
    opts : FlowOpts;
    preventEvent : (event : any) => any;
    support : boolean;
    supportDirectory : boolean;
    resume : () => any;
    pause : () => any;
    cancel : () => any;
}

declare class FlowFile {
    webkitRelativePath : string;
    lastModifiedDate : string;
    name : string;
    type : string;
    size : number;
}

declare class FlowOpts {
    chunkSize : number;
    forceChunkSize : boolean;
    simultaneousUploads : number;
    singleFile : boolean;
    fileParameterName : string;
    progressCallbacksInterval : number;
    speedSmoothingFactor : number;
    query : any;
    headers : any;
    withCredentials : boolean;
    preprocess : any;
    method : string;
    prioritizeFirstAndLastChunk : boolean;
    target : string;
    testChunks : boolean;
    generateUniqueIdentifier : any;
    maxChunkRetries : number;
    chunkRetryInterval : number;
    permanentErrors : number[];
    onDropStopPropagation : boolean;
}

declare module "fustyFlow" {}
declare module "fustyFlowFactory" {}<|MERGE_RESOLUTION|>--- conflicted
+++ resolved
@@ -13,14 +13,12 @@
 declare module "angularTranslateLoader" {}
 declare module "angularElastic" {}
 declare module "angularScroll" {}
-<<<<<<< HEAD
+declare module "angularFlow" {}
+
 declare module "sticky" {
     export var Sticky : any;
 }
-=======
-declare module "angularFlow" {}
 
->>>>>>> 26c7c378
 declare module "modernizr" {
     export var Modernizr : ModernizrStatic;
 }
