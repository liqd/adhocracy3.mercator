import _ = require("lodash");

import AdhTopLevelState = require("../TopLevelState/TopLevelState");


export var movingColumns = (
    adhTopLevelState : AdhTopLevelState.Service,
    $timeout,
    $window
) => {
    return {
        link: (scope, element) => {
            var cls : string;
            var fontSize : number = parseInt(element.css("font-size"), 10);

            var maxShowWidth = 55 * fontSize;
            var minShowWidth = 35 * fontSize;
            var collapseWidth = 3 * fontSize;

            var clearStates = (element) => {
                element.removeClass("is-show");
                element.removeClass("is-collapse");
                element.removeClass("is-hide");
            };

            // if there is not enough space, collapse all but one column.
            var responsiveClass = (cls : string) : string => {
                if ($($window).width() < 2 * minShowWidth + collapseWidth) {
                    var s = "is";
                    var parts = cls.split("-");

                    var focus = parseInt(adhTopLevelState.get("focus"), 10);
                    if (isNaN(focus)) {
                        focus = parts.lastIndexOf("show") - 1;
                    }

                    for (var i = 0; i < 3; i++) {
                        if (i > focus) {
                            s += "-hide";
                        } else if (i === focus) {
                            s += "-show";
                        } else {
                            s += "-collapse";
                        }
                    }

                    return s;
                } else {
                    return cls;
                }
            };

            var resize = () => {
                var parts = responsiveClass(cls).split("-");

                var collapseCount : number = parts.filter((v) => v === "collapse").length;
                var showCount : number = parts.filter((v) => v === "show").length;
                var totalWidth : number = element.width();
                var showWidth : number = (totalWidth - collapseCount * collapseWidth) / showCount;
                showWidth = Math.min(showWidth, maxShowWidth);

                var offset : number = (totalWidth - collapseCount * collapseWidth - showCount * showWidth) / 2;

                for (var i = 2; i >= 0; i--) {
                    var child = element.children().eq(i);
                    child.css({right: offset});
                    clearStates(child);
                    switch (parts[i + 1]) {
                        case "show":
                            child.addClass("is-show");
                            child.attr("aria-visible", "true");
                            child.width(showWidth);
                            offset += showWidth;
                            break;
                        case "collapse":
                            child.addClass("is-collapse");
                            child.attr("aria-visible", "false");
                            child.width(collapseWidth);
                            offset += collapseWidth;
                            break;
                        case "hide":
                            child.addClass("is-hide");
                            child.attr("aria-visible", "false");
                            child.width(0);
                    }
                }
            };

            var resizeNoTransition = () => {
                var transition = element.children().css("transition");
                element.children().css("transition", "none");
                resize();
                $timeout(() => {
                    element.children().css("transition", transition);
                }, 1);
            };

            $($window).resize(resizeNoTransition);

            var move = (newCls) => {
                if (newCls !== cls) {
                    element.removeClass(cls);
                    element.addClass(newCls);
                    cls = newCls;
                    resize();
                }
            };

            // FIXME: these do not really belong here
            adhTopLevelState.on("content2Url", (url : string) => {
                scope.content2Url = url;
            });
            adhTopLevelState.on("platformUrl", (url : string) => {
                scope.platformUrl = url;
            });
            adhTopLevelState.on("proposalUrl", (url : string) => {
                scope.proposalUrl = url;
            });
            adhTopLevelState.on("commentableUrl", (url : string) => {
                scope.commentableUrl = url;
            });
            adhTopLevelState.on("userUrl", (url : string) => {
                scope.userUrl = url;
            });

            adhTopLevelState.on("movingColumns", move);
            adhTopLevelState.on("focus", resize);
            adhTopLevelState.on("space", () => _.defer(resizeNoTransition));
        }
    };
};


<<<<<<< HEAD
=======
/**
 * A simple focus switcher that can be used until we have a proper widget for this.
 */
export var adhFocusSwitch = (adhTopLevelState : AdhTopLevelState.Service) => {
    return {
        restrict: "E",
        template: "<a href=\"\" ng-click=\"switchFocus()\">X</a>",
        link: (scope) => {
            scope.switchFocus = () => {
                var currentState = adhTopLevelState.get("movingColumns");

                if (currentState.split("-")[1] === "show") {
                    adhTopLevelState.set("movingColumns", "is-collapse-show-show");
                } else {
                    adhTopLevelState.set("movingColumns", "is-show-show-hide");
                }
            };
        }
    };
};


>>>>>>> 861d7b42
export var moduleName = "adhMovingColumns";

export var register = (angular) => {
    angular
        .module(moduleName, [
            AdhTopLevelState.moduleName
        ])
        .directive("adhMovingColumns", ["adhTopLevelState", "$timeout", "$window", movingColumns]);
};<|MERGE_RESOLUTION|>--- conflicted
+++ resolved
@@ -131,31 +131,6 @@
 };
 
 
-<<<<<<< HEAD
-=======
-/**
- * A simple focus switcher that can be used until we have a proper widget for this.
- */
-export var adhFocusSwitch = (adhTopLevelState : AdhTopLevelState.Service) => {
-    return {
-        restrict: "E",
-        template: "<a href=\"\" ng-click=\"switchFocus()\">X</a>",
-        link: (scope) => {
-            scope.switchFocus = () => {
-                var currentState = adhTopLevelState.get("movingColumns");
-
-                if (currentState.split("-")[1] === "show") {
-                    adhTopLevelState.set("movingColumns", "is-collapse-show-show");
-                } else {
-                    adhTopLevelState.set("movingColumns", "is-show-show-hide");
-                }
-            };
-        }
-    };
-};
-
-
->>>>>>> 861d7b42
 export var moduleName = "adhMovingColumns";
 
 export var register = (angular) => {
