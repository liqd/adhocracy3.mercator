/// <reference path="../../../lib/DefinitelyTyped/angularjs/angular.d.ts"/>
/// <reference path="../../_all.d.ts"/>

<<<<<<< HEAD
import _ = require("lodash");
import angularScroll = require("angularScroll");  if (angularScroll) { ; };

import AdhHttp = require("../Http/Http");
=======
import * as AdhHttp from "../Http/Http";
>>>>>>> fe33f10b


export var recursionHelper = ($compile) => {
    return {
        /**
         * Manually compiles the element, fixing the recursion loop.
         * @param element
         * @param [link] A post-link function, or an object with function(s) registered via pre and post properties.
         * @returns An object containing the linking functions.
         */
        compile: (element, link) => {
            // Normalize the link parameter
            if (jQuery.isFunction(link)) {
                link = {post: link};
            }

            // Break the recursion loop by removing the contents
            var contents = element.contents().remove();
            var compiledContents;
            return {
                pre: (link && link.pre) ? link.pre : null,
                /**
                 * Compiles and re-adds the contents
                 */
                post: function(scope, element) {
                    // Compile the contents
                    if (!compiledContents) {
                        compiledContents = $compile(contents);
                    }
                    // Re-add the compiled contents to the element
                    compiledContents(scope, (clone) => {
                        element.append(clone);
                    });

                    // Call the post-linking function, if any
                    if (link && link.post) {
                        link.post.apply(null, arguments);
                    }
                }
            };
        }
    };
};


export var numberOrDashFilter = (n) : string => {
    return _.isFinite(n) ? n : "—";
};


export var lastVersion = (
    $compile : angular.ICompileService,
    adhHttp : AdhHttp.Service<any>
) => {
    return {
        restrict: "E",
        scope: {
            itemPath: "@"
        },
        transclude: true,
        template: "<adh-inject></adh-inject>",
        link: (scope) => {
            adhHttp.getNewestVersionPathNoFork(scope.itemPath).then(
                (versionPath) => {
                    scope.versionPath = versionPath;
                });
        }
    };
};


/**
 * Recompiles children on every change of `value`. `value` is available in
 * child scope as `key`.
 *
 * Example:
 *
 *     <adh-recompile-on-change data-value="{{proposalPath}}" data-key="path">
 *         <adh-proposal path="{{path}}"></adh-proposal>
 *     </adh-recompile-on-change>
 */
export var recompileOnChange = ($compile : angular.ICompileService) => {
    return {
        restrict: "E",
        compile: (element, link) => {
            if (jQuery.isFunction(link)) {
                link = {post: link};
            }

            var contents = element.contents().remove();
            var compiledContents;

            return {
                pre: (link && link.pre) ? link.pre : null,
                post: function(scope : angular.IScope, element, attrs) {
                    var innerScope : angular.IScope;

                    if (!compiledContents) {
                        compiledContents = $compile(contents);
                    }

                    scope.$watch(() => attrs["value"], (value) => {
                        if (typeof innerScope !== "undefined") {
                            innerScope.$destroy();
                            element.contents().remove();
                        }

                        innerScope = scope.$new();

                        if (typeof attrs["key"] !== "undefined") {
                            innerScope[attrs["key"]] = value;
                        }

                        compiledContents(innerScope, (clone) => {
                            element.append(clone);
                        });
                    });

                    if (link && link.post) {
                        link.post.apply(null, arguments);
                    }
                }
            };
        }
    };
};


/**
 * Like ngIf, but does not remove the directive when
 * the condition switches back to false.
 *
 * NOTE: for simplicity, this can currently only used
 * as a wrapper element (not as attibute).
 */
export var waitForCondition = () => {
    return {
        restrict: "E",
        scope: {
            condition: "="
        },
        transclude: true,
        template: "<ng-transclude data-ng-if=\"wasTrueOnce\"></ng-transclude>",
        link: (scope, element, attrs) => {
            scope.$watch("condition", (value) => {
                if (value) {
                    scope.wasTrueOnce = true;
                }
            });
        }
    };
};


/**
 * Make sure the view value is loaded correctly on input fields
 *
 * Can be used to work around issues with browser autofill.
 *
 * Inspired by https://stackoverflow.com/questions/14965968
 */
export var inputSync = ($timeout : angular.ITimeoutService) => {
    return {
        restrict : "A",
        require: "ngModel",
        link : (scope, element, attrs, ngModel) => {
            $timeout(() => {
                if (ngModel.$viewValue !== element.val()) {
                    ngModel.$setViewValue(element.val());
                }
            }, 500);
        }
    };
};


export var showError = (form : angular.IFormController, field : angular.INgModelController, errorName : string) : boolean => {
    return field.$error[errorName] && (form.$submitted || field.$dirty);
};


/**
 * Wrapper around clickable element that adds a sglclick event.
 *
 * sglclick is triggered on a click event that is not followed
 * by another click or dblclick event within given timeout.
 */
export var singleClickWrapperFactory = ($timeout : angular.ITimeoutService) => {
    return (clickable, timeout : number  = 200) => {
        var clicked = 0;
        var callbacks : Function[] = [];

        var triggerSingleClick = (event) => {
            callbacks.forEach((callback) => callback(event));
        };

        clickable.on("click", (event) => {
            clicked += 1;
            $timeout(() => {
                if (clicked === 1) {
                    triggerSingleClick(event);
                }
                clicked = 0;
            }, timeout);
        });

        clickable.on("dblclick", (event) => {
            clicked = 0;
        });

        return {
            on: (eventName : string, callback : Function) : void => {
                if (eventName === "sglclick") {
                    callbacks.push(callback);
                } else {
                    clickable.on(eventName, callback);
                }
            }
        };
    };
};


/**
 * Return the first element within a form that has an error.
 *
 * Will also search through all subforms.
 * Used to scroll to that element on submit atempt.
 */
export var getFirstFormError = (form, element) => {
    var getErrorControllers = (ctrl) => {
        if (ctrl.hasOwnProperty("$modelValue")) {
            return [ctrl];
        } else {
            var childCtrls = _.flatten(_.values(ctrl.$error));
            return _.flatten(_.map(childCtrls, getErrorControllers));
        }
    };

    var errorControllers = getErrorControllers(form);
    var names = _.unique(_.map(errorControllers, "$name"));
    var selector = _.map(names, (name) => "[name=\"" + name + "\"]").join(", ");

    return element.find(selector).first();
};

export var submitIfValid = (
    $q : angular.IQService
) => (
    scope : {errors : AdhHttp.IBackendErrorItem[]},
    element,
    form : angular.IFormController,
    submitFn : () => any
) : angular.IPromise<any> => {
    var container = element.parents("[data-du-scroll-container]");

    if (form.$valid) {
        return $q.when(submitFn())
            .then((result) => {
                scope.errors = [];
                return result;
            }, (errors : AdhHttp.IBackendErrorItem[]) => {
                // FIXME this also happens in resourceWidgets. Should not do any harm though.
                scope.errors = errors;

                if (container.length > 0) {
                    container.scrollTopAnimated(0);
                }

                throw errors;
            });
    } else {
        container.scrollToElementAnimated(getFirstFormError(form, element), 20);
        return $q.reject([]);
    }
};
<<<<<<< HEAD


export var moduleName = "adhAngularHelpers";

export var register = (angular) => {
    angular
        .module(moduleName, [
            "duScroll",
            AdhHttp.moduleName
        ])
        .filter("join", () => (list : any[], separator : string = ", ") : string => list.join(separator))
        .filter("signum", () => (n : number) : string => (typeof n === "number") ? (n > 0 ? "+" + n.toString() : n.toString()) : "0")
        .filter("numberOrDash", () => numberOrDashFilter)
        .factory("adhRecursionHelper", ["$compile", recursionHelper])
        .factory("adhShowError", () => showError)
        .factory("adhSingleClickWrapper", ["$timeout", singleClickWrapperFactory])
        .factory("adhSubmitIfValid", ["$q", submitIfValid])
        .directive("adhRecompileOnChange", ["$compile", recompileOnChange])
        .directive("adhLastVersion", ["$compile", "adhHttp", lastVersion])
        .directive("adhWait", waitForCondition)
        .directive("adhInputSync", ["$timeout" , inputSync]);
};
=======
>>>>>>> fe33f10b
<|MERGE_RESOLUTION|>--- conflicted
+++ resolved
@@ -1,14 +1,9 @@
 /// <reference path="../../../lib/DefinitelyTyped/angularjs/angular.d.ts"/>
 /// <reference path="../../_all.d.ts"/>
 
-<<<<<<< HEAD
-import _ = require("lodash");
-import angularScroll = require("angularScroll");  if (angularScroll) { ; };
-
-import AdhHttp = require("../Http/Http");
-=======
+import * as _ from "lodash";
+
 import * as AdhHttp from "../Http/Http";
->>>>>>> fe33f10b
 
 
 export var recursionHelper = ($compile) => {
@@ -284,29 +279,4 @@
         container.scrollToElementAnimated(getFirstFormError(form, element), 20);
         return $q.reject([]);
     }
-};
-<<<<<<< HEAD
-
-
-export var moduleName = "adhAngularHelpers";
-
-export var register = (angular) => {
-    angular
-        .module(moduleName, [
-            "duScroll",
-            AdhHttp.moduleName
-        ])
-        .filter("join", () => (list : any[], separator : string = ", ") : string => list.join(separator))
-        .filter("signum", () => (n : number) : string => (typeof n === "number") ? (n > 0 ? "+" + n.toString() : n.toString()) : "0")
-        .filter("numberOrDash", () => numberOrDashFilter)
-        .factory("adhRecursionHelper", ["$compile", recursionHelper])
-        .factory("adhShowError", () => showError)
-        .factory("adhSingleClickWrapper", ["$timeout", singleClickWrapperFactory])
-        .factory("adhSubmitIfValid", ["$q", submitIfValid])
-        .directive("adhRecompileOnChange", ["$compile", recompileOnChange])
-        .directive("adhLastVersion", ["$compile", "adhHttp", lastVersion])
-        .directive("adhWait", waitForCondition)
-        .directive("adhInputSync", ["$timeout" , inputSync]);
-};
-=======
->>>>>>> fe33f10b
+};