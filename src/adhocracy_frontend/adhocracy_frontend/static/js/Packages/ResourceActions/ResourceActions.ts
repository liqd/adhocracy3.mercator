--- conflicted
+++ resolved
@@ -90,7 +90,6 @@
             scope.modals = new Modals($timeout);
             adhPermissions.bindScope(scope, path, "options");
 
-<<<<<<< HEAD
             var badgeAssignmentPoolPath;
             scope.$watch("resourcePath", (resourcePath) => {
                 if (resourcePath) {
@@ -106,10 +105,10 @@
             };
             adhHttp.get(scope.processUrl, params).then((response) => {
                 scope.badgesExist = response.data[SIPool.nick].count > 0;
-=======
+            });
+
             scope.$watch("resourcePath", () => {
                 scope.modals.clear();
->>>>>>> 3e0248b5
             });
         }
     };
