--- conflicted
+++ resolved
@@ -133,26 +133,7 @@
         templateUrl: adhConfig.pkg_path + pkgLocation + "/ResourceDropdown.html",
         link: (scope, element) => {
             scope.data = {
-<<<<<<< HEAD
-                resourcePath: scope.resourcePath,
-                resourceWithBadgesUrl: scope.resourceWithBadgesUrl,
-                deleteRedirectUrl: scope.deleteRedirectUrl,
-                assignBadges: scope.assignBadges,
-                share: scope.share,
-                hide: scope.hide,
-                resourceWidgetDelete: scope.resourceWidgetDelete,
-                print: scope.print,
-                report: scope.report,
-                cancel: scope.cancel,
-                edit: scope.edit,
-                image: scope.image,
-                moderate: scope.moderate,
-                messaging: scope.messaging,
-                userUrl: scope.userUrl,
-                modals: scope.modals
-=======
                 isShowDropdown: false,
->>>>>>> a300c6c9
             };
 
             scope.modals = new Modals($timeout);
