import * as AdhConfig from "../Config/Config";
import * as AdhMovingColumns from "../MovingColumns/MovingColumns";
import * as AdhPermissions from "../Permissions/Permissions";
import * as AdhTopLevelState from "../TopLevelState/TopLevelState";
import * as AdhUtil from "../Util/Util";

var pkgLocation = "/ResourceActions";

export var resourceActionsDirective = (
    adhPermissions : AdhPermissions.Service,
    adhConfig: AdhConfig.IService
) => {
    return {
        restrict: "E",
        scope: {
            resourcePath: "@",
<<<<<<< HEAD
            parentPath: "@",
        	share: "=?",
        	delete: "=?",
=======
            share: "=?",
            delete: "=?",
>>>>>>> c453c6b2
            print: "=?",
            report: "=?",
            cancel: "=?",
            edit: "=?"
        },
<<<<<<< HEAD
		templateUrl: adhConfig.pkg_path + pkgLocation + "/ResourceActions.html",
        link: (scope, element) => {
			adhPermissions.bindScope(scope, () => scope.resourcePath && AdhUtil.parentPath(scope.resourcePath), "proposalItemOptions");
=======
        templateUrl: adhConfig.pkg_path + pkgLocation + "/ResourceActions.html",
        link: (scope) => {
            adhPermissions.bindScope(scope, () => scope.resourcePath && AdhUtil.parentPath(scope.resourcePath), "proposalItemOptions");
>>>>>>> c453c6b2
        }
    };
};

export var reportActionDirective = () => {
    return {
        restrict: "E",
        template: "<a class=\"{{class}}\" href=\"\" data-ng-click=\"report();\">{{ \"TR__REPORT\" | translate }}</a>",
        require: "^adhMovingColumn",
        scope: {
            class: "@"
        },
        link: (scope, element, attrs, column : AdhMovingColumns.MovingColumnController) => {
            scope.report = () => {
                column.toggleOverlay("abuse");
            };
        }
    };
};

export var shareActionDirective = () => {
    return {
        restrict: "E",
        template: "<a class=\"{{class}}\" href=\"\" data-ng-click=\"report();\">{{ \"TR__SHARE\" | translate }}</a>",
        require: "^adhMovingColumn",
        scope: {
            class: "@"
        },
        link: (scope, element, attrs, column : AdhMovingColumns.MovingColumnController) => {
            scope.report = () => {
                column.toggleOverlay("share");
            };
        }
    };
};

export var deleteActionDirective = () => {
    return {
        restrict: "E",
        template: "<a class=\"{{class}}\" href=\"\" data-ng-click=\"delete();\">{{ \"TR__DELETE\" | translate }}</a>",
        require: "^adhMovingColumn",
        scope: {
            resourcePath: "@",
            parentPath: "@",
            class: "@"
        },
        link: (scope, element, attrs, column : AdhMovingColumns.MovingColumnController) => {
            scope.delete = () => {
                column.$broadcast("triggerDelete", scope.proposalUrl);
            };
        }
    };
};

export var printActionDirective = (
    adhTopLevelState : AdhTopLevelState.Service,
    $window : Window
) => {
    return {
        restrict: "E",
        template: "<a class=\"{{class}}\" href=\"\" data-ng-click=\"print();\">{{ \"TR__PRINT\" | translate }}</a>",
        scope: {
            class: "@"
        },
        link: (scope) => {
            scope.print = () => {
                // only the focused column is printed
                adhTopLevelState.set("focus", 1);
                $window.print();
            };
        }
    };
};

export var editActionDirective = (
    adhTopLevelState : AdhTopLevelState.Service,
    adhResourceUrl,
    $location : angular.ILocationService
) => {
    return {
        restrict: "E",
        template: "<a class=\"{{class}}\" href=\"\" data-ng-click=\"edit();\">{{ \"TR__EDIT\" | translate }}</a>",
        require: "^adhMovingColumn",
        scope: {
            resourcePath: "@",
            parentPath: "@",
            class: "@"
        },
        link: (scope) => {
            scope.edit = () => {
                var url = adhResourceUrl(scope.resourcePath, "edit");
                $location.url(url);
            };
        }
    };
};

export var cancelActionDirective = (
    adhTopLevelState : AdhTopLevelState.Service,
    adhResourceUrl
) => {
    return {
        restrict: "E",
        template: "<a class=\"{{class}}\" href=\"\" data-ng-click=\"cancel();\">{{ \"TR__CANCEL\" | translate }}</a>",
        scope: {
            resourcePath: "@",
            parentPath: "@",
            class: "@"
        },
        link: (scope) => {
            scope.cancel = () => {
                if (!scope.resourcePath) {
                    scope.resourcePath = adhTopLevelState.get("processUrl");
                }
                var path = scope.parentPath ? AdhUtil.parentPath(scope.resourcePath) : scope.resourcePath;
                var url = adhResourceUrl(path);
                adhTopLevelState.goToCameFrom(url);
            };
        }
    };
};<|MERGE_RESOLUTION|>--- conflicted
+++ resolved
@@ -14,28 +14,17 @@
         restrict: "E",
         scope: {
             resourcePath: "@",
-<<<<<<< HEAD
             parentPath: "@",
         	share: "=?",
         	delete: "=?",
-=======
-            share: "=?",
-            delete: "=?",
->>>>>>> c453c6b2
             print: "=?",
             report: "=?",
             cancel: "=?",
             edit: "=?"
         },
-<<<<<<< HEAD
 		templateUrl: adhConfig.pkg_path + pkgLocation + "/ResourceActions.html",
         link: (scope, element) => {
 			adhPermissions.bindScope(scope, () => scope.resourcePath && AdhUtil.parentPath(scope.resourcePath), "proposalItemOptions");
-=======
-        templateUrl: adhConfig.pkg_path + pkgLocation + "/ResourceActions.html",
-        link: (scope) => {
-            adhPermissions.bindScope(scope, () => scope.resourcePath && AdhUtil.parentPath(scope.resourcePath), "proposalItemOptions");
->>>>>>> c453c6b2
         }
     };
 };
