--- conflicted
+++ resolved
@@ -1,11 +1,6 @@
 <div class="dropdown">
-<<<<<<< HEAD
-    <div class="btn btn-default dropdown-toggle" aria-haspopup="isShowDropdown" aria-expanded="isShowDropdown">
-        <i class="icon-document moving-column-icon" data-ng-if="!data.modals.modal" data-ng-click="data.toggleDropdown()"></i>
-=======
     <div aria-haspopup="isShowDropdown" aria-expanded="isShowDropdown">
         <i class="icon-three-dots dropdown-icon dropdown-header-icon" data-ng-if="!data.modals.modal" data-ng-click="data.toggleDropdown()"></i>
->>>>>>> 2af34ecc
     </div>
     <ul class="dropdown-menu dropdown-menu-right" data-ng-if="isShowDropdown" aria-labelledby="dropdownMenu1">
         <li data-ng-if="data.edit && data.resourcePath && options.PUT">
