import AdhConfig = require("../Config/Config");
import AdhPreliminaryNames = require("../PreliminaryNames/PreliminaryNames");
import AdhHttp = require("../Http/Http");
import AdhPermissions = require("../Permissions/Permissions");
import AdhResource = require("../../Resources");
import AdhUser = require("../User/User");

import ResourcesBase = require("../../ResourcesBase");

import RIUser = require("../../Resources_/adhocracy_core/resources/principal/IUser");
import RIRate = require("../../Resources_/adhocracy_core/resources/rate/IRate");
import RIRateVersion = require("../../Resources_/adhocracy_core/resources/rate/IRateVersion");
// import SICanRate = require("../../Resources_/adhocracy_core/sheets/rate/ICanRate");
import SIRate = require("../../Resources_/adhocracy_core/sheets/rate/IRate");
// import SIRateable = require("../../Resources_/adhocracy_core/sheets/rate/IRateable");
import SIPool = require("../../Resources_/adhocracy_core/sheets/pool/IPool");
import SIUserBasic = require("../../Resources_/adhocracy_core/sheets/principal/IUserBasic");

var pkgLocation = "/Rate";


/**
 *
 *
 * Motivation and UI
 * ~~~~~~~~~~~~~~~~~
 *
 * The UI should show the rating button as follows::
 *
 *     Count:  Pros  Cons  Neutrals
 *      +13    14    1     118
 *
 * The words "Props", "Cons", Neutrals" are buttons.  If the user clicks
 * on any one, it becomes active, and all other buttons become inactive.
 * Initially, all buttons are inactive.
 *
 * The current design: Once any of the buttons is activated, the rating
 * cannot be taken back.  The user can only click on "neutral" if she
 * wants to change her mind about having an opinion.
 *
 * The final design: if an active button is clicked, it becomes inactive,
 * and the rating object will be deleted.  (FIXME: This requires a
 * deletion semantics, which should also become a section in this
 * document.)
 *
 */


export interface IRateScope extends ng.IScope {
    refersTo : string;
    postPoolPath : string;
    rates : {
        pro : number;
        contra : number;
        neutral : number;
    };
    myRateResource : RIRateVersion;
    allRateResources : RIRateVersion[];
    auditTrail : { subject: string; rate: number }[];
    auditTrailVisible : boolean;
    isActive : (value : number) => boolean;
    isActiveClass : (value : number) => string;  // css class name if RateValue is active, or "" otherwise.
    toggleShowDetails() : void;
    cast(value : number) : void;
    assureUserRateExists() : ng.IPromise<void>;
    postUpdate() : ng.IPromise<void>;
    optionsPostPool : AdhHttp.IOptions;
    ready : boolean;
}


// (this type is over-restrictive in that T is used for both the
// rate, the subject, and the target.  luckily, subtype-polymorphism
// is too cool to complain about it here.  :-)
export interface IRateAdapter<T extends AdhResource.Content<any>> {
    create(settings : any) : T;
    createItem(settings : any) : any;
    derive(oldVersion : T, settings : any) : T;
    isRate(resource : T) : boolean;
    isRateable(resource : T) : boolean;
    rateablePostPoolPath(resource : T) : string;
    subject(resource : T) : string;
    subject(resource : T, value : string) : T;
    object(resource : T) : string;
    object(resource : T, value : string) : T;
    rate(resource : T) : number;
    rate(resource : T, value : number) : T;
    creator(resource : T) : string;
    creationDate(resource : T) : string;
    modificationDate(resource : T) : string;
}


/**
 * initialise rates
 */
export var resetRates = ($scope : IRateScope) : void => {
    $scope.rates = {
        pro: 0,
        contra: 0,
        neutral: 0
    };

    delete $scope.myRateResource;
};


/**
 * Take the rateable in $scope.refersTo, finds the post_pool of its
 * rateable, and stores it to '$scope.postPoolPath'.  Promises a void
 * that is resolved once the scope is updated.
 */
export var fetchPostPoolPath = (
    adapter : IRateAdapter<any>,
    $scope : IRateScope,
    adhHttp : AdhHttp.Service<any>
) : ng.IPromise<void> => {
    return adhHttp.get($scope.refersTo)
        .then((rateable : ResourcesBase.Resource) => {
            $scope.postPoolPath = adapter.rateablePostPoolPath(rateable);
        });
};


/**
 * Collect aggregate information about $scope.postPoolPath specific to
 * ratings for $scope.refersTo.  Updates '$scope.thisUsers.Rate' and
 * '$scope.rates'.  Promises a void that is resolved once the scope is
 * updated.
 */
export var fetchAggregatedRates = (
    adapter : IRateAdapter<any>,
    $scope : IRateScope,
    $q : ng.IQService,
    adhHttp : AdhHttp.Service<any>,
    adhUser : AdhUser.User
) : ng.IPromise<void> => {
    var myRateResourcePromise : ng.IPromise<void> = (() => {
        var query : any = {};
        query.content_type = RIRateVersion.content_type;
        query.depth = 2;
        query.tag = "LAST";
        query[SIRate.nick + ":subject"] = adhUser.userPath;

        return adhHttp.get($scope.postPoolPath, query)
            .then((poolRsp) => {
                if (poolRsp.data[SIPool.nick].elements.length > 0) {
                    return adhHttp.get(poolRsp.data[SIPool.nick].elements[0]).then((rateRsp) => {
                        $scope.myRateResource = rateRsp;
                    });
                }
            });
    })();

    var countTotalsPromise : ng.IPromise<void> = (() => {
        var query : any = {};
        query.content_type = RIRateVersion.content_type;
        query.depth = 2;
        query.tag = "LAST";
        query.count = "true";
        query.aggregateby = "rate";

        return adhHttp.get($scope.postPoolPath, query)
            .then((poolRsp) => {
                var rates = poolRsp.data[SIPool.nick].aggregateby.rate;
                $scope.rates.pro = rates["1"] || 0;
                $scope.rates.contra = rates["-1"] || 0;
                $scope.rates.neutral = rates["0"] || 0;
            });
    })();

    return $q.all([myRateResourcePromise, countTotalsPromise])
        .then(() => null);
};


/**
 * Collect detailed information about $scope.postPoolPath specific to
 * ratings for $scope.refersTo.  Updates '$scope.auditTrail'.
 * Promises a void that is resolved once the scope is updated.
 */
export var fetchAuditTrail = (
    adapter : IRateAdapter<any>,
    $scope : IRateScope,
    $q : ng.IQService,
    adhHttp : AdhHttp.Service<any>
) : ng.IPromise<void> => {
    var query : any = {};
    query.content_type = RIRateVersion.content_type;
    query.depth = 2;
    query.tag = "LAST";
    query[SIRate.nick + ":object"] = $scope.refersTo;

    return adhHttp.get($scope.postPoolPath, query)
        .then((poolRsp) => {
            var ratePaths : string[] = poolRsp.data[SIPool.nick].elements;
            var rates : RIRateVersion[] = [];
            var users : RIUser[] = [];
            var auditTrail : { subject: string; rate: number }[] = [];

            adhHttp.withTransaction((transaction) : ng.IPromise<void> => {
                var gets : AdhHttp.ITransactionResult[] = ratePaths.map((path) => transaction.get(path));

                return transaction.commit()
                    .then((responses) => {
                        gets.map((transactionResult) => {
                            rates.push(responses[transactionResult.index]);
                        });
                    });
            }).then(() => {
                return adhHttp.withTransaction((transaction) : ng.IPromise<void> => {
                    var gets : AdhHttp.ITransactionResult[] = rates.map((rate) => transaction.get(adapter.subject(rate)));

                    return transaction.commit()
                        .then((responses) => {
                            gets.map((transactionResult) => {
                                users.push(responses[transactionResult.index]);
                            });
                        });
                });
            }).then(() => {
                _.forOwn(ratePaths, (ratePath, ix) => {
                    auditTrail[ix] = {
                        subject: users[ix].data[SIUserBasic.nick].name,  // (use adapter for user, too?)
                        rate: adapter.rate(rates[ix])
                    };
                });
                $scope.auditTrail = auditTrail;
            });
        });
};


/**
 * controller for rate widget.  promises a void in order to notify
 * the unit test suite that it is done setting up its state.  (the
 * widget will ignore this promise.)
 */
export var rateController = (
    adapter : IRateAdapter<any>,
    $scope : IRateScope,
    $q : ng.IQService,
    adhHttp : AdhHttp.Service<any>,
    adhPermissions : AdhPermissions.Service,
    adhUser : AdhUser.User,
    adhPreliminaryNames : AdhPreliminaryNames
) : ng.IPromise<void> => {

    $scope.isActive = (rate : number) : boolean =>
        typeof $scope.myRateResource !== "undefined" &&
            rate === adapter.rate($scope.myRateResource);

    $scope.isActiveClass = (rate : number) : string =>
        $scope.isActive(rate) ? "is-rate-button-active" : "";

    $scope.toggleShowDetails = () => {
        if ($scope.auditTrailVisible) {
            $scope.auditTrailVisible = false;
            delete $scope.auditTrail;
        } else {
            $q.all([
                fetchAggregatedRates(adapter, $scope, $q, adhHttp, adhUser),
                fetchAuditTrail(adapter, $scope, $q, adhHttp)
            ]).then(() => {
                $scope.auditTrailVisible = true;
            });
        }
    };

    $scope.cast = (rate : number) : void => {
        if (!$scope.optionsPostPool.POST) {
            // if POST is not allowed on the Rateable's post_pool,
            // rating silently refuses to work.
            return;
        }

        if ($scope.isActive(rate)) {
            // click on active button to un-rate

            /*

              (the current implementation does not allow withdrawing
              of rates, so if you click on "pro" twice in a row, the
              second time will have no effect.  the work-around is for
              the user to rate something "neutral".  a proper fixed
              will be provided later.)

              adapter.rate($scope.myRateResource, <any>false);
              $scope.postUpdate();

            */
        } else {
            // click on inactive button to (re-)rate
            $scope.assureUserRateExists()
                .then(() => {
                    adapter.rate($scope.myRateResource, rate);
                    $scope.postUpdate();
                });
        }
    };

    $scope.assureUserRateExists = () : ng.IPromise<void> => {
        if (typeof $scope.myRateResource !== "undefined") {
            return $q.when();
        } else {
            return adhHttp
                .withTransaction((transaction) : ng.IPromise<void> => {
                    var item : AdhHttp.ITransactionResult =
                        transaction.post($scope.postPoolPath, new RIRate({ preliminaryNames: adhPreliminaryNames }));
                    var version : AdhHttp.ITransactionResult =
                        transaction.get(item.first_version_path);

                    return transaction.commit()
                        .then((responses) : void => {
<<<<<<< HEAD
                            $scope.myRateResource = responses[version.index];
                            adapter.subject($scope.myRateResource, adhUser.userPath);
                            adapter.object($scope.myRateResource, $scope.refersTo);
=======
                            $scope.thisUsersRate = <RIRateVersion>responses[version.index];
                            adapter.subject($scope.thisUsersRate, adhUser.userPath);
                            adapter.object($scope.thisUsersRate, $scope.refersTo);
>>>>>>> 81e11323
                            return;
                        });
                });
        }
    };

    $scope.postUpdate = () : ng.IPromise<void> => {
        if (typeof $scope.myRateResource === "undefined") {
            throw "internal error?!";
        } else {
            return adhHttp
                .postNewVersionNoFork($scope.myRateResource.path, $scope.myRateResource)
                .then((response : { value: RIRate }) => {
                    $scope.auditTrailVisible = false;
                    return fetchAggregatedRates(adapter, $scope, $q, adhHttp, adhUser);
                });
        }
    };

    resetRates($scope);
    $scope.auditTrailVisible = false;
    return fetchPostPoolPath(adapter, $scope, adhHttp)
        .then(() => fetchAggregatedRates(adapter, $scope, $q, adhHttp, adhUser))
        .then(() => {
            adhPermissions.bindScope($scope, $scope.postPoolPath, "optionsPostPool");
            $scope.ready = true;
        });
};


export var createDirective = (
    adapter : IRateAdapter<any>,
    adhConfig : AdhConfig.Type
) => {
    return {
        restrict: "E",
        templateUrl: adhConfig.pkg_path + pkgLocation + "/Rate.html",
        scope: {
            refersTo: "@",
            postPoolSheet : "@",
            postPoolField : "@"
        },
        controller:
            ["$scope", "$q", "adhHttp", "adhPermissions", "adhUser", "adhPreliminaryNames",
                ($scope, $q, adhHttp, adhPermissions, adhUser, adhPreliminaryNames) =>
                    rateController(adapter, $scope, $q, adhHttp, adhPermissions, adhUser, adhPreliminaryNames)]
    };
};<|MERGE_RESOLUTION|>--- conflicted
+++ resolved
@@ -312,15 +312,9 @@
 
                     return transaction.commit()
                         .then((responses) : void => {
-<<<<<<< HEAD
-                            $scope.myRateResource = responses[version.index];
+                            $scope.myRateResource = <RIRateVersion>responses[version.index];
                             adapter.subject($scope.myRateResource, adhUser.userPath);
                             adapter.object($scope.myRateResource, $scope.refersTo);
-=======
-                            $scope.thisUsersRate = <RIRateVersion>responses[version.index];
-                            adapter.subject($scope.thisUsersRate, adhUser.userPath);
-                            adapter.object($scope.thisUsersRate, $scope.refersTo);
->>>>>>> 81e11323
                             return;
                         });
                 });
