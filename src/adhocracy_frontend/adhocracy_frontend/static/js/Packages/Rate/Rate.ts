--- conflicted
+++ resolved
@@ -334,18 +334,10 @@
     };
 
     resetRates($scope);
-<<<<<<< HEAD
     $scope.auditTrailVisible = false;
     return fetchPostPoolPath(adapter, $scope, adhHttp)
         .then(() => adhPermissions.bindScope($scope, $scope.postPoolPath, "optionsPostPool"))
         .then(() => fetchAggregatedRates(adapter, $scope, $q, adhHttp, adhUser));
-=======
-    return updateRates(adapter, $scope, $q, adhHttp, adhUser)
-        .then(() => {
-            adhPermissions.bindScope($scope, $scope.postPoolPath, "optionsPostPool");
-            $scope.ready = true;
-        });
->>>>>>> d2235b8d
 };
 
 
