/// <reference path="../../../lib/DefinitelyTyped/jasmine/jasmine.d.ts"/>

import q = require("q");

import RIRateVersion = require("../../Resources_/adhocracy_core/resources/rate/IRateVersion");
import SIRate = require("../../Resources_/adhocracy_core/sheets/rate/IRate");
import AdhRate = require("./Rate");
import AdhRateAdapter = require("./Adapter");
import PreliminaryNames = require ("../PreliminaryNames/PreliminaryNames");


export var register = () => {
    describe("Rate", () => {
        var scopeMock;
        var httpMock;
        var userMock;

        var rateableResource;
        var postPoolResource;
        var rateResources;

        beforeEach(() => {
            scopeMock = {
                refersTo: "comment_or_something"
            };

            httpMock = {
                get: () => q.when(),
                getNewestVersionPathNoFork: () => q.when()
            };

            rateResources = [
                {
                    content_type: "adhocracy_core.resources.rate.IRateVersion",
                    path: "r1",
                    data: {
                        "adhocracy_core.sheets.rate.IRate": {
                            subject: "user1",
                            object: "comment_or_something",
                            rate: 1
                        }
                    }
                },
                {
                    content_type: "adhocracy_core.resources.rate.IRateVersion",
                    path: "r2",
                    data: {
                        "adhocracy_core.sheets.rate.IRate": {
                            subject: "user2",
                            object: "comment_or_something",
                            rate: 1
                        }
                    }
                },
                {
                    content_type: "adhocracy_core.resources.rate.IRateVersion",
                    path: "r3",
                    data: {
                        "adhocracy_core.sheets.rate.IRate": {
                            subject: "user3",
                            object: "comment_or_something",
                            rate: 0
                        }
                    }
                },
                {
                    content_type: "adhocracy_core.resources.rate.IRateVersion",
                    path: "r4",
                    data: {
                        "adhocracy_core.sheets.rate.IRate": {
                            subject: "user4",
                            object: "comment_or_something",
                            rate: -1
                        }
                    }
                },
                {
                    content_type: "adhocracy_core.resources.rate.IRateVersion",
                    path: "r5",
                    data: {
                        "adhocracy_core.sheets.rate.IRate": {
                            subject: "user3",
                            object: "something_irrelevant",
                            rate: -1
                        }
                    }
                }
            ];

            postPoolResource = {
                data: {
                    "adhocracy_core.sheets.pool.IPool": {
                        elements: rateResources.map((r) => r.path)
                    }
                }
            };

            rateableResource = {
                data: {
                    "adhocracy_core.sheets.rate.IRateable": {
                        post_pool: "post_pool_path"
                    }
                }
            };

            userMock = {
                userPath: "user3"
            };
        });

        describe("Adapter", () => {
            var adapter : AdhRateAdapter.RateAdapter;
            var rateVersion : RIRateVersion;

            beforeEach(() => {
                adapter = new AdhRateAdapter.RateAdapter();
                rateVersion = new RIRateVersion({ preliminaryNames: new PreliminaryNames() });
                rateVersion.data["adhocracy_core.sheets.rate.IRate"] = new SIRate.AdhocracyCoreSheetsRateIRate({
                    subject: "sub",
                    object: "obj",
                    rate: 1
                });
            });

            it("rate returns rate correctly", () => {
                expect(adapter.rate(rateVersion)).toEqual(1);
            });

            it("rate sets rate correctly", () => {
                adapter.rate(rateVersion, -1);
                expect(rateVersion.data["adhocracy_core.sheets.rate.IRate"].rate).toEqual(-1);
            });
        });

        describe("resetRates", () => {
            it("clears rates and user rate in scope.", () => {
                scopeMock.rates = {
                    pro: 1,
                    contra: 1,
                    neutral: 1
                };
                scopeMock.myRateResource = "notnull";

                AdhRate.resetRates(scopeMock);
                expect(scopeMock.rates.pro).toBe(0);
                expect(scopeMock.rates.contra).toBe(0);
                expect(scopeMock.rates.neutral).toBe(0);
                expect(scopeMock.thisUserRate).toBeUndefined();
            });
        });

<<<<<<< HEAD
            xit("updateRates calculates the right totals for pro, contra, neutral and stores them in the scope.", (done) => {
=======
        describe("updateRates", () => {
            it("calculates the right totals for pro, contra, neutral and stores them in the scope.", (done) => {
>>>>>>> d2235b8d
                scopeMock.rates = {
                    pro: 1,
                    contra: 1,
                    neutral: 1
                };
                scopeMock.myRateResource = "notnull";

                // FIXME: httpResponseStack is not the way to do this
                // any more.  AdhRate is non-deterministic in the
                // order in which it gets things from the backend, so
                // we need to actually examine the requests instead of
                // just blinding munching through a list of responses.
                //
                // also the structure of the data has changed.
                var httpResponseStack =
                    [rateableResource, postPoolResource]
                    .concat(rateResources)
                    .reverse();
                spyOn(httpMock, "get").and.callFake(() => q.when(httpResponseStack.pop()));

                var adapter = new AdhRateAdapter.RateAdapter();

                AdhRate.fetchAggregatedRates(adapter, scopeMock, q, httpMock, userMock).then(
                    () => {
                        expect(scopeMock.rates.pro).toBe(2);
                        expect(scopeMock.rates.contra).toBe(1);
                        expect(scopeMock.rates.neutral).toBe(1);
                        expect(scopeMock.myRateResource.data["adhocracy_core.sheets.rate.IRate"].subject).toBe(userMock.userPath);
                        done();
                    },
                    (msg) => {
                        expect(msg).toBe(false);
                        done();
                    }
                );
            });
        });

        describe("rateController", () => {
            var adapterMock;
            var adhPermissionsMock;
            var adhPreliminaryNamesMock;
            var realUpdateRates;

            beforeEach((done) => {
                adapterMock = jasmine.createSpyObj("adapterMock", ["subject", "object", "rate", "rateablePostPoolPath"]);
                adhPermissionsMock = jasmine.createSpyObj("adhPermissionsMock", ["bindScope"]);

                realUpdateRates = AdhRate.updateRates;
                spyOn(AdhRate, "updateRates").and.returnValue(q.when());

                // only used in untested functions
                adhPreliminaryNamesMock = undefined;

                AdhRate.rateController(adapterMock, scopeMock, q, httpMock, adhPermissionsMock, userMock, adhPreliminaryNamesMock)
                    .then(done, (reason) => {
                        expect(reason).toBe(undefined);
                    });
            });

            afterEach(() => {
                AdhRate.updateRates = realUpdateRates;
            });

            it("sets scope.ready when finished initializing", () => {
                expect(scopeMock.ready).toBe(true);
            });
        });
    });
};<|MERGE_RESOLUTION|>--- conflicted
+++ resolved
@@ -149,12 +149,7 @@
             });
         });
 
-<<<<<<< HEAD
             xit("updateRates calculates the right totals for pro, contra, neutral and stores them in the scope.", (done) => {
-=======
-        describe("updateRates", () => {
-            it("calculates the right totals for pro, contra, neutral and stores them in the scope.", (done) => {
->>>>>>> d2235b8d
                 scopeMock.rates = {
                     pro: 1,
                     contra: 1,
