/// <reference path="../../../../lib2/types/angular.d.ts"/>

import * as AdhBadge from "../../Badge/Badge";
import * as AdhConfig from "../../Config/Config";
import * as AdhHttp from "../../Http/Http";
import * as AdhMapping from "../../Mapping/Mapping";
import * as AdhPermissions from "../../Permissions/Permissions";
import * as AdhPreliminaryNames from "../../PreliminaryNames/PreliminaryNames";
import * as AdhProcess from "../../Process/Process";
import * as AdhRate from "../../Rate/Rate";
import * as AdhTopLevelState from "../../TopLevelState/TopLevelState";
import * as AdhUtil from "../../Util/Util";

import * as SICommentable from "../../../Resources_/adhocracy_core/sheets/comment/ICommentable";
import * as SIDescription from "../../../Resources_/adhocracy_core/sheets/description/IDescription";
import * as SIImageReference from "../../../Resources_/adhocracy_core/sheets/image/IImageReference";
import * as SILocationReference from "../../../Resources_/adhocracy_core/sheets/geo/ILocationReference";
import * as SIMetadata from "../../../Resources_/adhocracy_core/sheets/metadata/IMetadata";
import * as SIMultiPolygon from "../../../Resources_/adhocracy_core/sheets/geo/IMultiPolygon";
import * as SIPoint from "../../../Resources_/adhocracy_core/sheets/geo/IPoint";
import * as SIRateable from "../../../Resources_/adhocracy_core/sheets/rate/IRateable";
import * as SITitle from "../../../Resources_/adhocracy_core/sheets/title/ITitle";
import * as SIVersionable from "../../../Resources_/adhocracy_core/sheets/versions/IVersionable";

var pkgLocation = "/IdeaCollection/Proposal";


export interface IScope extends angular.IScope {
    path? : string;
    options : AdhHttp.IOptions;
    errors? : AdhHttp.IBackendErrorItem[];
    data : {
        title : string;
        detail : string;
        rateCount : number;
        creator : string;
        creationDate : string;
        commentCount : number;
        lng? : number;
        lat? : number;
        polygon? : number[][];
        assignments : AdhBadge.IBadgeAssignment[];
        picture? : string;
        budget? : number;
        creatorParticipate? : boolean;
        locationText? : string;
    };
    selectedState? : string;
    processOptions : AdhProcess.IProcessOptions;
    resource : any;
}

// FIXME: the following functions duplicate some of the adhResourceWidget functionality
// They are an experiment on how adhResourceWidget can be improved.  This duplication
// should be resolved at some point.
var bindPath = (
    adhHttp : AdhHttp.Service,
    adhPermissions : AdhPermissions.Service,
    adhRate : AdhRate.Service,
    adhTopLevelState : AdhTopLevelState.Service,
    adhGetBadges : AdhBadge.IGetBadgeAssignments,
    $q : angular.IQService
) => (
    scope : IScope,
    pathKey : string = "path"
) : void => {
        var getPolygon = () => {
            if (scope.processOptions.hasLocation) {
                var processUrl = adhTopLevelState.get("processUrl");
                return adhHttp.get(processUrl).then((process) => {
                    var locationUrl = process.data[SILocationReference.nick]["location"];
                    return adhHttp.get(locationUrl).then((location) => {
                        return location.data[SIMultiPolygon.nick]["coordinates"][0][0];
                    });
                });
            } else {
                return $q.when();
            }
        };

    scope.$watch(pathKey, (value : string) => {
        if (value) {
            adhHttp.get(value).then((resource) => {
                scope.resource = resource;

                var titleSheet : SITitle.Sheet = resource.data[SITitle.nick];
                var descriptionSheet : SIDescription.Sheet = resource.data[SIDescription.nick];
                var pointSheet : SIPoint.Sheet = resource.data[SIPoint.nick];
                var metadataSheet : SIMetadata.Sheet = resource.data[SIMetadata.nick];
                var rateableSheet : SIRateable.Sheet = resource.data[SIRateable.nick];

                var proposalSheetClass = scope.processOptions.proposalSheet;
                if (proposalSheetClass) {
                    var proposalSheet = resource.data[proposalSheetClass.nick];
                }

                $q.all([
                    adhRate.fetchAggregatedRates(rateableSheet.post_pool, resource.path),
                    getPolygon(),
                    adhGetBadges(resource)
                ]).then((args : any[]) => {
                    var rates = args[0];
                    var polygon = args[1];
                    var assignments = args[2];

                    // FIXME: an adapter should take care of this
                    var ratesPro = rates["1"] || 0;
                    var ratesContra = rates["-1"] || 0;

                    scope.data = {
                        title: titleSheet.title,
                        detail: descriptionSheet.description,
                        rateCount: ratesPro - ratesContra,
                        creator: metadataSheet.creator,
                        creationDate: metadataSheet.item_creation_date,
                        commentCount: resource.data[SICommentable.nick].comments_count,
                        assignments: assignments
                    };
                    if (scope.processOptions.hasLocation) {
                        scope.data.lng = pointSheet.coordinates[0];
                        scope.data.lat = pointSheet.coordinates[1];
                        scope.data.polygon = polygon;
                    }
                    if (scope.processOptions.hasImage) {
                        scope.data.picture = resource.data[SIImageReference.nick].picture;
                    }
                    // WARNING: proposalSheet is not a regular feature of adhocracy,
                    // but a hack of Buergerhaushalt and Kiezkasse.
                    if (proposalSheet) {
                        if (scope.processOptions.maxBudget) {
                            scope.data.budget = proposalSheet.budget;
                        }
                        if (scope.processOptions.hasCreatorParticipate) {
                            scope.data.creatorParticipate = proposalSheet.creator_participate;
                        }
                        if (scope.processOptions.hasLocationText) {
                            scope.data.locationText = proposalSheet.location_text;
                        }
                    }
                });
            });
        }
        adhPermissions.bindScope(scope, () => scope[pathKey]);
    });
};

var fill = (
    scope : IScope,
    proposalVersion
) : void => {
    // WARNING: proposalSheet is not a regular feature of adhocracy,
    // but a hack of Buergerhaushalt and Kiezkasse.
    var proposalSheet = scope.processOptions.proposalSheet;
    if (proposalSheet && scope.processOptions.hasCreatorParticipate
        && scope.processOptions.hasLocationText && scope.processOptions.maxBudget) {
        proposalVersion.data[proposalSheet.nick] = new proposalSheet.Sheet({
            budget: scope.data.budget,
            creator_participate: scope.data.creatorParticipate,
            location_text: scope.data.locationText
        });
    } else if (proposalSheet && scope.processOptions.hasLocationText && scope.processOptions.maxBudget) {
        proposalVersion.data[proposalSheet.nick] = new proposalSheet.Sheet({
            budget: scope.data.budget,
            location_text: scope.data.locationText
        });
    }
    proposalVersion.data[SITitle.nick] = new SITitle.Sheet({
        title: scope.data.title
    });
    proposalVersion.data[SIDescription.nick] = new SIDescription.Sheet({
        description: scope.data.detail
    });
    if (scope.data.lng && scope.data.lat) {
        proposalVersion.data[SIPoint.nick] = new SIPoint.Sheet({
            coordinates: [scope.data.lng, scope.data.lat]
        });
    }
};

var postCreate = (
    adhHttp : AdhHttp.Service,
    adhPreliminaryNames : AdhPreliminaryNames.Service
) => (
    scope : IScope,
    poolPath : string
) => {
    var proposalClass = scope.processOptions.proposalClass;
    var proposalVersionClass = scope.processOptions.proposalVersionClass;

    var proposal = new proposalClass({preliminaryNames: adhPreliminaryNames});
    proposal.parent = poolPath;
    var proposalVersion = new proposalVersionClass({preliminaryNames: adhPreliminaryNames});

    proposalVersion.parent = proposal.path;
    proposalVersion.data[SIVersionable.nick] = new SIVersionable.Sheet({
        follows: [proposal.first_version_path]
    });
    fill(scope, proposalVersion);

    return adhHttp.deepPost([proposal, proposalVersion]);
};

var postEdit = (
    adhHttp : AdhHttp.Service,
    adhPreliminaryNames : AdhPreliminaryNames.Service
) => (
    scope : IScope,
    oldVersion
) => {
    var proposalVersionClass = scope.processOptions.proposalVersionClass;

    var proposalVersion = new proposalVersionClass({preliminaryNames: adhPreliminaryNames});
    proposalVersion.parent = AdhUtil.parentPath(oldVersion.path);
    proposalVersion.data[SIVersionable.nick] = new SIVersionable.Sheet({
        follows: [oldVersion.path]
    });
    fill(scope, proposalVersion);

    return adhHttp.deepPost([proposalVersion]);
};

export var detailDirective = (
    adhConfig : AdhConfig.IService,
    adhHttp : AdhHttp.Service,
    adhPermissions : AdhPermissions.Service,
    adhRate : AdhRate.Service,
    adhTopLevelState : AdhTopLevelState.Service,
    adhGetBadges : AdhBadge.IGetBadgeAssignments,
    $q : angular.IQService
) => {
    return {
        restrict: "E",
        templateUrl: adhConfig.pkg_path + pkgLocation + "/Detail.html",
        scope: {
            path: "@",
            processOptions: "="
        },
<<<<<<< HEAD
        link: (scope) => {
            scope.$on("$destroy", adhTopLevelState.bind("processUrl", scope));
            scope.$on("$destroy", adhTopLevelState.bind("proposalUrl", scope));
=======
        link: (scope : IScope) => {
            (<any>scope).$on("$destroy", adhTopLevelState.bind("processUrl", scope));
>>>>>>> f722409c
            bindPath(adhHttp, adhPermissions, adhRate, adhTopLevelState, adhGetBadges, $q)(
                scope, undefined);
        }
    };
};

export var listItemDirective = (
    adhConfig : AdhConfig.IService,
    adhHttp : AdhHttp.Service,
    adhPermissions : AdhPermissions.Service,
    adhRate : AdhRate.Service,
    adhTopLevelState : AdhTopLevelState.Service,
    adhGetBadges : AdhBadge.IGetBadgeAssignments,
    $q : angular.IQService
) => {
    return {
        restrict: "E",
        templateUrl: adhConfig.pkg_path + pkgLocation + "/ListItem.html",
        scope: {
            path: "@",
            processOptions: "="
        },
        link: (scope : IScope) => {
            bindPath(adhHttp, adhPermissions, adhRate, adhTopLevelState, adhGetBadges, $q)(
                scope, undefined);
            scope.$on("$destroy", adhTopLevelState.on("proposalUrl", (proposalVersionUrl) => {
                if (!proposalVersionUrl) {
                    scope.selectedState = "";
                } else if (proposalVersionUrl === scope.path) {
                    scope.selectedState = "is-selected";
                } else {
                    scope.selectedState = "is-not-selected";
                }
            }));
        }
    };
};

export var mapListItemDirective = (
    adhConfig : AdhConfig.IService,
    adhHttp : AdhHttp.Service,
    adhPermissions : AdhPermissions.Service,
    adhRate : AdhRate.Service,
    adhTopLevelState : AdhTopLevelState.Service,
    adhGetBadges : AdhBadge.IGetBadgeAssignments,
    $q : angular.IQService
) => {
    return {
        restrict: "E",
        templateUrl: adhConfig.pkg_path + pkgLocation + "/ListItem.html",
        require: "^adhMapListingInternal",
        scope: {
            path: "@",
            processOptions: "="
        },
        link: (scope : IScope, element, attrs, mapListing : AdhMapping.MapListingController) => {
            bindPath(adhHttp, adhPermissions, adhRate, adhTopLevelState, adhGetBadges, $q)(
                scope, undefined);

            var unregister = scope.$watchGroup(["data.lat", "data.lng"], (values : number[]) => {
                if (typeof values[0] !== "undefined" && typeof values[1] !== "undefined") {
                    scope.$on("$destroy", mapListing.registerListItem(scope.path, values[0], values[1]));
                    unregister();
                }
            });

            scope.$on("$destroy", adhTopLevelState.on("proposalUrl", (proposalVersionUrl) => {
                if (!proposalVersionUrl) {
                    scope.selectedState = "";
                } else if (proposalVersionUrl === scope.path) {
                    scope.selectedState = "is-selected";
                } else {
                    scope.selectedState = "is-not-selected";
                }
            }));
        }
    };
};

export var createDirective = (
    adhConfig : AdhConfig.IService,
    adhHttp : AdhHttp.Service,
    adhPreliminaryNames : AdhPreliminaryNames.Service,
    adhTopLevelState : AdhTopLevelState.Service,
    adhShowError,
    adhSubmitIfValid,
    adhResourceUrlFilter,
    $location : angular.ILocationService
) => {
    return {
        restrict: "E",
        scope: {
            poolPath: "@",
            processOptions: "="
        },
        templateUrl: adhConfig.pkg_path + pkgLocation + "/Create.html",
        link: (scope, element) => {
            scope.errors = [];
            scope.data = {};
            scope.create = true;
            scope.showError = adhShowError;

            scope.data.lat = undefined;
            scope.data.lng = undefined;

            if (scope.processOptions.hasLocation) {
                adhHttp.get(scope.poolPath).then((pool) => {
                    var locationUrl = pool.data[SILocationReference.nick]["location"];
                    adhHttp.get(locationUrl).then((location) => {
                        var polygon = location.data[SIMultiPolygon.nick]["coordinates"][0][0];
                        scope.data.polygon = polygon;
                    });
                });
            }

            scope.submit = () => {
                return adhSubmitIfValid(scope, element, scope.ideaCollectionProposalForm, () => {
                    return postCreate(adhHttp, adhPreliminaryNames)(scope, scope.poolPath)
                        .then((result) => {
                            $location.url(adhResourceUrlFilter(AdhUtil.parentPath(result[1].path)));
                        });
                });
            };

            scope.cancel = () => {
                var fallback = adhResourceUrlFilter(scope.poolPath);
                adhTopLevelState.goToCameFrom(fallback);
            };
        }
    };
};

export var editDirective = (
    adhConfig : AdhConfig.IService,
    adhHttp : AdhHttp.Service,
    adhPermissions : AdhPermissions.Service,
    adhPreliminaryNames : AdhPreliminaryNames.Service,
    adhRate : AdhRate.Service,
    adhResourceUrlFilter,
    adhShowError,
    adhSubmitIfValid,
    adhTopLevelState : AdhTopLevelState.Service,
    adhGetBadges : AdhBadge.IGetBadgeAssignments,
    $location : angular.ILocationService,
    $q : angular.IQService
) => {
    return {
        restrict: "E",
        templateUrl: adhConfig.pkg_path + pkgLocation + "/Create.html",
        scope: {
            path: "@",
            processOptions: "="
        },
        link: (scope, element) => {
            scope.errors = [];
            scope.showError = adhShowError;
            scope.create = false;
            bindPath(adhHttp, adhPermissions, adhRate, adhTopLevelState, adhGetBadges, $q)(
                scope, undefined);

            scope.submit = () => {
                return adhSubmitIfValid(scope, element, scope.ideaCollectionProposalForm, () => {
                    return postEdit(adhHttp, adhPreliminaryNames)(scope, scope.resource)
                        .then((result) => {
                            $location.url(adhResourceUrlFilter(AdhUtil.parentPath(result[0].path)));
                    });
                });
            };

            scope.cancel = () => {
                var fallback = adhResourceUrlFilter(AdhUtil.parentPath(scope.path));
                adhTopLevelState.goToCameFrom(fallback);
            };
        }
    };
};<|MERGE_RESOLUTION|>--- conflicted
+++ resolved
@@ -235,14 +235,8 @@
             path: "@",
             processOptions: "="
         },
-<<<<<<< HEAD
-        link: (scope) => {
-            scope.$on("$destroy", adhTopLevelState.bind("processUrl", scope));
-            scope.$on("$destroy", adhTopLevelState.bind("proposalUrl", scope));
-=======
         link: (scope : IScope) => {
             (<any>scope).$on("$destroy", adhTopLevelState.bind("processUrl", scope));
->>>>>>> f722409c
             bindPath(adhHttp, adhPermissions, adhRate, adhTopLevelState, adhGetBadges, $q)(
                 scope, undefined);
         }
