<div data-ng-switch="transclusionId">
    <div data-ng-switch-when="menu">
        <div class="moving-column-tab">
            <i class="icon-document moving-column-icon"></i>
        </div>

        <div class="moving-column-menu-nav">
            <a class="moving-column-menu-nav-button" data-ng-href="{{ processUrl | adhResourceUrl }}" title="{{ 'TR__CLOSE' | translate }}"><i class="icon-x moving-column-menu-nav-icon"></i></a>
        </div>
    </div>

    <a class="moving-column-expand" data-ng-switch-when="collapsed" data-ng-href="{{ proposalUrl | adhParentPath | adhResourceUrl }}">
        <div class="moving-column-tab">
            <i class="icon-document moving-column-icon"></i>
        </div>
    </a>

    <div data-ng-switch-when="body">
        <adh-recompile-on-change
            data-value="{{proposalUrl}}">
<<<<<<< HEAD
=======
            <adh-resource-actions
                data-resource-path="{{proposalUrl | adhParentPath}}"
                data-resource-with-badges-url="{{processUrl}}"
                data-ng-if="proposalUrl"
                data-edit="true"
                data-image="processProperties.hasImage"
                data-assign-badges="true"
                data-report="true"
                data-hide="true"
                data-print="true">
            </adh-resource-actions>
>>>>>>> 12559594
            <adh-idea-collection-proposal-detail
                data-ng-if="proposalUrl"
                data-process-properties="processProperties"
                data-path="{{proposalUrl}}">
            </adh-idea-collection-proposal-detail>
        </adh-recompile-on-change>
    </div>
</div><|MERGE_RESOLUTION|>--- conflicted
+++ resolved
@@ -18,20 +18,6 @@
     <div data-ng-switch-when="body">
         <adh-recompile-on-change
             data-value="{{proposalUrl}}">
-<<<<<<< HEAD
-=======
-            <adh-resource-actions
-                data-resource-path="{{proposalUrl | adhParentPath}}"
-                data-resource-with-badges-url="{{processUrl}}"
-                data-ng-if="proposalUrl"
-                data-edit="true"
-                data-image="processProperties.hasImage"
-                data-assign-badges="true"
-                data-report="true"
-                data-hide="true"
-                data-print="true">
-            </adh-resource-actions>
->>>>>>> 12559594
             <adh-idea-collection-proposal-detail
                 data-ng-if="proposalUrl"
                 data-process-properties="processProperties"
