import * as AdhAngularHelpersModule from "../AngularHelpers/Module";
import * as AdhCredentialsModule from "../User/Module";
import * as AdhDateTimeModule from "../DateTime/Module";
import * as AdhDoneModule from "../Done/Module";
import * as AdhEmbedModule from "../Embed/Module";
import * as AdhHttpModule from "../Http/Module";
import * as AdhListingModule from "../Listing/Module";
import * as AdhMovingColumnsModule from "../MovingColumns/Module";
import * as AdhPermissionsModule from "../Permissions/Module";
import * as AdhPreliminaryNamesModule from "../PreliminaryNames/Module";
import * as AdhRateModule from "../Rate/Module";
import * as AdhTopLevelStateModule from "../TopLevelState/Module";
import * as AdhUserModule from "../User/Module";

import * as AdhListing from "../Listing/Listing";

import * as AdhComment from "./Comment";
import * as Adapter from "./Adapter";


export var moduleName = "adhComment";

export var register = (angular) => {
    var adapter = new Adapter.CommentAdapter();
    angular
        .module(moduleName, [
            AdhAngularHelpersModule.moduleName,
            AdhCredentialsModule.moduleName,
            AdhDateTimeModule.moduleName,
            AdhDoneModule.moduleName,
            AdhEmbedModule.moduleName,
            AdhHttpModule.moduleName,
            AdhListingModule.moduleName,
            AdhMovingColumnsModule.moduleName,
            AdhPermissionsModule.moduleName,
            AdhPreliminaryNamesModule.moduleName,
            AdhRateModule.moduleName,
<<<<<<< HEAD
            AdhResourceWidgetsModule.moduleName,
            AdhTopLevelStateModule.moduleName,
            AdhUserModule.moduleName
=======
            AdhTopLevelStateModule.moduleName
>>>>>>> e0b1ceba
        ])
        .directive("adhCommentListingPartial",
            ["adhConfig", "adhWebSocket", (adhConfig, adhWebSocket) =>
                new AdhListing.Listing(new Adapter.ListingCommentableAdapter()).createDirective(adhConfig, adhWebSocket)])
        .directive("adhCommentListing", ["adhConfig", "adhTopLevelState", "$location", AdhComment.adhCommentListing])
        .directive("adhCreateOrShowCommentListing", [
            "adhConfig", "adhDone", "adhHttp", "adhPreliminaryNames", "adhCredentials", AdhComment.adhCreateOrShowCommentListing])
<<<<<<< HEAD
        .directive("adhCommentResource", [
            "adhConfig", "adhHttp", "adhPermissions", "adhPreliminaryNames", "adhTopLevelState", "adhRecursionHelper", "$window", "$q",
            (adhConfig, adhHttp, adhPermissions, adhPreliminaryNames, adhTopLevelState, adhRecursionHelper, $window, $q) => {
                var adapter = new Adapter.CommentAdapter();
                var widget = new AdhComment.CommentResource(
                    adapter, adhConfig, adhHttp, adhPermissions, adhPreliminaryNames, adhTopLevelState, $window, $q);
                return widget.createRecursionDirective(adhRecursionHelper);
            }])
        .directive("adhCommentCreate", [
            "adhConfig", "adhHttp", "adhPermissions", "adhPreliminaryNames", "adhTopLevelState", "adhRecursionHelper", "$window", "$q",
            (adhConfig, adhHttp, adhPermissions, adhPreliminaryNames, adhTopLevelState, adhRecursionHelper, $window, $q) => {
                var adapter = new Adapter.CommentAdapter();
                var widget = new AdhComment.CommentCreate(
                    adapter, adhConfig, adhHttp, adhPermissions, adhPreliminaryNames, adhTopLevelState, $window, $q);
                return widget.createRecursionDirective(adhRecursionHelper);
            }])
        .directive("adhCommentColumn", ["adhConfig", "adhUser", AdhComment.commentColumnDirective]);
=======
        .directive("adhComment", [
            "adhConfig",
            "adhHttp",
            "adhPermissions",
            "adhPreliminaryNames",
            "adhTopLevelState",
            "adhRecursionHelper",
            "$window",
            "$q",
            AdhComment.commentDetailDirective(adapter)])
        .directive("adhCommentCreate", ["adhConfig", "adhHttp", "adhPreliminaryNames", AdhComment.commentCreateDirective(adapter)])
        .directive("adhCommentColumn", ["adhConfig", AdhComment.commentColumnDirective]);
>>>>>>> e0b1ceba
};<|MERGE_RESOLUTION|>--- conflicted
+++ resolved
@@ -35,13 +35,8 @@
             AdhPermissionsModule.moduleName,
             AdhPreliminaryNamesModule.moduleName,
             AdhRateModule.moduleName,
-<<<<<<< HEAD
-            AdhResourceWidgetsModule.moduleName,
             AdhTopLevelStateModule.moduleName,
             AdhUserModule.moduleName
-=======
-            AdhTopLevelStateModule.moduleName
->>>>>>> e0b1ceba
         ])
         .directive("adhCommentListingPartial",
             ["adhConfig", "adhWebSocket", (adhConfig, adhWebSocket) =>
@@ -49,25 +44,6 @@
         .directive("adhCommentListing", ["adhConfig", "adhTopLevelState", "$location", AdhComment.adhCommentListing])
         .directive("adhCreateOrShowCommentListing", [
             "adhConfig", "adhDone", "adhHttp", "adhPreliminaryNames", "adhCredentials", AdhComment.adhCreateOrShowCommentListing])
-<<<<<<< HEAD
-        .directive("adhCommentResource", [
-            "adhConfig", "adhHttp", "adhPermissions", "adhPreliminaryNames", "adhTopLevelState", "adhRecursionHelper", "$window", "$q",
-            (adhConfig, adhHttp, adhPermissions, adhPreliminaryNames, adhTopLevelState, adhRecursionHelper, $window, $q) => {
-                var adapter = new Adapter.CommentAdapter();
-                var widget = new AdhComment.CommentResource(
-                    adapter, adhConfig, adhHttp, adhPermissions, adhPreliminaryNames, adhTopLevelState, $window, $q);
-                return widget.createRecursionDirective(adhRecursionHelper);
-            }])
-        .directive("adhCommentCreate", [
-            "adhConfig", "adhHttp", "adhPermissions", "adhPreliminaryNames", "adhTopLevelState", "adhRecursionHelper", "$window", "$q",
-            (adhConfig, adhHttp, adhPermissions, adhPreliminaryNames, adhTopLevelState, adhRecursionHelper, $window, $q) => {
-                var adapter = new Adapter.CommentAdapter();
-                var widget = new AdhComment.CommentCreate(
-                    adapter, adhConfig, adhHttp, adhPermissions, adhPreliminaryNames, adhTopLevelState, $window, $q);
-                return widget.createRecursionDirective(adhRecursionHelper);
-            }])
-        .directive("adhCommentColumn", ["adhConfig", "adhUser", AdhComment.commentColumnDirective]);
-=======
         .directive("adhComment", [
             "adhConfig",
             "adhHttp",
@@ -79,6 +55,5 @@
             "$q",
             AdhComment.commentDetailDirective(adapter)])
         .directive("adhCommentCreate", ["adhConfig", "adhHttp", "adhPreliminaryNames", AdhComment.commentCreateDirective(adapter)])
-        .directive("adhCommentColumn", ["adhConfig", AdhComment.commentColumnDirective]);
->>>>>>> e0b1ceba
+        .directive("adhCommentColumn", ["adhConfig", "adhUser", AdhComment.commentColumnDirective]);
 };