import _ = require("lodash");

import AdhConfig = require("../Config/Config");
import AdhDateTime = require("../DateTime/DateTime");
import AdhDone = require("../Done/Done");
import AdhEmbed = require("../Embed/Embed");
import AdhHttp = require("../Http/Http");
import AdhListing = require("../Listing/Listing");
import AdhMovingColumns = require("../MovingColumns/MovingColumns");
import AdhPermissions = require("../Permissions/Permissions");
import AdhPreliminaryNames = require("../PreliminaryNames/PreliminaryNames");
import AdhRate = require("../Rate/Rate");
import AdhAngularHelpers = require("../AngularHelpers/AngularHelpers");
import AdhResourceWidgets = require("../ResourceWidgets/ResourceWidgets");
import AdhTopLevelState = require("../TopLevelState/TopLevelState");
import AdhUser = require("../User/User");
import AdhUtil = require("../Util/Util");
import AdhResourceUtil = require("../Util/ResourceUtil");

import ResourcesBase = require("../../ResourcesBase");

import RIExternalResource = require("../../Resources_/adhocracy_core/resources/external_resource/IExternalResource");
import SIPool = require("../../Resources_/adhocracy_core/sheets/pool/IPool");

import Adapter = require("./Adapter");

var pkgLocation = "/Comment";


export interface ICommentAdapter<T extends ResourcesBase.Resource> extends AdhListing.IListingContainerAdapter {
    create(settings : any) : T;
    createItem(settings : any) : any;
    content(resource : T) : string;
    content(resource : T, value : string) : T;
    refersTo(resource : T) : string;
    refersTo(resource : T, value : string) : T;
    creator(resource : T) : string;
    creationDate(resource : T) : string;
    modificationDate(resource : T) : string;
    commentCount(resource : T) : number;
    edited(resource : T) : boolean;
}


export interface ICommentResourceScope extends AdhResourceWidgets.IResourceWidgetScope {
    refersTo : string;
    poolPath : string;
    hideCancel? : boolean;
    poolOptions : AdhHttp.IOptions;
    createPath : string;
    selectedState : string;
    show : {
        createForm : boolean;
    };
    createComment() : void;
    cancelCreateComment() : void;
    afterCreateComment() : ng.IPromise<void>;
    report? : () => void;
    // update resource
    update() : void;
    // update outer listing
    updateListing() : void;
    data : {
        content : string;
        creator : string;
        creationDate : string;
        modificationDate : string;
        commentCount : number;
        comments : string[];
        path : string;
        replyPoolPath : string;
    };
}

export class CommentResource<R extends ResourcesBase.Resource> extends AdhResourceWidgets.ResourceWidget<R, ICommentResourceScope> {
    constructor(
        private adapter : ICommentAdapter<R>,
        adhConfig : AdhConfig.IService,
        adhHttp : AdhHttp.Service<any>,
        public adhPermissions : AdhPermissions.Service,
        adhPreliminaryNames : AdhPreliminaryNames.Service,
        private adhTopLevelState : AdhTopLevelState.Service,
        $q : ng.IQService
    ) {
        super(adhHttp, adhPreliminaryNames, $q);
        this.templateUrl = adhConfig.pkg_path + pkgLocation + "/CommentDetail.html";
    }

    createRecursionDirective(adhRecursionHelper) {
        var directive = this.createDirective();
        directive.compile = (element) => adhRecursionHelper.compile(element, directive.link);

        directive.require.push("?^adhMovingColumn");

        directive.scope.refersTo = "@";
        directive.scope.poolPath = "@";
        directive.scope.frontendOrderPredicate = "=?";
        directive.scope.frontendOrderReverse = "=?";
        directive.scope.updateListing = "=";

        return directive;
    }

    public link(scope : ICommentResourceScope, element, attrs, controllers) {
        var self = this;

        var instance = super.link(scope, element, attrs, controllers);

        // the report abuse UI is only available in moving columns
        var column : AdhMovingColumns.MovingColumnController = controllers[1];
        if (column) {
            scope.report = () => {
                column.$scope.shared.abuseUrl = scope.data.path;
                column.toggleOverlay("abuse");
            };
        }

        // FIXME DefinitelyTyped
        (<any>scope).$on("$destroy", this.adhTopLevelState.on("commentUrl", (commentVersionUrl) => {
            if (!commentVersionUrl) {
                scope.selectedState = "";
            } else if (AdhUtil.parentPath(commentVersionUrl) === scope.path) {
                scope.selectedState = "is-selected";
            } else {
                scope.selectedState = "is-not-selected";
            }
        }));

        scope.show = {
            createForm: false
        };

        scope.createComment = () => {
            scope.show.createForm = true;
            scope.createPath = self.adhPreliminaryNames.nextPreliminary();
        };

        scope.cancelCreateComment = () => {
            scope.show.createForm = false;
        };

        scope.afterCreateComment = () => {
            return this.update(instance).then(() => {
                scope.show.createForm = false;
            });
        };

        scope.update = () => {
            return this.update(instance);
        };

<<<<<<< HEAD
        this.adhPermissions.bindScope(scope, () => scope.data && scope.data.replyPoolPath, "poolOptions");
        this.adhPermissions.bindScope(scope, () => {
            if (scope.data && scope.data.path) {
                return AdhUtil.parentPath(scope.data.path);
            }
        }, "commentItemOptions");
        this.adhPermissions.bindScope(scope, () => scope.data && scope.data.path, "versionOptions");
=======
        var originalSubmit = scope.submit;
        scope.submit = () => {
            return originalSubmit().then((x) => {
                this.update(instance);
                return x;
            });
        };
>>>>>>> 92d97191

        return instance;
    }

    public _handleDelete(instance : AdhResourceWidgets.IResourceWidgetInstance<R, ICommentResourceScope>, path : string) {
        // FIXME: use resource abstractions here
        return <any>this.adhHttp.put(path, {
            content_type: "adhocracy_core.resources.comment.IComment",
            data: {
                "adhocracy_core.sheets.metadata.IMetadata": {
                    hidden: true
                }
            }
        }, true).then((response) => {
            instance.scope.updateListing();
        });
    }

    public _update(
        instance : AdhResourceWidgets.IResourceWidgetInstance<R, ICommentResourceScope>,
        resource : R
    ) {
        return this.adhHttp.getNewestVersionPathNoFork(resource.path)
            .then((path) => this.adhHttp.get(path))
            .then((resource) => {
                var scope : ICommentResourceScope = instance.scope;
                scope.data = {
                    path: resource.path,
                    content: this.adapter.content(resource),
                    creator: this.adapter.creator(resource),
                    creationDate: this.adapter.creationDate(resource),
                    modificationDate: this.adapter.modificationDate(resource),
                    commentCount: this.adapter.commentCount(resource),
                    comments: this.adapter.elemRefs(resource),
                    replyPoolPath: this.adapter.poolPath(resource),
                    edited: this.adapter.edited(resource)
                };
            });
    }

    public _create(instance : AdhResourceWidgets.IResourceWidgetInstance<R, ICommentResourceScope>) {
        var item = this.adapter.createItem({
            preliminaryNames: this.adhPreliminaryNames,
            name: "comment"
        });
        item.parent = instance.scope.poolPath;

        var version = this.adapter.create({
            preliminaryNames: this.adhPreliminaryNames,
            follows: [item.first_version_path]
        });
        this.adapter.content(version, instance.scope.data.content);
        this.adapter.refersTo(version, instance.scope.refersTo);
        version.parent = item.path;

        return this.$q.when([item, version]);
    }

    public _edit(instance : AdhResourceWidgets.IResourceWidgetInstance<R, ICommentResourceScope>, oldItem : R) {
        return this.adhHttp.getNewestVersionPathNoFork(oldItem.path)
            .then((path) => this.adhHttp.get(path))
            .then((oldVersion) => {
                var resource = AdhResourceUtil.derive(oldVersion, {preliminaryNames: this.adhPreliminaryNames});
                this.adapter.content(resource, instance.scope.data.content);
                resource.parent = AdhUtil.parentPath(oldVersion.path);
                return [resource];
            });
    }

    public _clear(instance : AdhResourceWidgets.IResourceWidgetInstance<R, ICommentResourceScope>) {
        instance.scope.data = <any>{};
    }
}

export class CommentCreate<R extends ResourcesBase.Resource> extends CommentResource<R> {
    constructor(
        adapter : ICommentAdapter<R>,
        adhConfig : AdhConfig.IService,
        adhHttp : AdhHttp.Service<any>,
        public adhPermissions : AdhPermissions.Service,
        adhPreliminaryNames : AdhPreliminaryNames.Service,
        adhTopLevelState : AdhTopLevelState.Service,
        $q : ng.IQService
    ) {
        super(adapter, adhConfig, adhHttp, adhPermissions, adhPreliminaryNames, adhTopLevelState, $q);
        this.templateUrl = adhConfig.pkg_path + pkgLocation + "/CommentCreate.html";
    }

    public createDirective() {
        var directive = super.createDirective();
        directive.scope["hideCancel"] = "=?";
        return directive;
    }
}

export var adhCommentListing = (
    adhConfig : AdhConfig.IService,
    adhTopLevelState : AdhTopLevelState.Service,
    $location : ng.ILocationService
) => {
    return {
        restrict: "E",
        templateUrl: adhConfig.pkg_path + pkgLocation + "/CommentListing.html",
        scope: {
            path: "@",
            frontendOrderReverse: "=?",
            frontendOrderPredicate: "=?"
        },
        link: () => {
            adhTopLevelState.setCameFrom($location.url());
        }
    };
};

/**
 * Directive which checks whether an ExternalResource exists for the given
 * poolPath and key. ExternalResource is a commentable.
 *
 * If not, it is created on the fly.
 *
 * If it exists, the corresponding comment listing is created.
 */
export var adhCreateOrShowCommentListing = (
    adhConfig : AdhConfig.IService,
    adhDone,
    adhHttp : AdhHttp.Service<any>,
    adhPreliminaryNames : AdhPreliminaryNames.Service,
    adhUser : AdhUser.Service
) => {
    return {
        restrict: "E",
        template: "<adh-comment-listing data-ng-if=\"display\" data-path=\"{{commentablePath}}\"></adh-comment-listing>",
        scope: {
            poolPath: "@",
            key: "@"
        },
        link: (scope) => {
            scope.display = false;
            var commentablePath = scope.poolPath + scope.key + "/";

            var setScope = (path) => {
                scope.display = true;
                scope.commentablePath = path;
            };

            // create commentable if it doesn't exist yet
            // REFACT: Add Filter "name": scope.key - this requires name index to be enabled in the backend
            adhHttp.get(scope.poolPath, {
                "content_type": RIExternalResource.content_type
            }).then(
                (result) => {
                    if (_.contains(result.data[SIPool.nick].elements, commentablePath)) {
                        setScope(commentablePath);
                    } else {
                        var unwatch = scope.$watch(() => adhUser.loggedIn, (loggedIn) => {
                            if (loggedIn) {
                                var externalResource = new RIExternalResource({preliminaryNames: adhPreliminaryNames, name: scope.key});
                                return adhHttp.post(scope.poolPath, externalResource).then((obj) => {
                                    if (obj.path !== commentablePath) {
                                        console.log("Created object has wrong path (internal error)");
                                    }
                                })["finally"](() => {
                                    // If the post didn't succeed, somebody else will probably already
                                    // have posted the resource. The error can thus be ignored.
                                    setScope(commentablePath);
                                    unwatch();
                                });
                            }
                        });
                    }
                },
                (msg) => {
                    console.log("Could not query given postPool");
                }
            ).then(adhDone);
        }
    };
};


export var moduleName = "adhComment";

export var register = (angular) => {
    angular
        .module(moduleName, [
            AdhDateTime.moduleName,
            AdhDone.moduleName,
            AdhEmbed.moduleName,
            AdhHttp.moduleName,
            AdhListing.moduleName,
            AdhPermissions.moduleName,
            AdhPreliminaryNames.moduleName,
            AdhRate.moduleName,
            AdhAngularHelpers.moduleName,
            AdhResourceWidgets.moduleName,
            AdhTopLevelState.moduleName,
            AdhUser.moduleName
        ])
        .directive("adhCommentListingPartial",
            ["adhConfig", "adhWebSocket", (adhConfig, adhWebSocket) =>
                new AdhListing.Listing(new Adapter.ListingCommentableAdapter()).createDirective(adhConfig, adhWebSocket)])
        .directive("adhCommentListing", ["adhConfig", "adhTopLevelState", "$location", adhCommentListing])
        .directive("adhCreateOrShowCommentListing", [
            "adhConfig", "adhDone", "adhHttp", "adhPreliminaryNames", "adhUser", adhCreateOrShowCommentListing])
        .directive("adhCommentResource", [
            "adhConfig", "adhHttp", "adhPermissions", "adhPreliminaryNames", "adhTopLevelState", "adhRecursionHelper", "$q",
            (adhConfig, adhHttp, adhPermissions, adhPreliminaryNames, adhTopLevelState, adhRecursionHelper, $q) => {
                var adapter = new Adapter.CommentAdapter();
                var widget = new CommentResource(adapter, adhConfig, adhHttp, adhPermissions, adhPreliminaryNames, adhTopLevelState, $q);
                return widget.createRecursionDirective(adhRecursionHelper);
            }])
        .directive("adhCommentCreate", [
            "adhConfig", "adhHttp", "adhPermissions", "adhPreliminaryNames", "adhTopLevelState", "adhRecursionHelper", "$q",
            (adhConfig, adhHttp, adhPermissions, adhPreliminaryNames, adhTopLevelState, adhRecursionHelper, $q) => {
                var adapter = new Adapter.CommentAdapter();
                var widget = new CommentCreate(adapter, adhConfig, adhHttp, adhPermissions, adhPreliminaryNames, adhTopLevelState, $q);
                return widget.createRecursionDirective(adhRecursionHelper);
            }]);
};<|MERGE_RESOLUTION|>--- conflicted
+++ resolved
@@ -149,7 +149,14 @@
             return this.update(instance);
         };
 
-<<<<<<< HEAD
+        var originalSubmit = scope.submit;
+        scope.submit = () => {
+            return originalSubmit().then((x) => {
+                this.update(instance);
+                return x;
+            });
+        };
+
         this.adhPermissions.bindScope(scope, () => scope.data && scope.data.replyPoolPath, "poolOptions");
         this.adhPermissions.bindScope(scope, () => {
             if (scope.data && scope.data.path) {
@@ -157,15 +164,6 @@
             }
         }, "commentItemOptions");
         this.adhPermissions.bindScope(scope, () => scope.data && scope.data.path, "versionOptions");
-=======
-        var originalSubmit = scope.submit;
-        scope.submit = () => {
-            return originalSubmit().then((x) => {
-                this.update(instance);
-                return x;
-            });
-        };
->>>>>>> 92d97191
 
         return instance;
     }
