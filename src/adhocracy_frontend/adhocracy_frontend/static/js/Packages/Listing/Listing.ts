/// <reference path="../../../lib/DefinitelyTyped/requirejs/require.d.ts"/>
/// <reference path="../../../lib/DefinitelyTyped/angularjs/angular.d.ts"/>
/// <reference path="../../../lib/DefinitelyTyped/lodash/lodash.d.ts"/>
/// <reference path="../../_all.d.ts"/>

import * as _ from "lodash";

import * as AdhConfig from "../Config/Config";
import * as AdhHttp from "../Http/Http";
import * as AdhPermissions from "../Permissions/Permissions";
import * as AdhPreliminaryNames from "../PreliminaryNames/PreliminaryNames";
import * as AdhWebSocket from "../WebSocket/WebSocket";

import * as ResourcesBase from "../../ResourcesBase";

import * as SIPool from "../../Resources_/adhocracy_core/sheets/pool/IPool";

var pkgLocation = "/Listing";

//////////////////////////////////////////////////////////////////////
// Listings

<<<<<<< HEAD
export interface IListingContainerAdapter {
    // A list of elements that should be displayed
    elemRefs(any) : string[];

    // Total number of elements
    totalCount(any) : number;

    // The pool a new element should be posted to.
    poolPath(any) : string;
}

export class ListingPoolAdapter implements IListingContainerAdapter {
    // NOTE: container *must* have been requested with `elements=paths`
    public elemRefs(container : ResourcesBase.Resource) {
        return container.data[SIPool.nick].elements;
    }

    public totalCount(container : ResourcesBase.Resource) {
        return container.data[SIPool.nick].count;
    }

    public poolPath(container : ResourcesBase.Resource) {
        return container.path;
    }
}

=======
>>>>>>> 401588f4
export interface IFacetItem {
    key : string;
    name : string;
    enabled? : boolean;
}

export interface IFacet {
    /* NOTE: Facets currently have a fixed set of items. */
    key : string;
    name : string;
    items : IFacetItem[];
}

export interface ISortItem {
    key : string;
    name : string;
    index : string;
    reverse? : boolean;
}

export type IPredicate = string | {[key : string]: string}

export interface ListingScope<Container> extends angular.IScope {
    path : string;
    contentType? : string;
    facets? : IFacet[];
    sort? : string;
    sorts? : ISortItem[];
    initialLimit? : number;
    currentLimit? : number;
    totalCount? : number;
    params? : any;
    emptyText? : string;
    showFilter : boolean;
    showSort : boolean;
    container : Container;
    poolPath : string;
    poolOptions : AdhHttp.IOptions;
    createPath? : string;
    elements : string[];
    update : (boolean?) => angular.IPromise<void>;
    loadMore : () => void;
    wsOff : () => void;
    clear : () => void;
    onCreate : () => void;
    toggleFilter : () => void;
    toggleSort : () => void;
    enableItem : (facet : IFacet, item : IFacetItem) => void;
    toggleItem : (facet : IFacet, item : IFacetItem, event) => void;
    disableItem : (facet : IFacet, item : IFacetItem) => void;
    setSort : (sort : string) => void;
}

export interface IFacetsScope extends angular.IScope {
    facets : IFacet[];
    update : () => angular.IPromise<void>;
    enableItem : (facet : IFacet, item : IFacetItem) => void;
    disableItem : (facet : IFacet, item : IFacetItem) => void;
    toggleItem : (facet : IFacet, item : IFacetItem, event) => void;
}

// FIXME: as the listing elements are tracked by their $id (the element path) in the listing template, we don't allow duplicate elements
// in one listing. We should add a proper warning if that occurs or handle that case properly.

export class Listing<Container extends ResourcesBase.Resource> {
    public static templateUrl : string = pkgLocation + "/Listing.html";

    public createDirective(adhConfig : AdhConfig.IService, adhWebSocket: AdhWebSocket.Service) {
        var _self = this;
        var _class = (<any>_self).constructor;

        var unregisterWebsocket = (scope) => {
            if (typeof scope.wsOff !== "undefined") {
                scope.wsOff();
                scope.wsOff = undefined;
            }
        };

        return {
            restrict: "E",
            templateUrl: adhConfig.pkg_path + _class.templateUrl,
            scope: {
                path: "@",
                contentType: "@",
                facets: "=?",
                sort: "=?",
                sorts: "=?",
                initialLimit: "=?",
                params: "=?",
                noCreateForm: "=?",
                emptyText: "@",
                // use this to pass custom data to the injected templates
                custom: "=?"
            },
            transclude: true,
            link: (scope, element, attrs, controller, transclude) => {
                element.on("$destroy", () => {
                    unregisterWebsocket(scope);
                });
            },
            controller: ["$filter", "$scope", "adhHttp", "adhPreliminaryNames", "adhPermissions", (
                $filter: angular.IFilterService,
                $scope: ListingScope<Container>,
                adhHttp: AdhHttp.Service<Container>,
                adhPreliminaryNames : AdhPreliminaryNames.Service,
                adhPermissions : AdhPermissions.Service
            ) : void => {
                adhPermissions.bindScope($scope, () => $scope.poolPath, "poolOptions");

                $scope.createPath = adhPreliminaryNames.nextPreliminary();

                var getElements = (count? : boolean, limit? : number, offset? : number) : angular.IPromise<Container> => {
                    var params = <any>{};

                    params.elements = "paths";

                    if (typeof $scope.contentType !== "undefined") {
                        params.content_type = $scope.contentType;
                        if (_.endsWith($scope.contentType, "Version")) {
                            params.depth = params.depth || 2;
                            params.tag = "LAST";
                        }
                    }

                    _.extend(params, $scope.params);

                    if ($scope.facets) {
                        $scope.facets.forEach((facet : IFacet) => {
                            facet.items.forEach((item : IFacetItem) => {
                                if (item.enabled) {
                                    params[facet.key] = item.key;
                                }
                            });
                        });
                    }

                    var sortItem;
                    if ($scope.sorts && $scope.sorts.length > 0) {
                        if ($scope.sort) {
                            sortItem = _.find($scope.sorts, (sortItem) => {
                                return sortItem.key === $scope.sort;
                            });
                            if (!sortItem) {
                                console.log("Unknown listing sort '" + $scope.sort + "'. Switching to default.");
                                sortItem = $scope.sorts[0];
                                $scope.sort = sortItem.key;
                            }
                        } else {
                            sortItem = $scope.sorts[0];
                            $scope.sort = sortItem.key;
                        }
                    }
                    if (sortItem) {
                        params.sort = sortItem.index;
                        params.reverse = !!sortItem.reverse;
                    }

                    if (limit) {
                        params.limit = limit;
                        if (offset) {
                            params.offset = offset;
                        }
                    }
                    if (count) {
                        params.count = "true";
                    }
                    return adhHttp.get($scope.path, params, {
                        warmupPoolCache: true
                    });
                };

                $scope.toggleFilter = () => {
                    $scope.showSort = false;
                    $scope.showFilter = !$scope.showFilter;
                };

                $scope.toggleSort = () => {
                    $scope.showFilter = false;
                    $scope.showSort = !$scope.showSort;
                };

                $scope.enableItem = (facet : IFacet, item : IFacetItem) => {
                    if (!item.enabled) {
                        facet.items.forEach((_item : IFacetItem) => {
                            _item.enabled = (item === _item);
                        });
                        $scope.update();
                    }
                };
                $scope.disableItem = (facet : IFacet, item : IFacetItem) => {
                    if (item.enabled) {
                        item.enabled = false;
                        $scope.update();
                    }
                };
                $scope.toggleItem = (facet : IFacet, item : IFacetItem, event) => {
                    event.stopPropagation();
                    if (item.enabled) {
                        $scope.disableItem(facet, item);
                    } else {
                        $scope.enableItem(facet, item);
                    }
                };

                $scope.update = (warmup? : boolean) : angular.IPromise<void> => {

                    if ($scope.initialLimit) {
                        if (!$scope.currentLimit) {
                            $scope.currentLimit = $scope.initialLimit;
                        }
                    }
                    return getElements(true, $scope.currentLimit).then((container) => {
                        $scope.container = container;
                        $scope.poolPath = $scope.container.path;
                        $scope.totalCount = $scope.container.data[SIPool.nick].count;

                        // avoid modifying the cached result
                        $scope.elements = _.clone($scope.container.data[SIPool.nick].elements);

                        if (!$scope.sorts || $scope.sorts.length === 0) {
                            // If no backend based sorting is used, we
                            // apply some sorting to get consistent
                            // results across requests.
                            $scope.elements = _.sortBy($scope.elements).reverse();
                        }
                    });
                };

                $scope.loadMore = () : void => {
                    if ($scope.currentLimit < $scope.totalCount) {
                        getElements(false, $scope.initialLimit, $scope.currentLimit).then((container) => {
                            var elements = _.clone(container.data[SIPool.nick].elements);
                            $scope.elements = $scope.elements.concat(elements);
                            $scope.currentLimit += $scope.initialLimit;
                        });
                    }
                };

                $scope.clear = () : void => {
                    $scope.container = undefined;
                    $scope.poolPath = undefined;
                    $scope.elements = [];
                };

                $scope.setSort = (sort : string) => {
                    $scope.sort = sort;
                };

                $scope.onCreate = () : void => {
                    $scope.update();
                    $scope.createPath = adhPreliminaryNames.nextPreliminary();
                };

                $scope.$watch("sort", (sort : string) => {
                    $scope.update();
                });

                $scope.$watch("path", (newPath : string) => {
                    unregisterWebsocket($scope);

                    if (newPath) {
                        // NOTE: Ideally we would like to first subscribe to
                        // websocket messages and only then get the resource in
                        // order to not miss any messages in between. But in
                        // order to subscribe we already need the resource. So
                        // that is not possible.
                        $scope.update().then(() => {
                            try {
                                $scope.wsOff = adhWebSocket.register($scope.poolPath, () => $scope.update());
                            } catch (e) {
                                console.log(e);
                                console.log("Will continue on resource " + $scope.poolPath + " without server bind.");
                            }
                        });
                    } else {
                        $scope.clear();
                    }
                });
            }]
        };
    }
}


export var facets = (adhConfig : AdhConfig.IService) => {
    return {
        restrict: "E",
        scope: {
            facets: "=",
            update: "=",
            toggleItem: "=",
            disableItem: "=",
            enableItem: "="
        },
        templateUrl: adhConfig.pkg_path + pkgLocation + "/Facets.html"
    };
};<|MERGE_RESOLUTION|>--- conflicted
+++ resolved
@@ -20,7 +20,6 @@
 //////////////////////////////////////////////////////////////////////
 // Listings
 
-<<<<<<< HEAD
 export interface IListingContainerAdapter {
     // A list of elements that should be displayed
     elemRefs(any) : string[];
@@ -47,8 +46,6 @@
     }
 }
 
-=======
->>>>>>> 401588f4
 export interface IFacetItem {
     key : string;
     name : string;
