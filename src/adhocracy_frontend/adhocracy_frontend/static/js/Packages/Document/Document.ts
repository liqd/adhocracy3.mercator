--- conflicted
+++ resolved
@@ -321,12 +321,8 @@
         scope: {
             path: "@",
             hasMap: "=?",
-<<<<<<< HEAD
-            hasBadges: "=?"
-=======
             hasBadges: "=?",
             badgeclass: "=?"
->>>>>>> 42a0963e
         },
         link: (scope : IScope) => {
             bindPath($q, adhHttp, adhGetBadges, adhTopLevelState)(scope, undefined, scope.hasMap, scope.hasBadges);
