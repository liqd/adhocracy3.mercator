import * as AdhBadge from "../Badge/Badge";
import * as AdhConfig from "../Config/Config";
import * as AdhHttp from "../Http/Http";
import * as AdhMapping from "../Mapping/Mapping";
import * as AdhPreliminaryNames from "../PreliminaryNames/PreliminaryNames";
import * as AdhTopLevelState from "../TopLevelState/TopLevelState";
import * as AdhUtil from "../Util/Util";

import * as ResourcesBase from "../ResourcesBase";

import RIDocument from "../../Resources_/adhocracy_core/resources/document/IDocument";
import RIDocumentVersion from "../../Resources_/adhocracy_core/resources/document/IDocumentVersion";
import RIGeoDocument from "../../Resources_/adhocracy_core/resources/document/IGeoDocument";
import RIGeoDocumentVersion from "../../Resources_/adhocracy_core/resources/document/IGeoDocumentVersion";
import RIParagraph from "../../Resources_/adhocracy_core/resources/paragraph/IParagraph";
import RIParagraphVersion from "../../Resources_/adhocracy_core/resources/paragraph/IParagraphVersion";
import * as SICommentable from "../../Resources_/adhocracy_core/sheets/comment/ICommentable";
import * as SIDocument from "../../Resources_/adhocracy_core/sheets/document/IDocument";
import * as SIImageReference from "../../Resources_/adhocracy_core/sheets/image/IImageReference";
import * as SIMetadata from "../../Resources_/adhocracy_core/sheets/metadata/IMetadata";
import * as SIParagraph from "../../Resources_/adhocracy_core/sheets/document/IParagraph";
import * as SIPoint from "../../Resources_/adhocracy_core/sheets/geo/IPoint";
import * as SITitle from "../../Resources_/adhocracy_core/sheets/title/ITitle";
import * as SIVersionable from "../../Resources_/adhocracy_core/sheets/versions/IVersionable";

var pkgLocation = "/Document";


export interface IParagraph {
    body : string;
    deleted : boolean;
    commentCount? : number;
    path? : string;
    selectedState? : string;
}

export interface IBadge {
    title : string;
    description : string;
    name : string;
}

export interface IScope extends angular.IScope {
    path? : string;
    hasMap? : boolean;
    hasBadges?: boolean;
    options : AdhHttp.IOptions;
    errors? : AdhHttp.IBackendErrorItem[];
    data : {
        title : string;
        paragraphs? : IParagraph[];
        commentCountTotal? : number;
        picture? : string;
        creator? : string;
        creationDate? : string;
        modificationDate? : string;

        // optional features
        coordinates? : number[];
        assignments?: IBadge[];
    };
    selectedState? : string;
    resource: any;

    toggleCreateForm() : void;
    showCreateForm? : boolean;

    documentVersion? : RIDocumentVersion;
    paragraphVersions? : RIParagraphVersion[];
}

export interface IFormScope extends IScope {
    showError;
    addParagraph() : void;
    deleteParagraph(index : number) : void;
    submit() : angular.IPromise<any>;
    cancel() : void;
    documentForm : any;
    polygon? : number[][];
    $flow? : Flow;
}

export var highlightSelectedParagraph = (
    commentableUrl : string,
    scope : IScope) => {
    if (scope.data) {
        _.forEach(scope.data.paragraphs, (paragraph) => {
            if (!commentableUrl) {
                paragraph.selectedState = "";
            } else if (paragraph.path === commentableUrl) {
                paragraph.selectedState = "is-selected";
            } else {
                paragraph.selectedState = "is-not-selected";
            }
        });
    }
};

export var bindPath = (
    $q : angular.IQService,
    adhHttp : AdhHttp.Service<any>,
    adhGetBadges? : AdhBadge.IGetBadges,
    adhTopLevelState? : AdhTopLevelState.Service
) => (
    scope : IScope,
    pathKey : string = "path",
    hasMap : boolean = false,
    hasBadges : boolean = false
) : Function => {
    return scope.$watch(pathKey, (path : string) => {
        if (path) {
            adhHttp.get(path).then((documentVersion : RIDocumentVersion) => {
                var paragraphPaths : string[] = documentVersion.data[SIDocument.nick].elements;
                var paragraphPromises = _.map(paragraphPaths, (path) => {
                    return adhHttp.get(path);
                });

                return $q.all(paragraphPromises).then((paragraphVersions : RIParagraphVersion[]) => {
                    var paragraphs = _.map(paragraphVersions, (paragraphVersion) => {
                        return {
                            body: paragraphVersion.data[SIParagraph.nick].text,
<<<<<<< HEAD
                            deleted: false,
                            commentCount: commentCount,
=======
                            commentCount: paragraphVersion.data[SICommentable.nick].comments_count,
>>>>>>> ade98ff0
                            path: paragraphVersion.path
                        };
                    });

                    scope.documentVersion = documentVersion;
                    scope.paragraphVersions = paragraphVersions;

                    scope.data = {
                        title: documentVersion.data[SITitle.nick].title,
                        paragraphs: paragraphs,
                        // FIXME: DefinitelyTyped
                        commentCountTotal: (<any>_).sum(_.map(paragraphs, "commentCount")),
                        modificationDate: documentVersion.data[SIMetadata.nick].modification_date,
                        creationDate: documentVersion.data[SIMetadata.nick].creation_date,
                        creator: documentVersion.data[SIMetadata.nick].creator,
                        picture: documentVersion.data[SIImageReference.nick].picture
                    };

                    if (hasMap) {
                        scope.data.coordinates = documentVersion.data[SIPoint.nick].coordinates;
                    }

                    if (hasBadges) {
                        adhGetBadges(documentVersion).then((assignments) => {
                            scope.data.assignments = assignments;
                        });
                    }

                    // FIXME: This probably isn't the right place for this also topLevelState
                    // had to be included in this function just for this
                    if (adhTopLevelState) {
                        highlightSelectedParagraph(adhTopLevelState.get("commentableUrl"), scope);
                    }
                });
            });
        }
    });
};

export var postCreate = (
    adhHttp : AdhHttp.Service<any>,
    adhPreliminaryNames : AdhPreliminaryNames.Service,
    adhUploadImage
) => (
    scope : IFormScope,
    poolPath : string,
    hasMap : boolean = false
) : angular.IPromise<RIDocumentVersion> => {
    const documentClass = hasMap ? RIGeoDocument : RIDocument;
    const documentVersionClass = hasMap ? RIGeoDocumentVersion : RIDocumentVersion;

    var doc = new documentClass({preliminaryNames: adhPreliminaryNames});
    doc.parent = poolPath;

    var paragraphItems = [];
    var paragraphVersions = [];

    _.forEach(scope.data.paragraphs, (paragraph) => {
        if (!paragraph.deleted) {
            var item = new RIParagraph({preliminaryNames: adhPreliminaryNames});
            item.parent = doc.path;

            var version = new RIParagraphVersion({preliminaryNames: adhPreliminaryNames});
            version.parent = item.path;
            version.data[SIVersionable.nick] = new SIVersionable.Sheet({
                follows: [item.first_version_path]
            });
            version.data[SIParagraph.nick] = new SIParagraph.Sheet({
                text: paragraph.body
            });

            paragraphItems.push(item);
            paragraphVersions.push(version);
        }
    });

    var documentVersion = new documentVersionClass({preliminaryNames: adhPreliminaryNames});
    documentVersion.parent = doc.path;
    documentVersion.data[SIVersionable.nick] = new SIVersionable.Sheet({
        follows: [doc.first_version_path]
    });
    documentVersion.data[SIDocument.nick] = new SIDocument.Sheet({
        elements: <string[]>_.map(paragraphVersions, "path")
    });
    documentVersion.data[SITitle.nick] = new SITitle.Sheet({
        title: scope.data.title
    });
    if (hasMap && scope.data.coordinates && scope.data.coordinates[0] && scope.data.coordinates[1]) {
        documentVersion.data[SIPoint.nick] = new SIPoint.Sheet({
            coordinates: scope.data.coordinates
        });
    }

    var commit = () => {
        return adhHttp.deepPost(<any[]>_.flatten([doc, documentVersion, paragraphItems, paragraphVersions]))
            .then((result) => result[1]);
    };

    if (scope.$flow && scope.$flow.support && scope.$flow.files.length > 0) {
        return adhUploadImage(poolPath, scope.$flow).then((imagePath : string) => {
            documentVersion.data[SIImageReference.nick] = new SIImageReference.Sheet({
                picture: imagePath
            });
            return commit();
        });
    } else {
        return commit();
    }
};

export var postEdit = (
    adhHttp : AdhHttp.Service<any>,
    adhPreliminaryNames : AdhPreliminaryNames.Service,
    adhUploadImage
) => (
    scope : IFormScope,
    oldVersion : RIDocumentVersion,
    oldParagraphVersions : RIParagraphVersion[],
    hasMap : boolean = false
) : angular.IPromise<RIDocumentVersion> => {
    // This function assumes that paragraphs can not be reordered or deleted
    // and that new paragraphs are always appended to the end.

    var documentPath = AdhUtil.parentPath(oldVersion.path);
    var poolPath = AdhUtil.parentPath(documentPath);

    const documentVersionClass = hasMap ? RIGeoDocumentVersion : RIDocumentVersion;

    var paragraphItems : RIParagraph[] = [];
    var paragraphVersions : RIParagraphVersion[] = [];
    var paragraphRefs : string[] = [];

    var paragraphVersion : RIParagraphVersion;

    _.forEach(scope.data.paragraphs, (paragraph : IParagraph, index : number) => {
        // currently, if a paragraph has been deleted, it doesn't get posted at all.
        if (!paragraph.deleted) {

            if (index >= oldParagraphVersions.length) {
                var item = new RIParagraph({preliminaryNames: adhPreliminaryNames});
                item.parent = documentPath;

                paragraphVersion = new RIParagraphVersion({preliminaryNames: adhPreliminaryNames});
                paragraphVersion.parent = item.path;
                paragraphVersion.data[SIVersionable.nick] = new SIVersionable.Sheet({
                    follows: [item.first_version_path]
                });
                paragraphVersion.data[SIParagraph.nick] = new SIParagraph.Sheet({
                    text: paragraph.body
                });
                paragraphVersion.root_versions = [oldVersion.path];

                paragraphItems.push(item);
                paragraphVersions.push(paragraphVersion);
                paragraphRefs.push(paragraphVersion.path);

            } else {
                var oldParagraphVersion = oldParagraphVersions[index];

                if (paragraph.body !== oldParagraphVersion.data[SIParagraph.nick].text) {
                    paragraphVersion = new RIParagraphVersion({preliminaryNames: adhPreliminaryNames});
                    paragraphVersion.parent = AdhUtil.parentPath(oldParagraphVersion.path);
                    paragraphVersion.data[SIVersionable.nick] = new SIVersionable.Sheet({
                        follows: [oldParagraphVersion.path]
                    });
                    paragraphVersion.data[SIParagraph.nick] = new SIParagraph.Sheet({
                        text: paragraph.body
                    });
                    paragraphVersion.root_versions = [oldVersion.path];

                    paragraphVersions.push(paragraphVersion);
                    paragraphRefs.push(paragraphVersion.path);
                } else {
                    paragraphRefs.push(oldParagraphVersion.path);
                }
            }
        }
    });

    var documentVersion = new documentVersionClass({preliminaryNames: adhPreliminaryNames});
    documentVersion.parent = documentPath;
    documentVersion.data[SIVersionable.nick] = new SIVersionable.Sheet({
        follows: [oldVersion.path]
    });
    documentVersion.data[SIDocument.nick] = new SIDocument.Sheet({
        elements: paragraphRefs
    });
    documentVersion.data[SITitle.nick] = new SITitle.Sheet({
        title: scope.data.title
    });
    if (hasMap && scope.data.coordinates && scope.data.coordinates[0] && scope.data.coordinates[1]) {
        documentVersion.data[SIPoint.nick] = new SIPoint.Sheet({
            coordinates: scope.data.coordinates
        });
    }
    // FIXME: workaround for a backend bug
    var oldImageReferenceSheet = oldVersion.data[SIImageReference.nick];
    if (oldImageReferenceSheet.picture) {
        documentVersion.data[SIImageReference.nick] = oldImageReferenceSheet;
    }

    var commit = () => {
        return adhHttp.deepPost(_.flatten<ResourcesBase.Resource>([documentVersion, paragraphItems, paragraphVersions]))
            .then((result) => result[0]);
    };

    if (scope.$flow && scope.$flow.support && scope.$flow.files.length > 0) {
        return adhUploadImage(poolPath, scope.$flow).then((imagePath : string) => {
            documentVersion.data[SIImageReference.nick] = new SIImageReference.Sheet({
                picture: imagePath
            });
            return commit();
        });
    } else {
        return commit();
    }
};

export var detailDirective = (
    $q : angular.IQService,
    adhConfig : AdhConfig.IService,
    adhHttp : AdhHttp.Service<any>,
    adhGetBadges : AdhBadge.IGetBadges,
    adhTopLevelState : AdhTopLevelState.Service
) => {
    return {
        restrict: "E",
        templateUrl: adhConfig.pkg_path + pkgLocation + "/Detail.html",
        scope: {
            path: "@",
            hasMap: "=?",
            hasBadges: "=?",
            badgeclass: "=?"
        },
        link: (scope : IScope) => {
            bindPath($q, adhHttp, adhGetBadges, adhTopLevelState)(scope, undefined, scope.hasMap, scope.hasBadges);
            scope.$on("$destroy", adhTopLevelState.on("commentableUrl", (commentableUrl) => {
                highlightSelectedParagraph(adhTopLevelState.get("commentableUrl"), scope);
            }));
        }
    };
};

export var listItemDirective = (
    $q : angular.IQService,
    adhConfig : AdhConfig.IService,
    adhHttp : AdhHttp.Service<any>,
    adhGetBadges : AdhBadge.IGetBadges,
    adhTopLevelState : AdhTopLevelState.Service
) => {
    return {
        restrict: "E",
        templateUrl: adhConfig.pkg_path + pkgLocation + "/ListItem.html",
        scope: {
            path: "@",
            hasMap: "=?",
            hasBadges: "=?"
        },
        link: (scope : IScope) => {
            bindPath($q, adhHttp, adhGetBadges)(scope, undefined, scope.hasMap, scope.hasBadges);

            scope.$on("$destroy", adhTopLevelState.on("documentUrl", (documentVersionUrl) => {
                if (!documentVersionUrl) {
                    scope.selectedState = "";
                } else if (documentVersionUrl === scope.path) {
                    scope.selectedState = "is-selected";
                } else {
                    scope.selectedState = "is-not-selected";
                }
            }));
        }
    };
};

export var mapListItemDirective = (
    $q : angular.IQService,
    adhConfig : AdhConfig.IService,
    adhHttp : AdhHttp.Service<any>,
    adhGetBadges : AdhBadge.IGetBadges,
    adhTopLevelState : AdhTopLevelState.Service
) => {
    var directive : angular.IDirective = listItemDirective($q, adhConfig, adhHttp, adhGetBadges, adhTopLevelState);
    var superLink = <Function>directive.link;

    directive.require = "^adhMapListingInternal";
    directive.link = (scope : IScope, element, attrs, mapListing : AdhMapping.MapListingController) => {
        scope.hasMap = true;
        superLink(scope);

        var unregister = scope.$watch("data.coordinates", (coordinates : number[]) => {
            if (typeof coordinates !== "undefined" && coordinates.length === 2) {
                scope.$on("$destroy", mapListing.registerListItem(scope.path, coordinates[1], coordinates[0]));
                unregister();
            }
        });
    };

    return directive;
};

export var listingDirective = (
    adhConfig : AdhConfig.IService
) => {
    return {
        restrict: "E",
        templateUrl: adhConfig.pkg_path + pkgLocation + "/Listing.html",
        scope: {
            path: "@"
        },
        link: (scope) => {
            scope.contentType = RIDocumentVersion.content_type;
        }
    };
};

export var createDirective = (
    $location : angular.ILocationService,
    adhConfig : AdhConfig.IService,
    adhHttp : AdhHttp.Service<any>,
    adhPreliminaryNames : AdhPreliminaryNames.Service,
    adhTopLevelState : AdhTopLevelState.Service,
    adhShowError,
    adhSubmitIfValid,
    adhResourceUrlFilter,
    adhUploadImage,
    flowFactory
) => {
    return {
        restrict: "E",
        templateUrl: adhConfig.pkg_path + pkgLocation + "/Create.html",
        scope: {
            path: "@",
            hasMap: "=?",
            hasImage: "=?",
            polygon: "=?"
        },
        link: (scope : IFormScope, element) => {
            scope.errors = [];
            scope.$flow = flowFactory.create({singleFile: true});
            scope.data = {
                title: "",
                paragraphs: [{
                    body: "",
                    deleted: false
                }],
                coordinates: []
            };
            scope.showError = adhShowError;

            scope.addParagraph = () => {
                scope.data.paragraphs.push({
                    body: "",
                    deleted: false
                });
            };

            scope.deleteParagraph = (index) => {
                scope.data.paragraphs[index].deleted = true;
            };

            scope.cancel = () => {
                var processUrl = adhTopLevelState.get("processUrl");
                adhTopLevelState.goToCameFrom(adhResourceUrlFilter(processUrl));
            };

            scope.submit = () => {
                return adhSubmitIfValid(scope, element, scope.documentForm, () => {
                    return postCreate(adhHttp, adhPreliminaryNames, adhUploadImage)(scope, scope.path, scope.hasMap);
                }).then((documentVersion : RIDocumentVersion) => {
                    var itemPath = AdhUtil.parentPath(documentVersion.path);
                    $location.url(adhResourceUrlFilter(itemPath));
                });
            };
        }
    };
};

export var editDirective = (
    $location : angular.ILocationService,
    $q : angular.IQService,
    adhConfig : AdhConfig.IService,
    adhHttp : AdhHttp.Service<any>,
    adhPreliminaryNames : AdhPreliminaryNames.Service,
    adhTopLevelState : AdhTopLevelState.Service,
    adhShowError,
    adhSubmitIfValid,
    adhResourceUrlFilter,
    adhUploadImage,
    flowFactory
) => {
    return {
        restrict: "E",
        templateUrl: adhConfig.pkg_path + pkgLocation + "/Create.html",
        scope: {
            path: "@",
            hasMap: "=?",
            hasBadges: "=?",
            hasImage: "=?",
            polygon: "=?"
        },
        link: (scope : IFormScope, element) => {
            scope.errors = [];
            scope.$flow = flowFactory.create({singleFile: true});
            scope.showError = adhShowError;

            scope.addParagraph = () => {
                scope.data.paragraphs.push({
                    body: "",
                    deleted: false
                });
            };

            scope.deleteParagraph = (index) => {
                scope.data.paragraphs[index].deleted = true;
            };

            bindPath($q, adhHttp)(scope, undefined, scope.hasMap);

            scope.cancel = () => {
                var itemPath = AdhUtil.parentPath(scope.documentVersion.path);
                adhTopLevelState.goToCameFrom(adhResourceUrlFilter(itemPath));
            };

            scope.submit = () => {
                return adhSubmitIfValid(scope, element, scope.documentForm, () => {
                    return postEdit(adhHttp, adhPreliminaryNames, adhUploadImage)(
                        scope, scope.documentVersion, scope.paragraphVersions, scope.hasMap);
                }).then((documentVersion : RIDocumentVersion) => {
                    var itemPath = AdhUtil.parentPath(documentVersion.path);
                    $location.url(adhResourceUrlFilter(itemPath));
                });
            };
        }
    };
};
<|MERGE_RESOLUTION|>--- conflicted
+++ resolved
@@ -119,12 +119,8 @@
                     var paragraphs = _.map(paragraphVersions, (paragraphVersion) => {
                         return {
                             body: paragraphVersion.data[SIParagraph.nick].text,
-<<<<<<< HEAD
                             deleted: false,
-                            commentCount: commentCount,
-=======
                             commentCount: paragraphVersion.data[SICommentable.nick].comments_count,
->>>>>>> ade98ff0
                             path: paragraphVersion.path
                         };
                     });
