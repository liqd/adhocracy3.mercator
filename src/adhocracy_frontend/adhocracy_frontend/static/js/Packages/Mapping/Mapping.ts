--- conflicted
+++ resolved
@@ -346,43 +346,8 @@
             this.$scope.showZoomButton = true;
         });
 
-<<<<<<< HEAD
-            var selectedItemLeafletIcon = (<any>leaflet).divIcon(cssSelectedItemIcon);
-            var itemLeafletIcon = (<any>leaflet).divIcon(cssItemIcon);
-
-            scope.items = [];
-            scope.visibleItems = 0;
-            _.forEach(scope.itemValues, (url, key) => {
-
-                adhHttp.get(AdhUtil.parentPath(url), {
-                    content_type: RICommentVersion.content_type,
-                    depth: "all",
-                    tag: "LAST",
-                    count: true
-                }).then((pool) => {
-                    adhHttp.get(url).then((resource) => {
-                        // FIXME: This is specific to meinberlin and should not be on adhocracy_core
-                        var mainSheet = resource.data["adhocracy_meinberlin.sheets.kiezkassen.IProposal"];
-                        var pointSheet : SIPoint.Sheet = resource.data[SIPoint.nick];
-                        var poolSheet = pool.data[SIPool.nick];
-
-                        var value = {
-                            url: url,
-                            title: mainSheet.title,
-                            locationText: mainSheet.location_text,
-                            commentCount: poolSheet.count,
-                            lng: pointSheet.coordinates[0],
-                            lat: pointSheet.coordinates[1]
-                        };
-
-                        var hide = (value.lat === 0 && value.lat === 0);
-                        if (!hide) {
-                            scope.visibleItems++;
-                        }
-=======
         return map;
     }
->>>>>>> ad8ee07c
 
     private getRelativeItem(offset : number) : void {
         var mod = (index, total) => (index + total) % total;
