/// <reference path="../../../lib/DefinitelyTyped/angularjs/angular.d.ts"/>
/// <reference path="../../../lib/DefinitelyTyped/leaflet/leaflet.d.ts"/>

import _ = require("lodash");

import AdhAngularHelpers = require("../AngularHelpers/AngularHelpers");
import AdhConfig = require("../Config/Config");
import AdhEmbed = require("../Embed/Embed");
import AdhMappingUtils = require("./MappingUtils");

var pkgLocation = "/Mapping";

export var style = {
    fillColor: "#000",
    color: "#000",
    opacity: 0.5,
    stroke: false
};

export var cssItemIcon = {
    className: "icon-map-pin",
    iconAnchor: [17.5, 41],
    iconSize: [35, 42]
};

export var cssAddIcon = {
    className: "icon-map-pin-add",
    iconAnchor: [16.5, 41],
    iconSize: [35, 42]
};

export var cssSelectedItemIcon = {
    className: "icon-map-pin is-active",
    iconAnchor: [17.5, 41],
    iconSize: [33, 42]
};

export interface IMapInputScope extends angular.IScope {
    lat : number;
    lng : number;
    height : number;
    polygon : L.Polygon;
    rawPolygon : any;
    zoom? : number;
    text : string;
    error : boolean;
    mapClicked : boolean;
    saveCoordinates() : void;
    resetCoordinates() : void;
}

export var mapInput = (
    adhConfig : AdhConfig.IService,
    adhSingleClickWrapper,
    $timeout : angular.ITimeoutService,
    leaflet : typeof L
) => {
    return {
        scope: {
            lat: "=",
            lng: "=",
            height: "@",
            rawPolygon: "=polygon",
            zoom: "@?"
        },
        restrict: "E",
        templateUrl: adhConfig.pkg_path + pkgLocation + "/Input.html",
        link: (scope : IMapInputScope, element) => {

            var tmpLng : number = _.clone(scope.lng);
            var tmpLat : number = _.clone(scope.lat);

            var mapElement = element.find(".map");
            mapElement.height(scope.height);

            var map = leaflet.map(mapElement[0]);
            leaflet.tileLayer("http://maps.berlinonline.de/tile/bright/{z}/{x}/{y}.png", {maxZoom: 18}).addTo(map);

<<<<<<< HEAD
            var style = {
                fillColor: "#000",
                color: "#000",
                opacity: 0.5,
                stroke: false
            };

            scope.polygon = leaflet.polygon(leaflet.GeoJSON.coordsToLatLngs(scope.rawPolygon), style);
=======
            // FIXME: Definetely Typed
            scope.polygon = leaflet.polygon((<any>leaflet.GeoJSON).coordsToLatLngs(scope.rawPolygon), style);
>>>>>>> f06a7593
            scope.polygon.addTo(map);

            // limit map to polygon
            map.fitBounds(scope.polygon.getBounds());
            leaflet.Util.setOptions(map, {
                minZoom: map.getZoom()
            });

            if (typeof scope.zoom !== "undefined") {
                map.setZoom(scope.zoom);
            }

<<<<<<< HEAD
            var marker : L.Marker;
=======
            var selectedItemLeafletIcon = (<any>leaflet).divIcon(cssAddIcon);

            // FIXME: Definetely Typed
            var marker = (<any>leaflet).marker();
            marker.setIcon(selectedItemLeafletIcon);
>>>>>>> f06a7593

            if (typeof scope.lat !== "undefined" && typeof scope.lng !== "undefined") {
                marker = leaflet
                    .marker(leaflet.latLng(scope.lat, scope.lng))
                    .addTo(map);
                marker.dragging.enable();

                scope.text = "TR__MAP_EXPLAIN_DRAG";
            } else {
                scope.text = "TR__MAP_EXPLAIN_CLICK";
            }

            // when the polygon is clicked, set the marker there
            adhSingleClickWrapper(scope.polygon).on("sglclick", (event : L.LeafletMouseEvent) => {
                if (typeof marker === "undefined") {
                    marker = leaflet
                        .marker(event.latlng)
                        .addTo(map);
                } else {
                    marker.setLatLng(event.latlng);
                }
                marker.dragging.enable();
                $timeout(() => {
                    tmpLat = event.latlng.lat;
                    tmpLng = event.latlng.lng;
                    scope.text = "TR__MAP_EXPLAIN_DRAG";
                    scope.mapClicked = true;
                });
            });

            scope.polygon.on("dblclick", (event : L.LeafletMouseEvent) => {
                map.zoomIn();
            });
            map.on("dblclick", (event : L.LeafletMouseEvent) => {
                map.zoomIn();
            });

            // only allow to change location by dragging if the new point is inside the polygon
            marker.on("dragend", (event : L.LeafletDragEndEvent) => {
                var result = event.target.getLatLng();
                var pointInPolygon = AdhMappingUtils.pointInPolygon(result, scope.polygon);

                if (pointInPolygon) {
                    scope.mapClicked = true;
                    $timeout(() => {
                        tmpLat = result.lat;
                        tmpLng = result.lng;
                    });
                } else {
                    marker.setLatLng(leaflet.latLng(tmpLat, tmpLng));
                    marker.dragging.disable();
                    $timeout(() => {
                        scope.text = "TR__MAP_MARKER_ERROR";
                        scope.error = true;
                        $timeout(() => {
                            scope.text = "TR__MAP_EXPLAIN_DRAG";
                            marker.dragging.enable();
                            scope.error = false;
                        }, 2000);
                    });
                }
            });

            scope.saveCoordinates = () => {
                scope.lng = tmpLng;
                scope.lat = tmpLat;
                scope.mapClicked = false;
                scope.text = "TR__MAP_MARKER_SAVED";
                $timeout(() => {
                    scope.text = "TR__MAP_EXPLAIN_DRAG";
                }, 2000);
            };

            scope.resetCoordinates = () => {
                tmpLng = undefined;
                tmpLat = undefined;
                scope.lng = undefined;
                scope.lat = undefined;
                map.removeLayer(marker);
                scope.mapClicked = false;
                scope.text = "TR__MAP_EXPLAIN_CLICK";
            };

            $timeout(() => {
                map.invalidateSize(false);
                map.fitBounds(scope.polygon.getBounds());
                leaflet.Util.setOptions(map, {
                    minZoom: map.getZoom()
                });
            }, 500);  // FIXME: moving column transition duration
        }
    };
};

export var mapDetail = (leaflet : typeof L) => {
    return {
        scope: {
            lat: "=",
            lng: "=",
            polygon: "=",
            height: "@",
            zoom: "@?"
        },
        restrict: "E",
        template: "<div class=\"map\"></div>",
        link: (scope, element) => {

            var mapElement = element.find(".map");
            mapElement.height(scope.height);

            scope.map = leaflet.map(mapElement[0]);
            leaflet.tileLayer("http://maps.berlinonline.de/tile/bright/{z}/{x}/{y}.png", {maxZoom: 18}).addTo(scope.map);
<<<<<<< HEAD
            scope.polygon = leaflet.polygon(leaflet.GeoJSON.coordsToLatLngs(scope.polygon));
=======
            scope.polygon = leaflet.polygon((<any>leaflet.GeoJSON).coordsToLatLngs(scope.polygon), style);
>>>>>>> f06a7593
            scope.polygon.addTo(scope.map);

            scope.map.fitBounds(scope.polygon.getBounds());
            leaflet.Util.setOptions(scope.map, {
                minZoom: scope.map.getZoom(),
                maxBounds: scope.map.getBounds()
            });

<<<<<<< HEAD
=======
            scope.marker = leaflet.marker(leaflet.latLng(scope.lat, scope.lng))
                .addTo(scope.map).setIcon((<any>leaflet).divIcon(cssSelectedItemIcon));

>>>>>>> f06a7593
            scope.$watchGroup(["lat", "lng"], (newValues) => {
                scope.marker.setLatLng(leaflet.latLng(newValues[0], newValues[1]));
            });
        }

    };
};


export interface IItem<T> {
    value : T;
    marker : L.Marker;
    hide : boolean;
    index : number;
};

export interface IMapListScope<T> extends angular.IScope {
    height : number;
    polygon : L.Polygon;
    rawPolygon : number[][];
    items : IItem<T>[];
    itemValues : T[];
    selectedItem : IItem<T>;
    toggleItem(item : IItem<T>) : void;
    getPreviousItem(item : IItem<T>) : void;
    getNextItem(item : IItem<T>) : void;
}

export var mapList = (adhConfig : AdhConfig.IService, leaflet : typeof L, $timeout : angular.ITimeoutService) => {
    return {
        scope: {
            height: "@",
            rawPolygon: "=polygon",
            itemValues: "=items"
        },
        restrict: "E",

        templateUrl: (element, attrs) => {
            if ( attrs.orientation === "vertical") {
                return adhConfig.pkg_path + pkgLocation + "/MapList.html";
            } else {
                return adhConfig.pkg_path + pkgLocation + "/MapListHorizontal.html";
            }
        },

        link: (scope : IMapListScope<any>, element, attrs) => {

            var scrollContainer = angular.element(".scroll-container");
            var scrollToItem = (key) : void => {
                var element = angular.element(".item" + key);
                if (attrs.orientation === "vertical") {
                    (<any>scrollContainer).scrollToElement(element, 10, 300);
                } else {
                    var left = element.width() * key;
                    (<any>scrollContainer).scrollTo(left, 0, 800);
                }
            };

            var mapElement = element.find(".map");
            mapElement.height(scope.height);

            var map = leaflet.map(mapElement[0]);
            leaflet.tileLayer("http://maps.berlinonline.de/tile/bright/{z}/{x}/{y}.png", {maxZoom: 18}).addTo(map);

<<<<<<< HEAD
            scope.polygon = leaflet.polygon(leaflet.GeoJSON.coordsToLatLngs(scope.rawPolygon));
=======
            scope.polygon = leaflet.polygon((<any>leaflet.GeoJSON).coordsToLatLngs(scope.rawPolygon), style);
>>>>>>> f06a7593
            scope.polygon.addTo(map);

            // limit map to polygon
            map.fitBounds(scope.polygon.getBounds());
            leaflet.Util.setOptions(map, {
                 minZoom: map.getZoom(),
                 maxBounds: map.getBounds()
            });

            var selectedItemLeafletIcon = (<any>leaflet).divIcon(cssSelectedItemIcon);
            var itemLeafletIcon = (<any>leaflet).divIcon(cssItemIcon);

            scope.items = [];
            _.forEach(scope.itemValues, (value, key) => {
                var item = {
                    value: value,
                    marker: L.marker(leaflet.latLng(value.lat, value.lng), {icon: itemLeafletIcon}),
                    hide: false,
                    index: key
                };
                item.marker.addTo(map);
                item.marker.on("click", (e) => {
                    $timeout(() => {
                        scope.toggleItem(item);
                        scrollToItem(item.index);
                    });
                });
                scope.items.push(item);
            });

            scope.selectedItem = scope.items[0];
            <any>scope.selectedItem.marker.setIcon(selectedItemLeafletIcon);

            map.on("moveend", () => {
                var bounds = map.getBounds();
                $timeout(() => {
                    _.forEach(scope.items, (item) => {
                        if (bounds.contains(item.marker.getLatLng())) {
                            item.hide = false;
                        } else {
                            item.hide = true;
                        }
                    });
                });
            });

            scope.toggleItem = (item) => {
                if (typeof scope.selectedItem !== "undefined") {
                    scope.selectedItem.marker.setIcon(itemLeafletIcon);
                }
                scope.selectedItem = item;
                item.marker.setIcon(selectedItemLeafletIcon);
            };

            scope.getPreviousItem = (item) => {
                var index = item.index - 1;
                while (scope.items[index] && scope.items[index].hide) {
                    index --;

                }
                if (index >= 0) {
                    scope.toggleItem(scope.items[index]);
                    scrollToItem(index);
                }
            };

            scope.getNextItem = (item) => {

                var index = item.index + 1;
                while (scope.items[index] && scope.items[index].hide ) {
                    index ++;

                }
                if (index < (scope.items.length)) {
                    scope.toggleItem(scope.items[index]);
                    scrollToItem(index);
                }

            };
        }
    };
};

export var moduleName = "adhMapping";

export var register = (angular) => {
    angular
        .module(moduleName, [
            AdhAngularHelpers.moduleName,
            AdhEmbed.moduleName,
            "duScroll"
        ])
        .config(["adhEmbedProvider", (adhEmbedProvider : AdhEmbed.Provider) => {
            adhEmbedProvider.registerEmbeddableDirectives(["map-input", "map-detail", "map-list"]);
        }])
        .directive("adhMapInput", ["adhConfig", "adhSingleClickWrapper", "$timeout", "leaflet", mapInput])
        .directive("adhMapDetail", ["leaflet", mapDetail])
        .directive("adhMapList", ["adhConfig", "leaflet", "$timeout" , mapList]);
};<|MERGE_RESOLUTION|>--- conflicted
+++ resolved
@@ -76,19 +76,7 @@
             var map = leaflet.map(mapElement[0]);
             leaflet.tileLayer("http://maps.berlinonline.de/tile/bright/{z}/{x}/{y}.png", {maxZoom: 18}).addTo(map);
 
-<<<<<<< HEAD
-            var style = {
-                fillColor: "#000",
-                color: "#000",
-                opacity: 0.5,
-                stroke: false
-            };
-
             scope.polygon = leaflet.polygon(leaflet.GeoJSON.coordsToLatLngs(scope.rawPolygon), style);
-=======
-            // FIXME: Definetely Typed
-            scope.polygon = leaflet.polygon((<any>leaflet.GeoJSON).coordsToLatLngs(scope.rawPolygon), style);
->>>>>>> f06a7593
             scope.polygon.addTo(map);
 
             // limit map to polygon
@@ -101,19 +89,13 @@
                 map.setZoom(scope.zoom);
             }
 
-<<<<<<< HEAD
+            var selectedItemLeafletIcon = (<any>leaflet).divIcon(cssAddIcon);
             var marker : L.Marker;
-=======
-            var selectedItemLeafletIcon = (<any>leaflet).divIcon(cssAddIcon);
-
-            // FIXME: Definetely Typed
-            var marker = (<any>leaflet).marker();
-            marker.setIcon(selectedItemLeafletIcon);
->>>>>>> f06a7593
 
             if (typeof scope.lat !== "undefined" && typeof scope.lng !== "undefined") {
                 marker = leaflet
                     .marker(leaflet.latLng(scope.lat, scope.lng))
+                    .setIcon(selectedItemLeafletIcon)
                     .addTo(map);
                 marker.dragging.enable();
 
@@ -127,6 +109,7 @@
                 if (typeof marker === "undefined") {
                     marker = leaflet
                         .marker(event.latlng)
+                        .setIcon(selectedItemLeafletIcon)
                         .addTo(map);
                 } else {
                     marker.setLatLng(event.latlng);
@@ -222,11 +205,7 @@
 
             scope.map = leaflet.map(mapElement[0]);
             leaflet.tileLayer("http://maps.berlinonline.de/tile/bright/{z}/{x}/{y}.png", {maxZoom: 18}).addTo(scope.map);
-<<<<<<< HEAD
-            scope.polygon = leaflet.polygon(leaflet.GeoJSON.coordsToLatLngs(scope.polygon));
-=======
-            scope.polygon = leaflet.polygon((<any>leaflet.GeoJSON).coordsToLatLngs(scope.polygon), style);
->>>>>>> f06a7593
+            scope.polygon = leaflet.polygon(leaflet.GeoJSON.coordsToLatLngs(scope.polygon), style);
             scope.polygon.addTo(scope.map);
 
             scope.map.fitBounds(scope.polygon.getBounds());
@@ -235,12 +214,11 @@
                 maxBounds: scope.map.getBounds()
             });
 
-<<<<<<< HEAD
-=======
-            scope.marker = leaflet.marker(leaflet.latLng(scope.lat, scope.lng))
-                .addTo(scope.map).setIcon((<any>leaflet).divIcon(cssSelectedItemIcon));
-
->>>>>>> f06a7593
+            scope.marker = leaflet
+                .marker(leaflet.latLng(scope.lat, scope.lng))
+                .setIcon((<any>leaflet).divIcon(cssSelectedItemIcon))
+                .addTo(scope.map);
+
             scope.$watchGroup(["lat", "lng"], (newValues) => {
                 scope.marker.setLatLng(leaflet.latLng(newValues[0], newValues[1]));
             });
@@ -305,11 +283,7 @@
             var map = leaflet.map(mapElement[0]);
             leaflet.tileLayer("http://maps.berlinonline.de/tile/bright/{z}/{x}/{y}.png", {maxZoom: 18}).addTo(map);
 
-<<<<<<< HEAD
-            scope.polygon = leaflet.polygon(leaflet.GeoJSON.coordsToLatLngs(scope.rawPolygon));
-=======
-            scope.polygon = leaflet.polygon((<any>leaflet.GeoJSON).coordsToLatLngs(scope.rawPolygon), style);
->>>>>>> f06a7593
+            scope.polygon = leaflet.polygon(leaflet.GeoJSON.coordsToLatLngs(scope.rawPolygon), style);
             scope.polygon.addTo(map);
 
             // limit map to polygon
