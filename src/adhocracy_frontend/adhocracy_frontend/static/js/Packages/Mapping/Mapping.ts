--- conflicted
+++ resolved
@@ -159,14 +159,6 @@
         restrict: "E",
         template: "<div class=\"map\"></div>",
         link: (scope, element) => {
-<<<<<<< HEAD
-            var mapElement = element.find(".map");
-            mapElement.height(scope.height);
-
-            var map = leaflet.map(mapElement[0], {
-                center: leaflet.latLng(scope.lat, scope.lng),
-                zoom: scope.zoom || 14
-=======
 
             var mapElement = element.find(".map");
             mapElement.height(scope.height);
@@ -180,7 +172,6 @@
             leaflet.Util.setOptions(scope.map, {
                 minZoom: scope.map.getZoom(),
                 maxBounds: scope.map.getBounds()
->>>>>>> b725ee67
             });
             leaflet.marker(leaflet.latLng(scope.lat, scope.lng)).addTo(scope.map);
         }
