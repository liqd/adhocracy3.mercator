/**
 * TopLevelState service for managing top level state.
 *
 * This service is used to interact with the general state of the
 * application.  It also takes care of reflecting this state in the
 * URI by the means of areas.
 *
 * An area consists of a routing function (which translates URI to
 * state), a reverse routing function (which translates state to URI),
 * and a template.
 *
 * The application can interact with this service via the functions
 * get(), set(), and on().
 *
 * There is a special key called "space" which can be used to create
 * states that you can later jump back to.  The only perceivable
 * difference is that you can set() a space which will load the
 * complete state you left the space in (but without triggering on()
 * callbacks). The default space is "".
 *
 * This service very much resembles ngRoute, especially in the way
 * the areas are configured.  It differs from ngRoute in that it can
 * change paths without a reload and in being more flexibel.
 */

import _ = require("lodash");

import AdhConfig = require("../Config/Config");
import AdhEventHandler = require("../EventHandler/EventHandler");

var pkgLocation = "/TopLevelState";


export interface IAreaInput {
    /**
     * Convert (ng) location to (a3 top-level) state: Take a path and
     * a search query dictionary, and promise a state dictionary that
     * can be sored stored in a 'TopLevelState'.
     *
     * This is the reverse of 'this.reverse'.
     */
    route? : (path : string, search : {[key : string] : string}) => ng.IPromise<{[key : string] : string}>;
    /**
     * Convert (a3 top-level) state to (ng) location: Take a
     * 'TopLevelState' and return a path and a search query
     * dictionary.
     *
     * This is the reverse of 'this.route'.
     */
    reverse? : (data : {[key : string] : string}) => {
        path : string;
        search : {[key : string] : string};
    };
    template? : string;
    templateUrl? : string;
    skip? : boolean;
}


export interface IArea {
    prefix : string;
    route : (path : string, search : {[key : string] : string}) => ng.IPromise<{[key : string] : string}>;
    reverse : (data : {[key : string] : string}) => {
        path : string;
        search : {[key : string] : string};
    };
    template : string;
    skip : boolean;
}


export class Provider {
    public areas : {[key : string]: any};
    public default : any;
    public spaceDefaults : {[space : string]: {[key : string]: string}};
    public $get;

    constructor() {
        var self = this;

        this.areas = {};
        this.default = () => {
            return {
                template: "<h1>404 Not Found</h1>"
            };
        };
        this.spaceDefaults = {};

        this.$get = ["adhEventHandlerClass", "$location", "$rootScope", "$http", "$q", "$injector", "$templateRequest",
            (adhEventHandlerClass, $location, $rootScope, $http, $q, $injector, $templateRequest) => {
                return new Service(self, adhEventHandlerClass, $location, $rootScope, $http, $q, $injector,
                                   $templateRequest);
            }];
    }

    public when(prefix : string, factory : (...args : any[]) => IAreaInput);
    public when(prefix : string, factory : any[]);
    public when(prefix, factory) : Provider {
        this.areas[prefix] = factory;
        return this;
    }

    public otherwise(factory : (...args : any[]) => IAreaInput);
    public otherwise(factory : any[]);
    public otherwise(factory) : Provider {
        this.default = factory;
        return this;
    }

    public space(space : string, data : {[key : string]: string}) : Provider {
        this.spaceDefaults[space] = data;
        return this;
    }

    public getArea(prefix : string) : any {
        return this.areas.hasOwnProperty(prefix) ? this.areas[prefix] : this.default;
    }

    public getSpaceDefaults(name : string) : {[key : string]: string} {
        return _.clone(this.spaceDefaults[name]);
    }
}


export class Service {
    private eventHandler : AdhEventHandler.EventHandler;
    private area : IArea;
    private currentSpace : string;
    private blockTemplate : boolean;

    // NOTE: data and on could be replaced by a scope and $watch, respectively.
    private data : {[space : string]: {[key : string] : string}};

    constructor(
        private provider : Provider,
        adhEventHandlerClass : typeof AdhEventHandler.EventHandler,
        private $location : ng.ILocationService,
        private $rootScope : ng.IScope,
        private $http : ng.IHttpService,
        private $q : ng.IQService,
        private $injector : ng.auto.IInjectorService,
        private $templateRequest : ng.ITemplateRequestService
    ) {
        var self : Service = this;

        this.eventHandler = new adhEventHandlerClass();
        this.currentSpace = "";
        this.data = {"": <any>{}};

        this.$rootScope.$watch(() => self.$location.absUrl(), () => {
            self.fromLocation();
        });
    }

    private getArea() : IArea {
        var self = this;

        var defaultRoute = (path, search) => {
            var data = _.clone(search);
            data["_path"] = path;
            return self.$q.when(data);
        };

        var defaultReverse = (data) => {
            var ret = {
                path: data["_path"],
                search: _.clone(data)
            };
            delete ret.search["_path"];
            return ret;
        };

        var prefix : string = this.$location.path().split("/")[1];

        if (typeof this.area === "undefined" || prefix !== this.area.prefix) {
            this.blockTemplate = true;
            var fn = this.provider.getArea(prefix);
            var areaInput : IAreaInput = this.$injector.invoke(fn);
            var area : IArea = {
                prefix: prefix,
                route: typeof areaInput.route !== "undefined" ? areaInput.route.bind(areaInput) : defaultRoute,
                reverse: typeof areaInput.reverse !== "undefined" ? areaInput.reverse.bind(areaInput) : defaultReverse,
                template: "",
                skip: !!areaInput.skip
            };

            if (typeof areaInput.template !== "undefined") {
                area.template = areaInput.template;
            } else if (typeof areaInput.templateUrl !== "undefined") {
                // NOTE: we do not wait for the template to be loaded
                this.$templateRequest(areaInput.templateUrl).then((template) => {
                    area.template = template;
                });
            }

            this.area = area;
        }

        return this.area;
    }

    public getTemplate() : string {
        if (!this.blockTemplate) {
            var area = this.getArea();
            return area.template;
        } else {
            return "";
        }
    }

    private fromLocation() : ng.IPromise<void> {
        var area = this.getArea();
        var path = this.$location.path().replace("/" + area.prefix, "");
        var search = this.$location.search();

        if (area.skip) {
            return this.$q.when();
        } else {
            return area.route(path, search).then((data) => {
                this._set("space", data["space"] || "");
                delete data["space"];

                for (var key in this.data[this.currentSpace]) {
                    if (!data.hasOwnProperty(key)) {
                        this._set(key, undefined);
                    }
                }
                for (var key2 in data) {
                    if (data.hasOwnProperty(key2)) {
                        this._set(key2, data[key2]);
                    }
                }

                // normalize location
                this.$location.replace();
                this.toLocation();

                this.blockTemplate = false;
            });
        }
    }

    private toLocation() : void {
        var area = this.getArea();
        var search = this.$location.search();
        var ret = area.reverse(this.data[this.currentSpace]);

        this.$location.path("/" + area.prefix + ret.path);

        for (var key in search) {
            if (search.hasOwnProperty(key)) {
                this.$location.search(key, ret.search[key]);
            }
        }
        for (var key2 in ret.search) {
            if (ret.search.hasOwnProperty(key2)) {
                this.$location.search(key2, ret.search[key2]);
            }
        }
    }

    private _set(key : string, value) : boolean {
        if (this.get(key) !== value) {
            if (key === "space") {
                this.currentSpace = value;
                this.data[this.currentSpace] = this.data[this.currentSpace] || this.provider.getSpaceDefaults(this.currentSpace) || {};
                this.eventHandler.trigger(key, value);
            } else {
                if (typeof value === "undefined") {
                    delete this.data[this.currentSpace][key];
                } else {
                    this.data[this.currentSpace][key] = value;
                }
                this.eventHandler.trigger(this.currentSpace + ":" + key, value);
            }
            return true;
        } else {
            return false;
        }
    }

    public set(key : string, value) : void {
        var updated : boolean = this._set(key, value);
        if (updated) {
            this.toLocation();
        }
    }

    public get(key : string) {
        if (key === "space") {
            return this.currentSpace;
        } else {
            return this.data[this.currentSpace][key];
        }
    }

    public on(key : string, fn) : void {
        if (key === "space") {
            this.eventHandler.on(key, fn);
        } else {
            this.eventHandler.on(this.currentSpace + ":" + key, fn);
        }

        // initially trigger callback
        fn(this.get(key));
    }

    public isSpaceInitialized(space : string) : boolean {
        return this.data.hasOwnProperty(space);
    }

    // FIXME: {set,get}CameFrom should be worked into the class
    // doc-comment, but I don't feel I understand that comment well
    // enough to edit it.  (also, the entire toplevelstate thingy will
    // be refactored soon in order to get state mgmt with link support
    // right.  see /docs/source/api/frontend-state.rst)
    //
    // Open problem: if the user navigates away from the, say, login,
    // and the cameFrom stack will never be cleaned up...  how do we
    // clean it up?

    private cameFrom : string;

    public setCameFrom(path : string) : void {
        this.cameFrom = path;
    }

    public getCameFrom() : string {
        return this.cameFrom;
    }

    public clearCameFrom() : void {
        this.cameFrom = undefined;
    }

    public redirectToCameFrom(_default? : string) : void {
        var cameFrom = this.getCameFrom();
        if (typeof cameFrom !== "undefined") {
            this.$location.url(cameFrom);
        } else if (typeof _default !== "undefined") {
            this.$location.url(_default);
        }
    }
}


<<<<<<< HEAD
export var movingColumns = (
    topLevelState : Service
) => {
    return {
        link: (scope, element, attrs) => {
            var cls;

            var move = (newCls) => {
                if (topLevelState.get("space") === attrs["space"]) {
                    if (newCls !== cls) {
                        element.removeClass(cls);
                        element.addClass(newCls);
                        cls = newCls;
                    }
                }
            };

            // FIXME: these do not really belong here
            topLevelState.on("content2Url", (url : string) => {
                scope.content2Url = url;
            });
            topLevelState.on("proposalUrl", (url : string) => {
                scope.proposalUrl = url;
            });
            topLevelState.on("commentableUrl", (url : string) => {
                scope.commentableUrl = url;
            });
            topLevelState.on("userUrl", (url : string) => {
                scope.userUrl = url;
            });

            topLevelState.on("movingColumns", move);
        }
    };
};


/**
 * A simple focus switcher that can be used until we have a proper widget for this.
 */
export var adhFocusSwitch = (topLevelState : Service) => {
    return {
        restrict: "E",
        template: "<a href=\"\" ng-click=\"switchFocus()\">X</a>",
        link: (scope) => {
            scope.switchFocus = () => {
                var currentState = topLevelState.get("movingColumns");

                if (currentState.split("-")[1] === "show") {
                    topLevelState.set("movingColumns", "is-collapse-show-show");
                } else {
                    topLevelState.set("movingColumns", "is-show-show-hide");
                }
            };
        }
    };
};

=======
>>>>>>> abc60594
/**
 * Note that topLevelState.on() refers to the current space. So directives
 * that call topLevelState.on() in their initialization should only be
 * rendered when the space they are on is currently active.
 */
export var spaces = (
    topLevelState : Service
) => {
    return {
        restrict: "E",
        transclude: true,
        template: "<adh-inject></adh-inject>",
        link: (scope) => {
            topLevelState.on("space", (space : string) => {
                scope.currentSpace = space;
            });
            scope.isSpaceInitialized = (space : string) => topLevelState.isSpaceInitialized(space);
        }
    };
};


export var spaceSwitch = (
    topLevelState : Service
) => {
    return {
        restrict: "E",
        template: "<a href=\"\" data-ng-click=\"setSpace('content')\">Content</a>" +
            "<a href=\"\" data-ng-click=\"setSpace('user')\">User</a>",
        link: (scope) => {
            scope.setSpace = (space : string) => {
                topLevelState.set("space", space);
            };
        }
    };
};


export var pageWrapperDirective = (adhConfig : AdhConfig.IService) => {
    return {
        restrict: "E",
        transclude: true,
        templateUrl: adhConfig.pkg_path + pkgLocation + "/templates/" + "Wrapper.html"
    };
};


export var viewFactory = (adhTopLevelState : Service, $compile : ng.ICompileService) => {
    return {
        restrict: "E",
        link: (scope, element) => {
            scope.$watch(() => adhTopLevelState.getTemplate(), (template) => {
                element.html(template);
                $compile(element.contents())(scope);
            });
        }
    };
};


export var moduleName = "adhTopLevelState";

export var register = (angular) => {
    angular
        .module(moduleName, [
            AdhEventHandler.moduleName
        ])
        .provider("adhTopLevelState", Provider)
        .directive("adhPageWrapper", ["adhConfig", pageWrapperDirective])
        .directive("adhSpaces", ["adhTopLevelState", spaces])
        .directive("adhSpaceSwitch", ["adhTopLevelState", spaceSwitch])
        .directive("adhView", ["adhTopLevelState", "$compile", viewFactory]);
};<|MERGE_RESOLUTION|>--- conflicted
+++ resolved
@@ -344,67 +344,6 @@
 }
 
 
-<<<<<<< HEAD
-export var movingColumns = (
-    topLevelState : Service
-) => {
-    return {
-        link: (scope, element, attrs) => {
-            var cls;
-
-            var move = (newCls) => {
-                if (topLevelState.get("space") === attrs["space"]) {
-                    if (newCls !== cls) {
-                        element.removeClass(cls);
-                        element.addClass(newCls);
-                        cls = newCls;
-                    }
-                }
-            };
-
-            // FIXME: these do not really belong here
-            topLevelState.on("content2Url", (url : string) => {
-                scope.content2Url = url;
-            });
-            topLevelState.on("proposalUrl", (url : string) => {
-                scope.proposalUrl = url;
-            });
-            topLevelState.on("commentableUrl", (url : string) => {
-                scope.commentableUrl = url;
-            });
-            topLevelState.on("userUrl", (url : string) => {
-                scope.userUrl = url;
-            });
-
-            topLevelState.on("movingColumns", move);
-        }
-    };
-};
-
-
-/**
- * A simple focus switcher that can be used until we have a proper widget for this.
- */
-export var adhFocusSwitch = (topLevelState : Service) => {
-    return {
-        restrict: "E",
-        template: "<a href=\"\" ng-click=\"switchFocus()\">X</a>",
-        link: (scope) => {
-            scope.switchFocus = () => {
-                var currentState = topLevelState.get("movingColumns");
-
-                if (currentState.split("-")[1] === "show") {
-                    topLevelState.set("movingColumns", "is-collapse-show-show");
-                } else {
-                    topLevelState.set("movingColumns", "is-show-show-hide");
-                }
-            };
-        }
-    };
-};
-
-=======
->>>>>>> abc60594
 /**
  * Note that topLevelState.on() refers to the current space. So directives
  * that call topLevelState.on() in their initialization should only be
