--- conflicted
+++ resolved
@@ -6,7 +6,6 @@
 
     <adh-user-profile-image-edit data-path="{{path}}"></adh-user-profile-image-edit>
 
-<<<<<<< HEAD
     <div class="resource-navigation">
         <adh-resource-dropdown
             data-messaging="true"
@@ -23,26 +22,11 @@
 
         <h1 class="resource-header-title">{{ userBasic.name }}</h1>
 
-        <ul class="resource-header-meta">
-            <li>
-                {{userShortDescription}}
-            </li>
-        </ul>
+        <div class="resource-header-description">
+            <adh-user-profile-description-edit data-path="{{path}}"></adh-user-profile-description-edit>
+        </div>
     </header>
-=======
-    <h1 data-itemprop="name" class="user-profile-info-name">
-        <span class="user-profile-info-name-text">{{userBasic.name}}</span>
-        <span data-ng-repeat="assignment in assignments">
-            <span class="badge">{{ assignment.title }}</span>
-        </span>
-    </h1>
 
-    <adh-user-profile-description-edit data-path="{{path}}"></adh-user-profile-description-edit>
-
-    <a href="" data-ng-click="showMessaging()" class="user-profile-info-button">
-        <i class="icon-mail user-profile-info-icon"></i>
-    </a>
->>>>>>> a300c6c9
     <div class="user-profile-info-proposals">
         <adh-inject></adh-inject>
     </div><!-- .user-profile-info-proposals -->
