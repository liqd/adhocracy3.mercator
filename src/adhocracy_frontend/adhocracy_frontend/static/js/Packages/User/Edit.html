--- conflicted
+++ resolved
@@ -59,7 +59,6 @@
     </label>
 
     <footer class="form-footer">
-<<<<<<< HEAD
         <div class="form-footer-right">
 	        <input
 	            type="submit"
@@ -73,16 +72,5 @@
 	            data-ng-click="cancel()"
 	            class="button form-footer-button">{{ "TR__CANCEL" | translate }}</a>
         </div>
-=======
-        <input
-            type="submit"
-            name="submit"
-            value="{{ 'TR__ACTIVATE' | translate }}"
-            class="button-cta form-footer-button-cta" />
-        <a
-            href=""
-            data-ng-click="cancel()"
-            class="button form-footer-button">{{ "TR__CANCEL" | translate }}</a>
->>>>>>> a711ac47
     </footer>
 </form>