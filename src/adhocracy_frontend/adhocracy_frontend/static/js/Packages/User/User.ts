import _ = require("lodash");

import AdhHttp = require("../Http/Http");

import SIPasswordAuthentication = require("../../Resources_/adhocracy_core/sheets/principal/IPasswordAuthentication");
import SIUserBasic = require("../../Resources_/adhocracy_core/sheets/principal/IUserBasic");


export interface IUserBasic {
    name? : string;
    email? : string;
    tzname? : string;
}


export interface IRegisterResponse {}


export class Service {
    public loggedIn : boolean;
    public data : IUserBasic;
    public token : string;
    public userPath : string;

    constructor(
        private adhHttp : AdhHttp.Service<any>,
        private $q : ng.IQService,
        private $http : ng.IHttpService,
        private $rootScope : ng.IScope,
        private $window : Window,
        private angular : ng.IAngularStatic,
        private Modernizr
    ) {
        var _self : Service = this;

        var updateTokenFromStorage = () => {
            if (_self.Modernizr.localstorage) {
                if (_self.$window.localStorage.getItem("user-token") !== null &&
                        _self.$window.localStorage.getItem("user-path") !== null) {
                    _self.enableToken(
                        _self.$window.localStorage.getItem("user-token"),
                        _self.$window.localStorage.getItem("user-path")
                    );
                } else if (_self.$window.localStorage.getItem("user-token") === null &&
                        _self.$window.localStorage.getItem("user-path") === null) {
                    // $apply is necessary here to trigger a UI
                    // update.  the need for _.defer is explained
                    // here: http://stackoverflow.com/a/17958847
                    _.defer(() => _self.$rootScope.$apply(() => {
                        _self.deleteToken();
                    }));
                }
            } else if (_self.loggedIn === undefined) {
                _self.loggedIn = false;
            }
        };

        var win = _self.angular.element(_self.$window);
        win.on("storage", updateTokenFromStorage);

        updateTokenFromStorage();
    }

    private enableToken(token : string, userPath : string) : ng.IPromise<void> {
        var _self : Service = this;

        _self.token = token;
        _self.userPath = userPath;
        _self.$http.defaults.headers.common["X-User-Token"] = token;
        _self.$http.defaults.headers.common["X-User-Path"] = userPath;

        return _self.adhHttp.get(userPath)
            .then((resource) => {
                _self.data = resource.data[SIUserBasic.nick];
                _self.loggedIn = true;
            }, (reason) => {
                // The user resource that was returned by the server could not be accessed.
                // This may happen e.g. with a network disconnect
                _self.deleteToken();
                throw "failed to fetch user resource";
            });
    }

    private storeAndEnableToken(token : string, userPath : string) : ng.IPromise<void> {
        var _self : Service = this;

        if (_self.Modernizr.localstorage) {
            _self.$window.localStorage.setItem("user-token", token);
            _self.$window.localStorage.setItem("user-path", userPath);
        } else {
            console.log("session could not be persisted");
        }

        return _self.enableToken(token, userPath);
    }

    private deleteToken() : void {
        var _self : Service = this;

        if (_self.Modernizr.localstorage) {
            _self.$window.localStorage.removeItem("user-token");
            _self.$window.localStorage.removeItem("user-path");
        }
        delete _self.$http.defaults.headers.common["X-User-Token"];
        delete _self.$http.defaults.headers.common["X-User-Path"];
        _self.token = undefined;
        _self.userPath = undefined;
        _self.data = undefined;
        _self.loggedIn = false;
    }

    public logIn(nameOrEmail : string, password : string) : ng.IPromise<void> {
        var _self : Service = this;
        var promise;

        if (nameOrEmail.indexOf("@") === -1) {
            promise = _self.adhHttp.postRaw("/login_username", {
                name: nameOrEmail,
                password: password
            });
        } else {
            promise = _self.adhHttp.postRaw("/login_email", {
                email: nameOrEmail,
                password: password
            });
        }

        var success = (response) => {
            return _self.storeAndEnableToken(response.data.user_token, response.data.user_path);
        };

        return promise
            .then(success, AdhHttp.logBackendError);
    }

    public logOut() : void {
        var _self : Service = this;

        // The server does not have a logout yet.
        _self.deleteToken();
    }

    public register(username : string, email : string, password : string, passwordRepeat : string) : ng.IPromise<IRegisterResponse> {
        var _self : Service = this;

        var resource = {
            "content_type": "adhocracy_core.resources.principal.IUser",
            "data": {}
        };
        resource.data[SIUserBasic.nick] = {
            "name": username,
            "email": email
        };
        resource.data[SIPasswordAuthentication.nick] = {
            "password": password
        };

        return _self.adhHttp.post("/principals/users/", resource);
    }

    public activate(path : string) : ng.IPromise<void> {
        var _self : Service = this;

        var success = (response) => {
            return _self.storeAndEnableToken(response.data.user_token, response.data.user_path);
        };

        return _self.adhHttp.postRaw("/activate_account", {path: path})
            .then(success, AdhHttp.logBackendError);
    }
}


<<<<<<< HEAD
export var activateController = (
    adhUser : Service,
    adhTopLevelState : AdhTopLevelState.Service,
    adhDone,
    $location : ng.ILocationService
) : void => {
    var key = $location.path().split("/")[2];
    var path = "/activate/" + key;

    var success = () => {
        // FIXME show success message in UI
        // FIXME extract cameFrom from activation key (involves BE)
        adhTopLevelState.redirectToCameFrom("/");
    };

    var error = () => {
        $location.url("activation_error");
    };

    adhUser.activate(path)
        .then(success, error)
        .then(adhDone);
};


export var loginController = (
    adhUser : Service,
    adhTopLevelState : AdhTopLevelState.Service,
    adhConfig : AdhConfig.IService,
    $scope : IScopeLogin
) : void => {
    $scope.errors = [];
    $scope.supportEmail = adhConfig.support_email;

    $scope.credentials = {
        nameOrEmail: "",
        password: ""
    };

    $scope.resetCredentials = () => {
        $scope.credentials.nameOrEmail = "";
        $scope.credentials.password = "";
    };

    $scope.logIn = () => {
        return adhUser.logIn(
            $scope.credentials.nameOrEmail,
            $scope.credentials.password
        ).then(() => {
            adhTopLevelState.redirectToCameFrom("/");
        }, (errors) => {
            bindServerErrors($scope, errors);
            $scope.credentials.password = "";
        });
    };
};


export var loginDirective = (adhConfig : AdhConfig.IService) => {
    return {
        restrict: "E",
        templateUrl: adhConfig.pkg_path + pkgLocation + "/Login.html",
        scope: {},
        controller: ["adhUser", "adhTopLevelState", "adhConfig", "$scope", loginController]
    };
};


export var registerController = (
    adhUser : Service,
    adhTopLevelState : AdhTopLevelState.Service,
    adhConfig : AdhConfig.IService,
    $scope : IScopeRegister
) => {
    $scope.siteName = adhConfig.site_name;

    $scope.input = {
        username: "",
        email: "",
        password: "",
        passwordRepeat: ""
    };

    $scope.errors = [];
    $scope.supportEmail = adhConfig.support_email;

    $scope.register = () : ng.IPromise<void> => {
        return adhUser.register($scope.input.username, $scope.input.email, $scope.input.password, $scope.input.passwordRepeat)
            .then((response) => {
                $scope.errors = [];
                $scope.success = true;
            }, (errors) => bindServerErrors($scope, errors));
    };
};


export var registerDirective = (adhConfig : AdhConfig.IService) => {
    return {
        restrict: "E",
        templateUrl: adhConfig.pkg_path + pkgLocation + "/Register.html",
        scope: {},
        controller: ["adhUser", "adhTopLevelState", "adhConfig", "$scope", registerController]
    };
};


export var indicatorDirective = (adhConfig : AdhConfig.IService) => {
    return {
        restrict: "E",
        templateUrl: adhConfig.pkg_path + pkgLocation + "/Indicator.html",
        scope: {},
        controller: ["adhUser", "$scope", (adhUser : Service, $scope) => {
            $scope.user = adhUser;

            $scope.logOut = () => {
                adhUser.logOut();
            };
        }]
    };
};


export var metaDirective = (adhConfig : AdhConfig.IService) => {
    return {
        restrict: "E",
        templateUrl: adhConfig.pkg_path + pkgLocation + "/Meta.html",
        scope: {
            path: "@",
            name: "@?"
        },
        controller: ["adhHttp", "$translate", "$scope", (adhHttp : AdhHttp.Service<any>, $translate, $scope) => {
            if ($scope.path) {
                adhHttp.resolve($scope.path)
                    .then((res) => {
                        $scope.userBasic = res.data[SIUserBasic.nick];
                        $scope.isAnonymous = false;

                        if (typeof $scope.name !== "undefined") {
                            $scope.userBasic.name = $scope.name;
                        };
                    });
            } else {
                $translate("guest").then((translated) => {
                    $scope.userBasic = {
                        name: translated
                    };

                    if (typeof $scope.name !== "undefined") {
                        $scope.userBasic.name = $scope.name;
                    };
                });
                $scope.isAnonymous = true;
            }
        }]
    };
};

export var userListDirective = (adhConfig : AdhConfig.IService) => {
    return {
        restrict: "E",
        templateUrl: adhConfig.pkg_path + pkgLocation + "/UserList.html"
    };
};

export var userMessageDirective = (adhConfig : AdhConfig.IService) => {
    return {
        restrict: "E",
        templateUrl: adhConfig.pkg_path + pkgLocation + "/UserMessage.html"
    };
};

export var userListItemDirective = (adhConfig : AdhConfig.IService) => {
    return {
        restrict: "E",
        templateUrl: adhConfig.pkg_path + pkgLocation + "/UserListItem.html",
        scope: {
            path: "@",
            me: "=?"
        },
        controller: ["adhHttp", "$scope", (adhHttp : AdhHttp.Service<any>, $scope) => {
            if ($scope.path) {
                adhHttp.resolve($scope.path)
                    .then((res) => {
                        $scope.userBasic = res.data[SIUserBasic.nick];
                    });
            }
        }]
    };
};

export var userProfileDirective = (adhConfig : AdhConfig.IService) => {
    return {
        restrict: "E",
        templateUrl: adhConfig.pkg_path + pkgLocation + "/UserProfile.html",
        transclude: true,
        scope: {
            path: "@"
        },
        controller: ["adhHttp", "$scope", (adhHttp : AdhHttp.Service<any>, $scope) => {
            if ($scope.path) {
                adhHttp.resolve($scope.path)
                    .then((res) => {
                        $scope.userBasic = res.data[SIUserBasic.nick];
                    });
            }
        }]
    };
};


=======
>>>>>>> 763b8514
export var moduleName = "adhUser";

export var register = (angular) => {
    angular
        .module(moduleName, [
            AdhHttp.moduleName,
        ])
<<<<<<< HEAD
        .config(["adhTopLevelStateProvider", (adhTopLevelStateProvider : AdhTopLevelState.Provider) => {
            adhTopLevelStateProvider
                .when("login", () : AdhTopLevelState.IAreaInput => {
                    return {
                        templateUrl: "/static/js/templates/Login.html"
                    };
                })
                .when("register", () : AdhTopLevelState.IAreaInput => {
                    return {
                        templateUrl: "/static/js/templates/Register.html"
                    };
                })
                .when("activate", ["adhUser", "adhTopLevelState", "adhDone", "$location",
                    (adhUser, adhTopLevelState, adhDone, $location) : AdhTopLevelState.IAreaInput => {
                        activateController(adhUser, adhTopLevelState, adhDone, $location);
                        return {
                            skip: true
                        };
                    }
                ])
                .when("activation_error", ["adhConfig", "$rootScope", (adhConfig, $scope) : AdhTopLevelState.IAreaInput => {
                    $scope.translationData = {
                        supportEmail: adhConfig.support_email
                    };
                    return {
                        templateUrl: "/static/js/templates/ActivationError.html"
                    };
                }]);
        }])
        .service("adhUser", ["adhHttp", "$q", "$http", "$rootScope", "$window", "angular", "Modernizr", Service])
        .directive("adhListUsers", ["adhConfig", userListDirective])
        .directive("adhUserListItem", ["adhConfig", userListItemDirective])
        .directive("adhUserProfile", ["adhConfig", userProfileDirective])
        .directive("adhLogin", ["adhConfig", loginDirective])
        .directive("adhRegister", ["adhConfig", registerDirective])
        .directive("adhUserIndicator", ["adhConfig", indicatorDirective])
        .directive("adhUserMeta", ["adhConfig", metaDirective])
        .directive("adhUserMessage", ["adhConfig", userMessageDirective]);
=======
        .service("adhUser", ["adhHttp", "$q", "$http", "$rootScope", "$window", "angular", "Modernizr", Service]);
>>>>>>> 763b8514
};<|MERGE_RESOLUTION|>--- conflicted
+++ resolved
@@ -171,219 +171,6 @@
 }
 
 
-<<<<<<< HEAD
-export var activateController = (
-    adhUser : Service,
-    adhTopLevelState : AdhTopLevelState.Service,
-    adhDone,
-    $location : ng.ILocationService
-) : void => {
-    var key = $location.path().split("/")[2];
-    var path = "/activate/" + key;
-
-    var success = () => {
-        // FIXME show success message in UI
-        // FIXME extract cameFrom from activation key (involves BE)
-        adhTopLevelState.redirectToCameFrom("/");
-    };
-
-    var error = () => {
-        $location.url("activation_error");
-    };
-
-    adhUser.activate(path)
-        .then(success, error)
-        .then(adhDone);
-};
-
-
-export var loginController = (
-    adhUser : Service,
-    adhTopLevelState : AdhTopLevelState.Service,
-    adhConfig : AdhConfig.IService,
-    $scope : IScopeLogin
-) : void => {
-    $scope.errors = [];
-    $scope.supportEmail = adhConfig.support_email;
-
-    $scope.credentials = {
-        nameOrEmail: "",
-        password: ""
-    };
-
-    $scope.resetCredentials = () => {
-        $scope.credentials.nameOrEmail = "";
-        $scope.credentials.password = "";
-    };
-
-    $scope.logIn = () => {
-        return adhUser.logIn(
-            $scope.credentials.nameOrEmail,
-            $scope.credentials.password
-        ).then(() => {
-            adhTopLevelState.redirectToCameFrom("/");
-        }, (errors) => {
-            bindServerErrors($scope, errors);
-            $scope.credentials.password = "";
-        });
-    };
-};
-
-
-export var loginDirective = (adhConfig : AdhConfig.IService) => {
-    return {
-        restrict: "E",
-        templateUrl: adhConfig.pkg_path + pkgLocation + "/Login.html",
-        scope: {},
-        controller: ["adhUser", "adhTopLevelState", "adhConfig", "$scope", loginController]
-    };
-};
-
-
-export var registerController = (
-    adhUser : Service,
-    adhTopLevelState : AdhTopLevelState.Service,
-    adhConfig : AdhConfig.IService,
-    $scope : IScopeRegister
-) => {
-    $scope.siteName = adhConfig.site_name;
-
-    $scope.input = {
-        username: "",
-        email: "",
-        password: "",
-        passwordRepeat: ""
-    };
-
-    $scope.errors = [];
-    $scope.supportEmail = adhConfig.support_email;
-
-    $scope.register = () : ng.IPromise<void> => {
-        return adhUser.register($scope.input.username, $scope.input.email, $scope.input.password, $scope.input.passwordRepeat)
-            .then((response) => {
-                $scope.errors = [];
-                $scope.success = true;
-            }, (errors) => bindServerErrors($scope, errors));
-    };
-};
-
-
-export var registerDirective = (adhConfig : AdhConfig.IService) => {
-    return {
-        restrict: "E",
-        templateUrl: adhConfig.pkg_path + pkgLocation + "/Register.html",
-        scope: {},
-        controller: ["adhUser", "adhTopLevelState", "adhConfig", "$scope", registerController]
-    };
-};
-
-
-export var indicatorDirective = (adhConfig : AdhConfig.IService) => {
-    return {
-        restrict: "E",
-        templateUrl: adhConfig.pkg_path + pkgLocation + "/Indicator.html",
-        scope: {},
-        controller: ["adhUser", "$scope", (adhUser : Service, $scope) => {
-            $scope.user = adhUser;
-
-            $scope.logOut = () => {
-                adhUser.logOut();
-            };
-        }]
-    };
-};
-
-
-export var metaDirective = (adhConfig : AdhConfig.IService) => {
-    return {
-        restrict: "E",
-        templateUrl: adhConfig.pkg_path + pkgLocation + "/Meta.html",
-        scope: {
-            path: "@",
-            name: "@?"
-        },
-        controller: ["adhHttp", "$translate", "$scope", (adhHttp : AdhHttp.Service<any>, $translate, $scope) => {
-            if ($scope.path) {
-                adhHttp.resolve($scope.path)
-                    .then((res) => {
-                        $scope.userBasic = res.data[SIUserBasic.nick];
-                        $scope.isAnonymous = false;
-
-                        if (typeof $scope.name !== "undefined") {
-                            $scope.userBasic.name = $scope.name;
-                        };
-                    });
-            } else {
-                $translate("guest").then((translated) => {
-                    $scope.userBasic = {
-                        name: translated
-                    };
-
-                    if (typeof $scope.name !== "undefined") {
-                        $scope.userBasic.name = $scope.name;
-                    };
-                });
-                $scope.isAnonymous = true;
-            }
-        }]
-    };
-};
-
-export var userListDirective = (adhConfig : AdhConfig.IService) => {
-    return {
-        restrict: "E",
-        templateUrl: adhConfig.pkg_path + pkgLocation + "/UserList.html"
-    };
-};
-
-export var userMessageDirective = (adhConfig : AdhConfig.IService) => {
-    return {
-        restrict: "E",
-        templateUrl: adhConfig.pkg_path + pkgLocation + "/UserMessage.html"
-    };
-};
-
-export var userListItemDirective = (adhConfig : AdhConfig.IService) => {
-    return {
-        restrict: "E",
-        templateUrl: adhConfig.pkg_path + pkgLocation + "/UserListItem.html",
-        scope: {
-            path: "@",
-            me: "=?"
-        },
-        controller: ["adhHttp", "$scope", (adhHttp : AdhHttp.Service<any>, $scope) => {
-            if ($scope.path) {
-                adhHttp.resolve($scope.path)
-                    .then((res) => {
-                        $scope.userBasic = res.data[SIUserBasic.nick];
-                    });
-            }
-        }]
-    };
-};
-
-export var userProfileDirective = (adhConfig : AdhConfig.IService) => {
-    return {
-        restrict: "E",
-        templateUrl: adhConfig.pkg_path + pkgLocation + "/UserProfile.html",
-        transclude: true,
-        scope: {
-            path: "@"
-        },
-        controller: ["adhHttp", "$scope", (adhHttp : AdhHttp.Service<any>, $scope) => {
-            if ($scope.path) {
-                adhHttp.resolve($scope.path)
-                    .then((res) => {
-                        $scope.userBasic = res.data[SIUserBasic.nick];
-                    });
-            }
-        }]
-    };
-};
-
-
-=======
->>>>>>> 763b8514
 export var moduleName = "adhUser";
 
 export var register = (angular) => {
@@ -391,46 +178,5 @@
         .module(moduleName, [
             AdhHttp.moduleName,
         ])
-<<<<<<< HEAD
-        .config(["adhTopLevelStateProvider", (adhTopLevelStateProvider : AdhTopLevelState.Provider) => {
-            adhTopLevelStateProvider
-                .when("login", () : AdhTopLevelState.IAreaInput => {
-                    return {
-                        templateUrl: "/static/js/templates/Login.html"
-                    };
-                })
-                .when("register", () : AdhTopLevelState.IAreaInput => {
-                    return {
-                        templateUrl: "/static/js/templates/Register.html"
-                    };
-                })
-                .when("activate", ["adhUser", "adhTopLevelState", "adhDone", "$location",
-                    (adhUser, adhTopLevelState, adhDone, $location) : AdhTopLevelState.IAreaInput => {
-                        activateController(adhUser, adhTopLevelState, adhDone, $location);
-                        return {
-                            skip: true
-                        };
-                    }
-                ])
-                .when("activation_error", ["adhConfig", "$rootScope", (adhConfig, $scope) : AdhTopLevelState.IAreaInput => {
-                    $scope.translationData = {
-                        supportEmail: adhConfig.support_email
-                    };
-                    return {
-                        templateUrl: "/static/js/templates/ActivationError.html"
-                    };
-                }]);
-        }])
-        .service("adhUser", ["adhHttp", "$q", "$http", "$rootScope", "$window", "angular", "Modernizr", Service])
-        .directive("adhListUsers", ["adhConfig", userListDirective])
-        .directive("adhUserListItem", ["adhConfig", userListItemDirective])
-        .directive("adhUserProfile", ["adhConfig", userProfileDirective])
-        .directive("adhLogin", ["adhConfig", loginDirective])
-        .directive("adhRegister", ["adhConfig", registerDirective])
-        .directive("adhUserIndicator", ["adhConfig", indicatorDirective])
-        .directive("adhUserMeta", ["adhConfig", metaDirective])
-        .directive("adhUserMessage", ["adhConfig", userMessageDirective]);
-=======
         .service("adhUser", ["adhHttp", "$q", "$http", "$rootScope", "$window", "angular", "Modernizr", Service]);
->>>>>>> 763b8514
 };