--- conflicted
+++ resolved
@@ -226,13 +226,8 @@
 export var activateController = (
     adhUser : User,
     adhTopLevelState : AdhTopLevelState.TopLevelState,
-<<<<<<< HEAD
-    adhConfig : AdhConfig.Type,
-    $scope : IScopeLogin,
-=======
     adhDone,
     $route : ng.route.IRouteService,
->>>>>>> fd41cab3
     $location : ng.ILocationService
 ) : void => {
     var key = $route.current.params.key;
@@ -257,6 +252,7 @@
 export var loginController = (
     adhUser : User,
     adhTopLevelState : AdhTopLevelState.TopLevelState,
+    adhConfig : AdhConfig.Type,
     $scope : IScopeLogin
 ) : void => {
     $scope.errors = [];
@@ -291,11 +287,7 @@
         restrict: "E",
         templateUrl: adhConfig.pkg_path + pkgLocation + "/Login.html",
         scope: {},
-<<<<<<< HEAD
-        controller: ["adhUser", "adhTopLevelState", "adhConfig", "$scope", "$location", loginController]
-=======
-        controller: ["adhUser", "adhTopLevelState", "$scope", loginController]
->>>>>>> fd41cab3
+        controller: ["adhUser", "adhTopLevelState", "adhConfig", "$scope", loginController]
     };
 };
 
@@ -303,13 +295,8 @@
 export var registerController = (
     adhUser : User,
     adhTopLevelState : AdhTopLevelState.TopLevelState,
-<<<<<<< HEAD
     adhConfig : AdhConfig.Type,
-    $scope : IScopeRegister,
-    $location : ng.ILocationService
-=======
     $scope : IScopeRegister
->>>>>>> fd41cab3
 ) => {
     $scope.input = {
         username: "",
@@ -339,11 +326,7 @@
         restrict: "E",
         templateUrl: adhConfig.pkg_path + pkgLocation + "/Register.html",
         scope: {},
-<<<<<<< HEAD
-        controller: ["adhUser", "adhTopLevelState", "adhConfig", "$scope", "$location", registerController]
-=======
-        controller: ["adhUser", "adhTopLevelState", "$scope", registerController]
->>>>>>> fd41cab3
+        controller: ["adhUser", "adhTopLevelState", "adhConfig", "$scope", registerController]
     };
 };
 
