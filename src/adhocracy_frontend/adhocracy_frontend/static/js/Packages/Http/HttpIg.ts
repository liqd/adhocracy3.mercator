/// <reference path="../../../lib/DefinitelyTyped/jasmine/jasmine.d.ts"/>
/// <reference path="../../../lib/DefinitelyTyped/angularjs/angular.d.ts"/>
/// <reference path="../../_all.d.ts"/>

import AdhPreliminaryNames = require("../PreliminaryNames/PreliminaryNames");

import ResourcesBase = require("../../ResourcesBase");

import RIProposal = require("../../Resources_/adhocracy_core/resources/sample_proposal/IProposal");
import RIProposalVersion = require("../../Resources_/adhocracy_core/resources/sample_proposal/IProposalVersion");
import RISection = require("../../Resources_/adhocracy_core/resources/sample_section/ISection");
import RISectionVersion = require("../../Resources_/adhocracy_core/resources/sample_section/ISectionVersion");
import RITag = require("../../Resources_/adhocracy_core/interfaces/ITag");
import SIDocument = require("../../Resources_/adhocracy_core/sheets/document/IDocument");
import SITag = require("../../Resources_/adhocracy_core/sheets/tags/ITag");
import SIVersionable = require("../../Resources_/adhocracy_core/sheets/versions/IVersionable");

import AdhHttp = require("./Http");
import AdhMetaApi = require("./MetaApi");

export var register = (angular, config, meta_api) => {

<<<<<<< HEAD
    var proposalName = "Against_Curtains_" + Math.random();
        // (we don't have a way yet to repeat this test without having
        // to come up with new names every time, so we just
        // randomise.)
=======
    describe("$http.get and AdhHttp.getRaw", () => {
        var adhHttp : AdhHttp.Service<any> = (() => {
            var factory = ($http, $q, $timeout) => {
                $http.defaults.headers.common["X-User-Token"] = "SECRET_GOD";
                $http.defaults.headers.common["X-User-Path"] = "/principals/users/0000000";

                var preliminaryNames = new AdhPreliminaryNames.Service();
                return (new AdhHttp.Service($http, $q, $timeout, new AdhMetaApi.MetaApiQuery(meta_api), preliminaryNames, config));
            };
            factory.$inject = ["$http", "$q", "$timeout"];
            return angular.injector(["ng"]).invoke(factory);
        })();

        // FIXME: there is a work-around for this problem in Error.ts
        // in function logBackendError.  if this test is re-enabled
        // and the underlying issue is fixed, remove the work-around.
        xit("do not lose error response status and body.", (done) => {
            adhHttp.getRaw("/does/not/exist").then(
                (response) => {
                    expect("should not succeed").toBe(true);
                    done();
                },
                (error) => {
                    expect(error.status).not.toBe(0);
                    expect(error.data).not.toBe(null);
                    done();
                }
            );
        });
    });
>>>>>>> 2be39754

    describe("withTransaction", () => {
        var adhHttp : AdhHttp.Service<any> = (() => {
            var factory = ($http, $q, $timeout) => {
                $http.defaults.headers.common["X-User-Token"] = "SECRET_GOD";
                $http.defaults.headers.common["X-User-Path"] = "/principals/users/0000000";

                var preliminaryNames = new AdhPreliminaryNames.Service();
                return (new AdhHttp.Service($http, $q, $timeout, new AdhMetaApi.MetaApiQuery(meta_api), preliminaryNames, config));
            };
            factory.$inject = ["$http", "$q", "$timeout"];
            return angular.injector(["ng"]).invoke(factory);
        })();

        var adhPreliminaryNames = new AdhPreliminaryNames.Service();

        it("Deep-rewrites preliminary resource paths.", (done) => {
            var poolPath = "/adhocracy";
            var cb = (transaction : any) : ng.IPromise<void> => {
                var proposal : AdhHttp.ITransactionResult =
                    transaction.post(poolPath, new RIProposal({preliminaryNames: adhPreliminaryNames, name: proposalName}));
                var section : AdhHttp.ITransactionResult =
                    transaction.post(proposal.path, new RISection({preliminaryNames: adhPreliminaryNames, name: "Motivation"}));

                var sectionVersionResource = new RISectionVersion({preliminaryNames: adhPreliminaryNames});
                var sectionVersion : AdhHttp.ITransactionResult = transaction.post(section.path, sectionVersionResource);

                var proposalVersionResource = new RIProposalVersion({preliminaryNames: adhPreliminaryNames});
                proposalVersionResource.data[SIDocument.nick] =
                    new SIDocument.Sheet({
                        title: proposalName,
                        description: "whoof",
                        elements: [sectionVersion.path]
                    });
                proposalVersionResource.data[SIVersionable.nick] =
                    new SIVersionable.Sheet({
                        follows: [proposal.first_version_path]
                    });
                transaction.post(proposal.path, proposalVersionResource);

                return transaction.commit()
                    .then((responses) : ng.IPromise<ResourcesBase.Resource> => {
                        var lastTagPath : string = responses[proposal.index].path + "LAST";
                        return adhHttp.get(lastTagPath);
                    })
                    .then((lastTag : RITag) => {
                        var lastVersionPaths : string[] = lastTag.data[SITag.nick].elements;
                        expect(lastVersionPaths.length).toBe(1);
                        expect(lastVersionPaths[0].substring(lastVersionPaths[0].length - 4)).toBe("001/");
                    })
                    .then(() => {
                        done();
                    }, (error) => {
                        expect(error).toBe(true);
                        done();
                    });
            };

            adhHttp.withTransaction(cb);
        });
    });

    describe("postNewVersionNoFork", () => {
        var adhHttp : AdhHttp.Service<any> = (() => {
            var factory = ($http, $q, $timeout) => {
                $http.defaults.headers.common["X-User-Token"] = "SECRET_GOD";
                $http.defaults.headers.common["X-User-Path"] = "/principals/users/0000000";

                var preliminaryNames = new AdhPreliminaryNames.Service();
                return (new AdhHttp.Service($http, $q, $timeout, new AdhMetaApi.MetaApiQuery(meta_api), preliminaryNames, config));
            };
            factory.$inject = ["$http", "$q", "$timeout"];
            return angular.injector(["ng"]).invoke(factory);
        })();

        var adhPreliminaryNames = new AdhPreliminaryNames.Service();

        it("Identifies backend 'no fork allowed' error message properly.", (done) => {
            var firstVersionPath = "/adhocracy/" + proposalName + "/VERSION_0000000/";
            var proposalVersionResource = new RIProposalVersion({preliminaryNames: adhPreliminaryNames});
            proposalVersionResource.data[SIDocument.nick] = new SIDocument.Sheet({
                title: proposalName,
                description: "whoof",
                elements: []
            });

            adhHttp.postNewVersionNoFork(firstVersionPath, proposalVersionResource).then(
                (response) => {
                    expect(true).toBe(true);
                    done();
                },
                (error) => {
                    expect("this should not happen.").toBe(false);
                    done();
                }
            );
        });
    });
};<|MERGE_RESOLUTION|>--- conflicted
+++ resolved
@@ -20,12 +20,6 @@
 
 export var register = (angular, config, meta_api) => {
 
-<<<<<<< HEAD
-    var proposalName = "Against_Curtains_" + Math.random();
-        // (we don't have a way yet to repeat this test without having
-        // to come up with new names every time, so we just
-        // randomise.)
-=======
     describe("$http.get and AdhHttp.getRaw", () => {
         var adhHttp : AdhHttp.Service<any> = (() => {
             var factory = ($http, $q, $timeout) => {
@@ -56,7 +50,11 @@
             );
         });
     });
->>>>>>> 2be39754
+
+    var proposalName = "Against_Curtains_" + Math.random();
+        // (we don't have a way yet to repeat this test without having
+        // to come up with new names every time, so we just
+        // randomise.)
 
     describe("withTransaction", () => {
         var adhHttp : AdhHttp.Service<any> = (() => {
