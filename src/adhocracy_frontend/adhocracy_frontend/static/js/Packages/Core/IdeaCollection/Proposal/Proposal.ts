/// <reference path="../../../../../lib2/types/angular.d.ts"/>

import * as AdhBadge from "../../Badge/Badge";
import * as AdhConfig from "../../Config/Config";
import * as AdhHttp from "../../Http/Http";
import * as AdhMapping from "../../Mapping/Mapping";
import * as AdhPermissions from "../../Permissions/Permissions";
import * as AdhPreliminaryNames from "../../PreliminaryNames/PreliminaryNames";
import * as AdhProcess from "../../Process/Process";
import * as AdhRate from "../../Rate/Rate";
import * as AdhTopLevelState from "../../TopLevelState/TopLevelState";
import * as AdhUtil from "../../Util/Util";

import * as ResourcesBase from "../../../ResourcesBase";

import RICommentVersion from "../../../../Resources_/adhocracy_core/resources/comment/ICommentVersion";
import RISystemUser from "../../../../Resources_/adhocracy_core/resources/principal/ISystemUser";
import * as SICommentable from "../../../../Resources_/adhocracy_core/sheets/comment/ICommentable";
import * as SIDescription from "../../../../Resources_/adhocracy_core/sheets/description/IDescription";
import * as SIImageReference from "../../../../Resources_/adhocracy_core/sheets/image/IImageReference";
import * as SILocationReference from "../../../../Resources_/adhocracy_core/sheets/geo/ILocationReference";
import * as SIMetadata from "../../../../Resources_/adhocracy_core/sheets/metadata/IMetadata";
import * as SIMultiPolygon from "../../../../Resources_/adhocracy_core/sheets/geo/IMultiPolygon";
import * as SIPoint from "../../../../Resources_/adhocracy_core/sheets/geo/IPoint";
import * as SIRateable from "../../../../Resources_/adhocracy_core/sheets/rate/IRateable";
import * as SITitle from "../../../../Resources_/adhocracy_core/sheets/title/ITitle";
import * as SIVersionable from "../../../../Resources_/adhocracy_core/sheets/versions/IVersionable";

var pkgLocation = "/Core/IdeaCollection/Proposal";


export interface IScope extends angular.IScope {
    path? : string;
    options : AdhHttp.IOptions;
    errors? : AdhHttp.IBackendErrorItem[];
    data : {
        title : string;
        detail? : string;
        rateCount : number;
        creator : string;
        creationDate : string;
        commentCount : number;
        lng? : number;
        lat? : number;
        polygon? : number[][];
        assignments : AdhBadge.IBadgeAssignment[];
        picture? : string;
        budget? : number;
        creatorParticipate? : boolean;
        locationText? : string;
        anonymize? : boolean;
        createdAnonymously? : boolean;
    };
    selectedState? : string;
    processProperties : AdhProcess.IProcessProperties;
    resource : any;
    config? : AdhConfig.IService;
    commentType? : string;
}

export var bindPath = (
    adhConfig : AdhConfig.IService,
    adhHttp : AdhHttp.Service,
    adhPermissions : AdhPermissions.Service,
    adhRate : AdhRate.Service,
    adhTopLevelState : AdhTopLevelState.Service,
    adhGetBadges : AdhBadge.IGetBadgeAssignments,
    $q : angular.IQService
) => (
    scope : IScope,
    pathKey : string = "path"
) : void => {
    var getPolygon = () => {
        if (scope.processProperties.hasLocation) {
            var processUrl = adhTopLevelState.get("processUrl");
            return adhHttp.get(processUrl).then((process) : angular.IPromise<void | number[][]> => {
                var locationUrl = SILocationReference.get(process).location;
                if (locationUrl) {
                    return adhHttp.get(locationUrl).then((location) => {
                        return SIMultiPolygon.get(location).coordinates[0][0];
                    });
                }
                return $q.when();
            });
        } else {
            return $q.when();
        }
    };

    scope.$watch(pathKey, (value : string) => {
        if (value) {
            adhHttp.get(value).then((resource) => {
                scope.resource = resource;

<<<<<<< HEAD
                var titleSheet : SITitle.Sheet = resource.data[SITitle.nick];
                var pointSheet : SIPoint.Sheet = resource.data[SIPoint.nick];
                var metadataSheet : SIMetadata.Sheet = resource.data[SIMetadata.nick];
                var rateableSheet : SIRateable.Sheet = resource.data[SIRateable.nick];
=======
                var titleSheet = SITitle.get(resource);
                var descriptionSheet = SIDescription.get(resource);
                var pointSheet = SIPoint.get(resource);
                var metadataSheet = SIMetadata.get(resource);
                var rateableSheet = SIRateable.get(resource);
>>>>>>> 1a8b7c83

                var proposalSheetClass = scope.processProperties.proposalSheet;
                if (proposalSheetClass) {
                    var proposalSheet = proposalSheetClass.get(resource);
                }

                $q.all([
                    adhRate.fetchAggregatedRates(rateableSheet.post_pool, resource.path),
                    getPolygon(),
                    adhGetBadges(resource)
                ]).then((args : any[]) => {
                    var rates = args[0];
                    var polygon = args[1];
                    var assignments = args[2];

                    var ratesPro = rates["1"] || 0;
                    var ratesContra = rates["-1"] || 0;

                    scope.data = {
                        title: titleSheet.title,
                        rateCount: ratesPro - ratesContra,
                        creator: metadataSheet.creator,
                        creationDate: metadataSheet.item_creation_date,
                        commentCount: SICommentable.get(resource).comments_count,
                        assignments: assignments
                    };

                    if (!scope.processProperties.proposalColumns) {
                        var descriptionSheet : SIDescription.Sheet = resource.data[SIDescription.nick];
                        scope.data.detail = descriptionSheet.description;
                    }

                    if (adhConfig.anonymize_enabled) {
                        adhHttp.get(scope.data.creator).then((res) => {
                            scope.data.createdAnonymously = res.content_type === RISystemUser.content_type;
                        });
                    }
                    if (scope.processProperties.hasLocation) {
                        scope.data.lng = pointSheet.coordinates[0];
                        scope.data.lat = pointSheet.coordinates[1];
                        scope.data.polygon = polygon;
                    }
                    if (scope.processProperties.hasImage) {
                        scope.data.picture = SIImageReference.get(resource).picture;
                    }
                    // WARNING: proposalSheet is not a regular feature of adhocracy,
                    // but a hack of Buergerhaushalt and Kiezkasse.
                    if (proposalSheet) {
                        if (scope.processProperties.maxBudget) {
                            scope.data.budget = proposalSheet.budget;
                        }
                        if (scope.processProperties.hasCreatorParticipate) {
                            scope.data.creatorParticipate = proposalSheet.creator_participate;
                        }
                        if (scope.processProperties.hasLocationText) {
                            scope.data.locationText = proposalSheet.location_text;
                        }
                    }
                });
            });
        }
        adhPermissions.bindScope(scope, () => scope[pathKey]);
    });
};

var fill = (
    scope : IScope,
    proposalVersion
) : void => {
    // WARNING: proposalSheet is not a regular feature of adhocracy,
    // but a hack of Buergerhaushalt and Kiezkasse.
    var proposalSheet = scope.processProperties.proposalSheet;
    if (proposalSheet && scope.processProperties.hasCreatorParticipate
        && scope.processProperties.hasLocationText && scope.processProperties.maxBudget) {
        proposalSheet.set(proposalVersion, {
            budget: scope.data.budget,
            creator_participate: scope.data.creatorParticipate,
            location_text: scope.data.locationText
        });
    } else if (proposalSheet && scope.processProperties.hasLocationText && scope.processProperties.maxBudget) {
        proposalSheet.set(proposalVersion, {
            budget: scope.data.budget,
            location_text: scope.data.locationText
        });
    }
    SITitle.set(proposalVersion, {
        title: scope.data.title
    });
<<<<<<< HEAD
    if (!scope.processProperties.proposalColumns) {
        proposalVersion.data[SIDescription.nick] = new SIDescription.Sheet({
            description: scope.data.detail
        });
    }
=======
    SIDescription.set(proposalVersion, {
        description: scope.data.detail
    });
>>>>>>> 1a8b7c83
    if (scope.data.lng && scope.data.lat) {
        SIPoint.set(proposalVersion, {
            coordinates: [scope.data.lng, scope.data.lat]
        });
    }
};

var postCreate = (
    adhHttp : AdhHttp.Service,
    adhPreliminaryNames : AdhPreliminaryNames.Service
) => (
    scope : IScope,
    poolPath : string
) => {
    var proposalClass = scope.processProperties.proposalClass;
    var proposalVersionClass = scope.processProperties.proposalVersionClass;

    var proposal : ResourcesBase.IResource = {
        path: adhPreliminaryNames.nextPreliminary(),
        first_version_path: adhPreliminaryNames.nextPreliminary(),
        parent: poolPath,
        content_type: proposalClass.content_type,
        data: {},
    };
    var proposalVersion : ResourcesBase.IResource = {
        path: adhPreliminaryNames.nextPreliminary(),
        parent: proposal.path,
        content_type: proposalVersionClass.content_type,
        data: {},
    };

    SIVersionable.set(proposalVersion, {
        follows: [proposal.first_version_path]
    });
    fill(scope, proposalVersion);

    return adhHttp.deepPost([proposal, proposalVersion], {
        anonymize: scope.data.anonymize
    });
};

var postEdit = (
    adhHttp : AdhHttp.Service,
    adhPreliminaryNames : AdhPreliminaryNames.Service
) => (
    scope : IScope,
    oldVersion
) => {
    var proposalVersionClass = scope.processProperties.proposalVersionClass;

    var proposalVersion : ResourcesBase.IResource = {
        path: adhPreliminaryNames.nextPreliminary(),
        parent: AdhUtil.parentPath(oldVersion.path),
        content_type: proposalVersionClass.content_type,
        data: {},
    };
    SIVersionable.set(proposalVersion, {
        follows: [oldVersion.path]
    });
    fill(scope, proposalVersion);

    return adhHttp.deepPost([proposalVersion], {
        anonymize: scope.data.anonymize
    });
};

export var detailDirective = (
    adhConfig : AdhConfig.IService,
    adhHttp : AdhHttp.Service,
    adhPermissions : AdhPermissions.Service,
    adhRate : AdhRate.Service,
    adhTopLevelState : AdhTopLevelState.Service,
    adhGetBadges : AdhBadge.IGetBadgeAssignments,
    $q : angular.IQService
) => {
    return {
        restrict: "E",
        templateUrl: adhConfig.pkg_path + pkgLocation + "/Detail.html",
        scope: {
            path: "@",
            processProperties: "="
        },
        link: (scope : IScope) => {
            bindPath(adhConfig, adhHttp, adhPermissions, adhRate, adhTopLevelState, adhGetBadges, $q)(
                scope, undefined);
            scope.commentType = RICommentVersion.content_type;
        }
    };
};

export var listItemDirective = (
    adhConfig : AdhConfig.IService,
    adhHttp : AdhHttp.Service,
    adhPermissions : AdhPermissions.Service,
    adhRate : AdhRate.Service,
    adhTopLevelState : AdhTopLevelState.Service,
    adhGetBadges : AdhBadge.IGetBadgeAssignments,
    $q : angular.IQService
) => {
    return {
        restrict: "E",
        templateUrl: adhConfig.pkg_path + pkgLocation + "/ListItem.html",
        scope: {
            path: "@",
            processProperties: "="
        },
        link: (scope : IScope) => {
            bindPath(adhConfig, adhHttp, adhPermissions, adhRate, adhTopLevelState, adhGetBadges, $q)(
                scope, undefined);
            scope.$on("$destroy", adhTopLevelState.on("proposalUrl", (proposalVersionUrl) => {
                if (!proposalVersionUrl) {
                    scope.selectedState = "";
                } else if (proposalVersionUrl === scope.path) {
                    scope.selectedState = "is-selected";
                } else {
                    scope.selectedState = "is-not-selected";
                }
            }));
            if (typeof scope.processProperties.hasAuthorInListItem === "undefined") {
                scope.processProperties.hasAuthorInListItem = true;
            }
            scope.commentType = RICommentVersion.content_type;
        }
    };
};

export var mapListItemDirective = (
    adhConfig : AdhConfig.IService,
    adhHttp : AdhHttp.Service,
    adhPermissions : AdhPermissions.Service,
    adhRate : AdhRate.Service,
    adhTopLevelState : AdhTopLevelState.Service,
    adhGetBadges : AdhBadge.IGetBadgeAssignments,
    $q : angular.IQService
) => {
    return {
        restrict: "E",
        templateUrl: adhConfig.pkg_path + pkgLocation + "/ListItem.html",
        require: "^adhMapListingInternal",
        scope: {
            path: "@",
            processProperties: "="
        },
        link: (scope : IScope, element, attrs, mapListing : AdhMapping.MapListingController) => {
            bindPath(adhConfig, adhHttp, adhPermissions, adhRate, adhTopLevelState, adhGetBadges, $q)(
                scope, undefined);

            var unregister = scope.$watchGroup(["data.lat", "data.lng"], (values : number[]) => {
                if (typeof values[0] !== "undefined" && typeof values[1] !== "undefined") {
                    scope.$on("$destroy", mapListing.registerListItem(scope.path, values[0], values[1]));
                    unregister();
                }
            });

            scope.$on("$destroy", adhTopLevelState.on("proposalUrl", (proposalVersionUrl) => {
                if (!proposalVersionUrl) {
                    scope.selectedState = "";
                } else if (proposalVersionUrl === scope.path) {
                    scope.selectedState = "is-selected";
                } else {
                    scope.selectedState = "is-not-selected";
                }
            }));
            scope.commentType = RICommentVersion.content_type;
        }
    };
};

export var createDirective = (
    adhConfig : AdhConfig.IService,
    adhHttp : AdhHttp.Service,
    adhPreliminaryNames : AdhPreliminaryNames.Service,
    adhTopLevelState : AdhTopLevelState.Service,
    adhShowError,
    adhSubmitIfValid,
    adhResourceUrlFilter,
    $location : angular.ILocationService
) => {
    return {
        restrict: "E",
        scope: {
            poolPath: "@",
            processProperties: "=",
            cancelUrl: "=?"
        },
        templateUrl: adhConfig.pkg_path + pkgLocation + "/Create.html",
        link: (scope, element) => {
            scope.errors = [];
            scope.data = {};
            scope.create = true;
            scope.showError = adhShowError;
            scope.config = adhConfig;

            scope.data.lat = undefined;
            scope.data.lng = undefined;

            if (scope.processProperties.hasLocation) {
                adhHttp.get(scope.poolPath).then((pool) => {
                    var locationUrl = SILocationReference.get(pool).location;
                    if (locationUrl) {
                        adhHttp.get(locationUrl).then((location) => {
                            var polygon = SIMultiPolygon.get(location).coordinates[0][0];
                            scope.data.polygon = polygon;
                        });
                    }
                });
            }
            scope.hasDetailText = !scope.processProperties.proposalColumns;

            scope.submit = () => {
                return adhSubmitIfValid(scope, element, scope.ideaCollectionProposalForm, () => {
                    return postCreate(adhHttp, adhPreliminaryNames)(scope, scope.poolPath)
                        .then((result) => {
                            $location.url(adhResourceUrlFilter(AdhUtil.parentPath(result[1].path)));
                        });
                });
            };

            scope.cancel = () => {
                var fallback = adhResourceUrlFilter(scope.poolPath);
                adhTopLevelState.goToCameFrom(fallback);
            };
        }
    };
};

export var editDirective = (
    adhConfig : AdhConfig.IService,
    adhHttp : AdhHttp.Service,
    adhPermissions : AdhPermissions.Service,
    adhPreliminaryNames : AdhPreliminaryNames.Service,
    adhRate : AdhRate.Service,
    adhResourceUrlFilter,
    adhShowError,
    adhSubmitIfValid,
    adhTopLevelState : AdhTopLevelState.Service,
    adhGetBadges : AdhBadge.IGetBadgeAssignments,
    $location : angular.ILocationService,
    $q : angular.IQService
) => {
    return {
        restrict: "E",
        templateUrl: adhConfig.pkg_path + pkgLocation + "/Create.html",
        scope: {
            path: "@",
            processProperties: "=",
            cancelUrl: "=?"
        },
        link: (scope, element) => {
            scope.errors = [];
            scope.showError = adhShowError;
            scope.config = adhConfig;
            scope.create = false;
            bindPath(adhConfig, adhHttp, adhPermissions, adhRate, adhTopLevelState, adhGetBadges, $q)(
                scope, undefined);

            scope.submit = () => {
                return adhSubmitIfValid(scope, element, scope.ideaCollectionProposalForm, () => {
                    return postEdit(adhHttp, adhPreliminaryNames)(scope, scope.resource)
                        .then((result) => {
                            $location.url(adhResourceUrlFilter(AdhUtil.parentPath(result[0].path)));
                    });
                });
            };

            scope.cancel = () => {
                var fallback = adhResourceUrlFilter(AdhUtil.parentPath(scope.path));
                adhTopLevelState.goToCameFrom(fallback);
            };
        }
    };
};<|MERGE_RESOLUTION|>--- conflicted
+++ resolved
@@ -92,18 +92,10 @@
             adhHttp.get(value).then((resource) => {
                 scope.resource = resource;
 
-<<<<<<< HEAD
-                var titleSheet : SITitle.Sheet = resource.data[SITitle.nick];
-                var pointSheet : SIPoint.Sheet = resource.data[SIPoint.nick];
-                var metadataSheet : SIMetadata.Sheet = resource.data[SIMetadata.nick];
-                var rateableSheet : SIRateable.Sheet = resource.data[SIRateable.nick];
-=======
                 var titleSheet = SITitle.get(resource);
-                var descriptionSheet = SIDescription.get(resource);
                 var pointSheet = SIPoint.get(resource);
                 var metadataSheet = SIMetadata.get(resource);
                 var rateableSheet = SIRateable.get(resource);
->>>>>>> 1a8b7c83
 
                 var proposalSheetClass = scope.processProperties.proposalSheet;
                 if (proposalSheetClass) {
@@ -132,8 +124,7 @@
                     };
 
                     if (!scope.processProperties.proposalColumns) {
-                        var descriptionSheet : SIDescription.Sheet = resource.data[SIDescription.nick];
-                        scope.data.detail = descriptionSheet.description;
+                        scope.data.detail = SIDescription.get(resource).description;
                     }
 
                     if (adhConfig.anonymize_enabled) {
@@ -192,17 +183,11 @@
     SITitle.set(proposalVersion, {
         title: scope.data.title
     });
-<<<<<<< HEAD
     if (!scope.processProperties.proposalColumns) {
-        proposalVersion.data[SIDescription.nick] = new SIDescription.Sheet({
+        SIDescription.set(proposalVersion, {
             description: scope.data.detail
         });
     }
-=======
-    SIDescription.set(proposalVersion, {
-        description: scope.data.detail
-    });
->>>>>>> 1a8b7c83
     if (scope.data.lng && scope.data.lat) {
         SIPoint.set(proposalVersion, {
             coordinates: [scope.data.lng, scope.data.lat]
