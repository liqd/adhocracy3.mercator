--- conflicted
+++ resolved
@@ -23,7 +23,7 @@
                     defaults: {},
                     specifics: {},
                     templates: {},
-                    customHeaders: {},
+                    customHeaders: {}
                 };
 
                 adhHttpMock = jasmine.createSpyObj("adhHttp", ["get", "withTransaction"]);
@@ -55,15 +55,10 @@
                     $locationMock,
                     adhHttpMock,
                     adhConfigMock,
-<<<<<<< HEAD
+                    adhCredentialsMock,
                     adhEmbedMock,
                     null,
                     adhResourceUrlFilterMock);
-=======
-                    adhCredentialsMock,
-                    adhEmbedMock, adhResourceUrlFilterMock
-                );
->>>>>>> ed668886
             });
 
             describe("route", () => {
