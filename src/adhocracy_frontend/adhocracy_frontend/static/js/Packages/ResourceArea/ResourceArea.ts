import * as _ from "lodash";

import * as ResourcesBase from "../../ResourcesBase";

import * as AdhConfig from "../Config/Config";
import * as AdhEmbed from "../Embed/Embed";
import * as AdhHttp from "../Http/Http";
<<<<<<< HEAD
import * as AdhMetaApi from "../MetaApi/MetaApi";
import * as AdhResourceUtil from "../Util/ResourceUtil";
=======
import * as AdhHttpError from "../Http/Error";
>>>>>>> ed668886
import * as AdhTopLevelState from "../TopLevelState/TopLevelState";
import * as AdhUtil from "../Util/Util";
import * as AdhCredentials from "../User/Credentials";

import RIProcess from "../../Resources_/adhocracy_core/resources/process/IProcess";
import * as SITags from "../../Resources_/adhocracy_core/sheets/tags/ITags";
import * as SIVersionable from "../../Resources_/adhocracy_core/sheets/versions/IVersionable";
import * as SIWorkflowAssignment from "../../Resources_/adhocracy_core/sheets/workflow/IWorkflowAssignment";

var pkgLocation = "/ResourceArea";


export interface Dict {
    [key : string]: string;
}


export class Provider implements angular.IServiceProvider {
    public $get;
    public defaults : {[key : string]: Dict};
    public specifics : {[key : string]: {
        factory : (resource) => any;  // values return either Dict or angular.IPromise<Dict>
        type? : string;
    }};
    public templates : {[embedContext : string]: any};
    public customHeaders : {[processType : string]: string};

    constructor() {
        var self = this;
        this.defaults = {};
        this.specifics = {};
        this.templates = {};
        this.customHeaders = {};
<<<<<<< HEAD
        this.$get = ["$q", "$injector", "$location", "adhHttp", "adhConfig", "adhEmbed", "adhMetaApi", "adhResourceUrlFilter",
            (...args) => AdhUtil.construct(Service, [self].concat(args))];
=======
        this.$get = ["$q", "$injector", "$location", "adhHttp", "adhConfig", "adhCredentials", "adhEmbed", "adhResourceUrlFilter",
            ($q, $injector, $location, adhHttp, adhConfig, adhCredentials, adhEmbed, adhResourceUrlFilter) => new Service(
                self, $q, $injector, $location, adhHttp, adhConfig, adhCredentials, adhEmbed, adhResourceUrlFilter)];
>>>>>>> ed668886
    }

    public default(
        resourceType : ResourcesBase.IResourceClass,
        view : string,
        processType : string,
        embedContext : string,
        defaults : Dict
    ) : Provider {
        var key : string = resourceType.content_type + "@" + view + "@" + processType + "@" + embedContext;
        this.defaults[key] = defaults;
        return this;
    }

    public specific(
        resourceType : ResourcesBase.IResourceClass,
        view : string,
        processType : string,
        embedContext : string,
        factory : any,
        type? : string
    ) : Provider {
        var key : string = resourceType.content_type + "@" + view + "@" + processType + "@" + embedContext;
        this.specifics[key] = {
            factory: factory,
            type: type
        };
        return this;
    }

    /**
     * Shortcut to call `default()` for both an itemType and a versionType.
     */
    public defaultVersionable(
        itemType : ResourcesBase.IResourceClass,
        versionType : ResourcesBase.IResourceClass,
        view : string,
        processType : string,
        embedContext : string,
        defaults : Dict
    ): Provider {
        return this
            .default(itemType, view, processType, embedContext, defaults)
            .default(versionType, view, processType, embedContext, defaults);
    }

    /**
     * Shortcut to call `specific()` for both an itemType and a versionType.
     *
     * The callback will not only receive a single resource. Instead it will
     * receive an item, a version, and whether the current route points to the
     * item or the version.  If the route points to an item, newest version will
     * be used.
     */
    public specificVersionable(
        itemType : ResourcesBase.IResourceClass,
        versionType : ResourcesBase.IResourceClass,
        view : string,
        processType : string,
        embedContext : string,
        factory : any
    ) : Provider {
        return this
            .specific(itemType, view, processType, embedContext, factory, "item")
            .specific(versionType, view, processType, embedContext, factory, "version");
    }

    public template(embedContext : string, templateFn : any) : Provider {
        this.templates[embedContext] = templateFn;
        return this;
    }

    public customHeader(processType : string, templateUrl : string) : Provider {
        this.customHeaders[processType] = templateUrl;
        return this;
    }
}


/**
 * The resourceArea does not do much by itself. Just like topLevelState, it provides
 * an infrastructure that can be configured in a variety of ways.
 *
 * The general idea is that the path contains a path to a backend resource and
 * optionally a *view* which is preceded by "@". So the path
 *
 *     /adhocracy/proposal/VERSION_0000001/@edit
 *
 * would be mapped to a resource at `<rest_url>/adhocracy/proposal/VERSION_0000001`
 * and view `"edit"`. If no view is provided, it defaults to `""`.
 *
 * Additionally, resources typically belong to a specific *process*. resourceArea
 * automatically finds that process and extracts it `processType`. If a resource is
 * not part of a process, `processType` defaults to `""`.
 *
 * The state `data` object as used by resourceArea consists of three different parts:
 *
 * -   meta
 * -   defaults
 * -   specifics
 *
 * Meta values are used as a communication channel between `route()` and `reverse()`
 * and are generally not of interest outside of resourceArea.
 *
 * Defaults can be configured per contentType/view combination. They can be
 * overwritten in `search`. Any parameters from search that do not exists in defaults
 * are removed. Defaults can be configured like this:
 *
 *     resourceAreaProvider.default("<contentType>", "<view>", "<processType>", {
 *         key: "value",
 *         foo: "bar"
 *     });
 *
 * Specifics are also configured per contentType/view/processType combination. But they
 * are not provided as a plain object. Instead, they are provided in form of a injectable
 * factory that returns a function that takes the actual resource as a parameter and
 * returns the specifics (that may optionally be wrapped in a promise). This sounds
 * complex, but it allows for a great deal of flexibility. Specifics can be configured
 * like this:
 *
 *     resourceAreaProvider.specific("<contentType>", "<view>", "<processType>", ["adhHttp", (adhHttp) => {
 *         return (resource) => {
 *             adhHttp.get(resource.data[<someSheet>.nick].reference).then((referencedResource) => {
 *                 return {
 *                     foo: referencedResource.name
 *                 };
 *             });
 *         };
 *     }]);
 *
 * As meta, defaults and specifics all exist in the same `data` object, name clashes are
 * possible. In those cases, search overwrites specifics overwrites meta overwrites defaults.
 */
export class Service implements AdhTopLevelState.IAreaInput {
    public template : string;
    private hasRun : boolean;
    private templateDeferred;

    constructor(
        private provider : Provider,
        private $q : angular.IQService,
        private $injector : angular.auto.IInjectorService,
        private $location : angular.ILocationService,
        private adhHttp : AdhHttp.Service<any>,
        private adhConfig : AdhConfig.IService,
        private adhcredentials : AdhCredentials.Service,
        private adhEmbed : AdhEmbed.Service,
        private adhMetaApi : AdhMetaApi.Service,
        private adhResourceUrlFilter
    ) {
        this.template = "<adh-resource-area></adh-resource-area>";
        this.hasRun = false;
        this.templateDeferred = this.$q.defer();
    }

    private getDefaults(resourceType : string, view : string, processType : string, embedContext : string) : Dict {
        var key : string = resourceType + "@" + view + "@" + processType + "@" + embedContext;
        return <Dict>_.extend({}, this.provider.defaults[key]);
    }

    private getSpecifics(resource, view : string, processType : string, embedContext : string, process?) : angular.IPromise<Dict> {
        var key : string = resource.content_type + "@" + view + "@" + processType + "@" + embedContext;
        var specifics;

        if (this.provider.specifics.hasOwnProperty(key)) {
            var factory = this.provider.specifics[key].factory;
            var type = this.provider.specifics[key].type;
            var fn = this.$injector.invoke(factory);

            if (type === "version") {
                specifics = this.adhHttp.get(AdhUtil.parentPath(resource.path)).then((item) => {
                    return fn(item, resource, false, process);
                });
            } else if (type === "item") {
                specifics = this.adhHttp.getNewestVersionPathNoFork(resource.path).then((versionPath) => {
                    return this.adhHttp.get(versionPath).then((version) => {
                        return fn(resource, version, true, process);
                    });
                });
            } else {
                specifics = fn(resource);
            }
        } else {
            specifics = {};
        }

        // fn may return a promise
        return this.$q.when(specifics)
            .then((data : Dict) => _.clone(data));
    }

    /**
     * Promise the next ancestor process.
     *
     * If the passed path is a process, it is returned itself.
     *
     * If `fail` is false, it promises undefined instead of failing.
     */
    public getProcess(resourceUrl : string, fail = true) : angular.IPromise<ResourcesBase.IResource> {
        var paths = [];

        var path = resourceUrl.substr(this.adhConfig.rest_url.length);
        while (path !== AdhUtil.parentPath(path)) {
            paths.push(path);
            path = AdhUtil.parentPath(path);
        }

        return this.$q.all(_.map(paths, (path) => {
            return this.adhHttp.get(this.adhConfig.rest_url + path);
        })).then((resources : ResourcesBase.IResource[]) => {
            for (var i = 0; i < resources.length; i++) {
                if (AdhResourceUtil.isInstanceOf(resources[i], RIProcess.content_type, this.adhMetaApi)) {
                    return resources[i];
                }
            }
            if (fail) {
                throw "no process found";
            }
        });
    }

    private conditionallyRedirectVersionToLast(resourceUrl : string) : angular.IPromise<boolean> {
        var self : Service = this;

        return self.$q.all([
            self.adhHttp.get(resourceUrl),
            self.adhHttp.get(AdhUtil.parentPath(resourceUrl))
        ]).then((args : ResourcesBase.IResource[]) => {
            var version = args[0];
            var item = args[1];
            if (version.data.hasOwnProperty(SIVersionable.nick) && item.data.hasOwnProperty(SITags.nick)) {
                var lastUrl = item.data[SITags.nick].LAST;
                if (lastUrl === resourceUrl) {
                    return false;
                } else {
                    self.$location.path(self.adhResourceUrlFilter(lastUrl));
                    return true;
                }
            } else {
                return false;
            }
        });
    }

    private resolveTemplate(embedContext) : void {
        var templateFn;
        if (this.provider.templates.hasOwnProperty(embedContext)) {
            templateFn = this.provider.templates[embedContext];
        } else {
            var templateUrl = this.adhConfig.pkg_path + pkgLocation + "/ResourceArea.html";
            templateFn = ["$templateRequest", ($templateRequest) => $templateRequest(templateUrl)];
        }

        if (typeof templateFn === "string") {
            var templateString = templateFn;
            templateFn = () => templateString;
        }

        this.$q.when(this.$injector.invoke(templateFn)).then((template) => {
            this.templateDeferred.resolve(template);
        }, (reason) => {
            this.templateDeferred.reject(reason);
        });
    }

    public getTemplate() : angular.IPromise<string> {
        return this.templateDeferred.promise;
    }

    public has(resourceType : string, view : string = "", processType : string = "") : boolean {
        var embedContext = this.adhEmbed.getContext();
        var key : string = resourceType + "@" + view + "@" + processType + "@" + embedContext;
        return this.provider.defaults.hasOwnProperty(key) || this.provider.specifics.hasOwnProperty(key);
    }

    public route(path : string, search : Dict) : angular.IPromise<Dict> {
        var self : Service = this;
        var segs : string[] = path.replace(/\/+$/, "").split("/");

        if (path === "/") {
            segs = ["", ""];
        }

        if (segs.length < 2 || segs[0] !== "") {
            throw "bad path: " + path;
        }

        var view : string = "";
        var embedContext = this.adhEmbed.getContext();

        if (!this.hasRun) {
            this.hasRun = true;
            this.resolveTemplate(embedContext);
        }

        // if path has a view segment
        if (_.last(segs).match(/^@/)) {
            view = segs.pop().replace(/^@/, "");
        }

        var resourceUrl : string = this.adhConfig.rest_url + (segs.join("/") + "/").replace(/\/+$/, "/");

        return self.$q.all([
            self.adhHttp.get(resourceUrl),
            self.getProcess(resourceUrl, false),
            self.conditionallyRedirectVersionToLast(resourceUrl)
        ]).then((values : any[]) => {
            var resource : ResourcesBase.IResource = values[0];
            var process : ResourcesBase.IResource = values[1];
            var hasRedirected : boolean = values[2];

            var processType = process ? process.content_type : "";
            var processUrl = process ? process.path : "/";
            var processState = process ? process.data[SIWorkflowAssignment.nick].workflow_state : "";

            if (hasRedirected) {
                return;
            }

            return self.getSpecifics(resource, view, processType, embedContext, process).then((specifics : Dict) => {
                var defaults : Dict = self.getDefaults(resource.content_type, view, processType, embedContext);

                var meta : Dict = {
                    customHeader: self.provider.customHeaders[processType],
                    embedContext: embedContext,
                    processType: processType,
                    processUrl: processUrl,
                    processState: processState,
                    platformUrl: self.adhConfig.rest_url + "/" + segs[1],
                    contentType: resource.content_type,
                    resourceUrl: resourceUrl,
                    view: view
                };

                return _.extend(defaults, meta, specifics, search);
            });
        }, (errors : AdhHttpError.IBackendErrorItem[]) => {

            _.forEach(errors, (error) => {
                if (error.code === 403) {
                    if (self.adhcredentials.loggedIn) {
                        throw 403;
                    } else {
                        throw 401;
                    }
                }
            });
            throw 404;
        });
    }

    public reverse(data : Dict) : { path : string; search : Dict; } {
        var defaults = this.getDefaults(data["contentType"], data["view"], data["processType"], data["embedContext"]);
        var path = path = data["resourceUrl"].replace(this.adhConfig.rest_url, "");

        if (path.substr(-1) !== "/") {
            path += "/";
        }

        if (data["view"]) {
            path += "@" + data["view"];
        }

        return {
            path: path,
            search: <Dict>_.transform(data, (result, value : string, key : string) => {
                if (defaults.hasOwnProperty(key) && value !== defaults[key]) {
                    result[key] = value;
                }
            })
        };
    }
}


export var resourceUrl = (adhConfig : AdhConfig.IService) => {
    return (path : string, view? : string, search? : {[key : string]: any}) => {
        if (typeof path !== "undefined") {
            var url = "/r" + path.replace(adhConfig.rest_url, "");
            if (url.substr(-1) !== "/") {
                url += "/";
            }
            if (typeof view !== "undefined") {
                url += "@" + view;
            }
            if (typeof search !== "undefined") {
                url += "?" + _.map(search, (value, key : string) => {
                    return encodeURIComponent(key) + "=" + encodeURIComponent(value);
                }).join("&");
            }
            return url;
        }
    };
};


export var directive = (adhResourceArea : Service, $compile : angular.ICompileService) => {
    return {
        restrict: "E",
        link: (scope : angular.IScope, element) => {
            adhResourceArea.getTemplate().then((template : string) => {
                var childScope = scope.$new();
                element.html(template);
                $compile(element.contents())(childScope);
            });
        }
    };
};<|MERGE_RESOLUTION|>--- conflicted
+++ resolved
@@ -5,12 +5,9 @@
 import * as AdhConfig from "../Config/Config";
 import * as AdhEmbed from "../Embed/Embed";
 import * as AdhHttp from "../Http/Http";
-<<<<<<< HEAD
+import * as AdhHttpError from "../Http/Error";
 import * as AdhMetaApi from "../MetaApi/MetaApi";
 import * as AdhResourceUtil from "../Util/ResourceUtil";
-=======
-import * as AdhHttpError from "../Http/Error";
->>>>>>> ed668886
 import * as AdhTopLevelState from "../TopLevelState/TopLevelState";
 import * as AdhUtil from "../Util/Util";
 import * as AdhCredentials from "../User/Credentials";
@@ -44,14 +41,17 @@
         this.specifics = {};
         this.templates = {};
         this.customHeaders = {};
-<<<<<<< HEAD
-        this.$get = ["$q", "$injector", "$location", "adhHttp", "adhConfig", "adhEmbed", "adhMetaApi", "adhResourceUrlFilter",
+        this.$get = [
+            "$q",
+            "$injector",
+            "$location",
+            "adhHttp",
+            "adhConfig",
+            "adhCredentials",
+            "adhEmbed",
+            "adhMetaApi",
+            "adhResourceUrlFilter",
             (...args) => AdhUtil.construct(Service, [self].concat(args))];
-=======
-        this.$get = ["$q", "$injector", "$location", "adhHttp", "adhConfig", "adhCredentials", "adhEmbed", "adhResourceUrlFilter",
-            ($q, $injector, $location, adhHttp, adhConfig, adhCredentials, adhEmbed, adhResourceUrlFilter) => new Service(
-                self, $q, $injector, $location, adhHttp, adhConfig, adhCredentials, adhEmbed, adhResourceUrlFilter)];
->>>>>>> ed668886
     }
 
     public default(
@@ -359,8 +359,8 @@
             self.getProcess(resourceUrl, false),
             self.conditionallyRedirectVersionToLast(resourceUrl)
         ]).then((values : any[]) => {
-            var resource : ResourcesBase.IResource = values[0];
-            var process : ResourcesBase.IResource = values[1];
+            var resource : ResourcesBase.Resource = values[0];
+            var process : ResourcesBase.Resource = values[1];
             var hasRedirected : boolean = values[2];
 
             var processType = process ? process.content_type : "";
