<?xml version="1.0" standalone="no"?>
<!DOCTYPE svg PUBLIC "-//W3C//DTD SVG 1.1//EN" "http://www.w3.org/Graphics/SVG/1.1/DTD/svg11.dtd" >
<!--
<<<<<<< HEAD
2015-8-28: Created.
-->
<svg xmlns="http://www.w3.org/2000/svg">
<metadata>
Created by FontForge 20120731 at Fri Aug 28 18:37:47 2015
=======
2015-10-13: Created.
-->
<svg xmlns="http://www.w3.org/2000/svg">
<metadata>
Created by FontForge 20120731 at Tue Oct 13 16:20:42 2015
>>>>>>> 3e084b5e
 By Caroline Clifford,,,
Created by Caroline Clifford,,, with FontForge 2.0 (http://fontforge.sf.net)
</metadata>
<defs>
<font id="adhocracy3-icons" horiz-adv-x="512" >
  <font-face 
    font-family="adhocracy3-icons"
    font-weight="500"
    font-stretch="normal"
    units-per-em="512"
    panose-1="2 0 6 3 0 0 0 0 0 0"
    ascent="448"
    descent="-64"
    bbox="-0.75 -65 515 449"
    underline-thickness="25.6"
    underline-position="-51.2"
<<<<<<< HEAD
    unicode-range="U+F100-F11E"
=======
    unicode-range="U+F100-F11F"
>>>>>>> 3e084b5e
  />
    <missing-glyph />
    <glyph glyph-name="uniF103" unicode="&#xf103;" horiz-adv-x="511" 
d="M79 30l15 -15l338 339l-16 15zM255 426c-128 0 -233 -105 -233 -234s105 -234 233 -234s234 105 234 234s-106 234 -234 234zM255 448c141 0 256 -114 256 -256s-115 -256 -256 -256s-255 114 -255 256s114 256 255 256z" />
    <glyph glyph-name="uniF10C" unicode="&#xf10c;" horiz-adv-x="416" 
d="M208 443c115 0 208 -96 208 -213c0 -172 -208 -288 -208 -288s-208 115 -208 288c0 117 93 213 208 213z" />
    <glyph glyph-name="uniF10F" unicode="&#xf10f;" horiz-adv-x="509" 
d="M261 384c109 0 196 -78 196 -169s-86 -167 -195 -167c-81 0 -149 42 -178 102l-3 6h-60v71h47l1 9c6 48 36 89 81 117l7 5l-3 9c-5 11 -8 21 -19 35c28 -1 53 -11 66 -22l4 -3l5 1c16 4 33 6 51 6zM261 405c-17 0 -37 -2 -51 -5c-22 16 -60 30 -106 21l-44 -8l44 -13
c10 -3 21 -21 27 -33c-46 -31 -72 -73 -81 -119h-50v-114h68c34 -65 109 -107 194 -107c118 0 216 82 216 188s-99 190 -217 190zM137 244c0 6 0 7 6 7s7 -1 7 -7s-1 -6 -7 -6s-6 0 -6 6zM117 244c0 -16 10 -28 26 -28s27 12 27 28s-11 28 -27 28s-26 -12 -26 -28zM244 328
l1 -21s74 3 111 -38l15 14c-46 51 -127 45 -127 45zM184 54h-21v-83h21v83zM359 54h-21v-83h21v83zM464 218l5 -20s38 9 40 53l-21 1c-2 -29 -24 -34 -24 -34z" />
    <glyph glyph-name="uniF114" unicode="&#xf114;" horiz-adv-x="513" 
d="M177 272c94 0 161 -63 161 -143s-66 -144 -161 -144h-49l-96 -48l17 79c-35 28 -49 70 -49 113c0 80 82 143 177 143zM494 351h-97c-11 0 -16 8 -16 16v80zM349 316h164v-240h-134c0 153 -75 233 -162 233v138h132v-131z" />
    <glyph glyph-name="uniF115" unicode="&#xf115;" horiz-adv-x="511" 
d="M255 426c-129 0 -234 -92 -234 -205c0 -55 28 -110 76 -147c6 -4 10 -13 8 -22l-20 -78l110 48c3 1 6 3 9 3h4c16 -3 29 -4 47 -4c129 0 234 91 234 204c0 112 -103 201 -234 201zM255 447c142 0 256 -99 256 -223s-113 -225 -255 -225c-18 0 -33 0 -51 3l-150 -65
l28 122c-50 39 -83 98 -83 163c0 124 113 225 255 225z" />
    <glyph glyph-name="uniF110" unicode="&#xf110;" horiz-adv-x="515" 
d="M492 373h-310c-15 0 -31 -8 -40 -19l-113 -137c-10 -13 -10 -32 0 -44l114 -138c9 -12 25 -19 40 -19h309v357zM515 394v-398h-332c-22 0 -45 10 -58 26l-113 138c-17 19 -17 49 0 71l113 137c14 16 36 26 58 26h332z" />
    <glyph glyph-name="uniF104" unicode="&#xf104;" 
d="M346 354h-182c-5 0 -10 4 -10 10s4 10 10 10h182c5 0 10 -4 10 -10s-4 -10 -10 -10zM501 -31h-491c-5 0 -10 4 -10 10v385c0 5 4 10 10 10h78c5 0 10 -4 10 -10s-5 -10 -10 -10h-68v-364h471v364h-74c-5 0 -10 4 -10 10s4 10 10 10h84c5 0 10 -4 10 -10v-385
c0 -5 -5 -10 -10 -10zM502 245h-491c-5 0 -10 4 -10 10s4 10 10 10h491c5 0 10 -4 10 -10s-5 -10 -10 -10zM164 307h-72c-5 0 -10 4 -10 10v88c0 5 4 10 10 10h72c5 0 10 -4 10 -10v-89c0 -5 -5 -9 -10 -9zM102 326h52v69h-52v-69zM418 307h-72c-5 0 -10 4 -10 10v88
c0 5 4 10 10 10h72c5 0 10 -4 10 -10v-89c0 -5 -4 -9 -10 -9zM356 326h53v69h-53v-69z" />
    <glyph glyph-name="uniF116" unicode="&#xf116;" 
d="M191 410c90 0 160 -63 160 -136s-70 -135 -160 -135c-11 0 -22 1 -33 3l-4 1l-79 -34l15 60l-8 6c-32 25 -51 60 -51 99c0 73 70 136 160 136zM191 440c-103 0 -191 -72 -191 -166c0 -47 27 -91 56 -117l-25 -101l127 55c13 -2 21 -3 33 -3c103 0 190 72 190 166
s-87 166 -190 166zM427 304l-13 -27c41 -21 67 -58 67 -100c0 -33 -17 -63 -44 -84l-7 -6l12 -50l-58 25h-39c-34 0 -64 10 -88 27l-18 -25c29 -21 66 -33 106 -33c30 5 -4 16 24 4l117 -51l-22 91c26 24 48 60 48 102c0 55 -35 102 -85 127z" />
    <glyph glyph-name="uniF106" unicode="&#xf106;" horiz-adv-x="436" 
d="M436 306v-256h-320v398h175v-114c0 -13 4 -29 29 -28h116zM88 391v-369h319v-29h-349v398h30zM29 334v-369h350v-29h-379v398h29zM436 334h-87c-20 0 -29 9 -29 28v86z" />
    <glyph glyph-name="uniF102" unicode="&#xf102;" 
d="M0 -26l256 474l256 -474h-512z" />
    <glyph glyph-name="uniF113" unicode="&#xf113;" horiz-adv-x="511" 
d="M253 449v0c137 0 253 -115 258 -232c0 -119 -116 -210 -253 -210h-48l-163 -69l47 116c-51 40 -94 101 -94 163c0 117 115 232 253 232z" />
    <glyph glyph-name="uniF100" unicode="&#xf100;" horiz-adv-x="513" 
d="M492 427h-471v-470h471v470zM513 448v-512h-513v512h513zM267 335h-21v-286h21v286zM113 202v-20h287v20h-287z" />
    <glyph glyph-name="uniF11B" unicode="&#xf11b;" 
d="M0 448h512v-512h-512v512zM40 361l216 -374l216 374h-432z" />
    <glyph glyph-name="uniF112" unicode="&#xf112;" horiz-adv-x="510" 
d="M509 202c2 -6 2 -13 0 -20c-1 -2 -4 -5 -6 -7l-125 -130c-4 -4 -11 -7 -17 -7s-14 2 -18 6c-10 10 -10 22 0 32l87 85h-344c-47 0 -86 42 -86 91s38 93 86 93c13 0 24 -11 24 -24c0 -14 -11 -25 -24 -25c-22 0 -39 -18 -39 -40s18 -42 39 -42h343l-87 90
c-10 10 -10 25 0 35s26 10 35 0l126 -129c2 -2 5 -5 6 -8z" />
    <glyph glyph-name="uniF105" unicode="&#xf105;" horiz-adv-x="445" 
d="M204 413v3h-174v-444h377v272h-170c-22 0 -33 12 -33 33v136zM240 449h3v-172c0 -3 31 0 34 0h168v-342h-445v514h240zM273 449l53 -52l85 -85h-104c-22 0 -34 31 -34 34v103z" />
    <glyph glyph-name="uniF10E" unicode="&#xf10e;" horiz-adv-x="511" 
d="M373 422c46 39 91 29 117 4c42 -43 13 -98 -1 -116zM53 98l110 -109l-163 -53zM475 295l-294 -294l-114 112l291 295z" />
    <glyph glyph-name="uniF11A" unicode="&#xf11a;" horiz-adv-x="489" 
d="M279 176h-2c-21 0 -37 6 -48 20c-23 23 -45 73 -43 132c2 39 41 60 91 62h2c50 -2 87 -23 89 -62c2 -59 -16 -109 -39 -132c-16 -13 -33 -20 -50 -20zM274 358c-35 0 -60 -8 -62 -29c-2 -51 16 -94 32 -112c7 -6 16 -12 27 -12h3c12 0 20 4 27 12c16 16 37 61 35 111
c0 21 -25 30 -62 30zM428 56h-304v16c0 80 78 107 144 107h7c64 0 153 -27 153 -107v-16zM153 85h244c-12 57 -95 62 -119 62h-7c-25 0 -107 -5 -118 -62zM489 -6h-428v455h428v-455zM91 26h366v394h-366v-394zM31 -36h397v-29h-428v423h31v-394z" />
    <glyph glyph-name="uniF101" unicode="&#xf101;" horiz-adv-x="510" 
d="M237 4v44h37v-44h-37zM240 213v88h30v-88l-6 -135h-17zM255 426c-2 0 -9 -4 -15 -16l-214 -415c-5 -11 -6 -22 -2 -28s14 -9 27 -9h408c13 0 23 3 27 9s3 17 -2 28l-214 415c-7 12 -13 16 -15 16zM255 447c13 0 25 -9 35 -28l212 -415c19 -37 0 -67 -43 -67h-409
c-43 0 -61 30 -43 67l214 415c10 18 21 28 34 28z" />
    <glyph glyph-name="uniF10B" unicode="&#xf10b;" 
d="M47 360h418c9 0 18 -3 25 -7l-234 -202l-234 202c7 4 16 7 25 7zM7 338c78 -72 164 -138 243 -209c4 -3 8 -3 12 0l241 207c1 1 1 2 2 3c4 -7 7 -15 7 -24v-245c0 -25 -21 -46 -47 -46h-418c-26 0 -47 21 -47 46v244c0 9 2 17 7 24z" />
<<<<<<< HEAD
=======
    <glyph glyph-name="uniF11F" unicode="&#xf11f;" horiz-adv-x="494" 
d="M73 375c0 -14 -6 -25 -18 -32v-361c0 -2 -1 -5 -3 -7s-4 -2 -6 -2h-19c-2 0 -4 0 -6 2s-3 5 -3 7v361c-12 7 -18 18 -18 32c0 10 4 19 11 26s16 10 26 10s18 -3 25 -10s11 -16 11 -26zM494 357v-218c0 -5 -2 -8 -4 -11s-6 -5 -11 -8c-41 -22 -77 -33 -106 -33
c-12 0 -23 2 -35 6s-22 9 -31 14s-20 9 -33 13s-27 7 -41 7c-37 0 -80 -14 -132 -42c-3 -2 -7 -3 -10 -3c-5 0 -8 2 -12 6s-6 8 -6 13v212c0 6 3 11 9 15c4 3 12 7 23 13c45 23 85 34 120 34c20 0 39 -2 57 -8s39 -15 63 -26c7 -4 15 -5 25 -5s21 2 33 6s23 8 32 13
s17 10 25 14s13 6 15 6c5 0 9 -2 13 -6s6 -7 6 -12z" />
>>>>>>> 3e084b5e
    <glyph glyph-name="uniF11E" unicode="&#xf11e;" 
d="M11 62v363h490v-363h-184c-2 0 -5 -2 -6 -4l-58 -89l-59 88c-1 2 -3 5 -5 5h-178zM253 -51c2 0 4 4 6 6l62 96h182c4 0 9 -4 9 0v374c0 3 -5 10 -9 10h-497c-3 0 -6 -6 -6 -10v-374c0 -4 3 0 6 0h180l61 -96c1 -2 4 -6 6 -6zM11 62v363h490v-363h-184c-2 0 -5 -2 -6 -4
l-58 -89l-59 88c-1 2 -3 5 -5 5h-178zM290 307c7 0 14 9 14 16s-7 16 -14 16h-207c-7 0 -14 -9 -14 -16s7 -16 14 -16h207zM439 243c7 0 14 9 14 16s-7 16 -14 16h-356c-7 0 -14 -9 -14 -16s7 -16 14 -16h356zM439 169c7 0 14 9 14 16s-7 16 -14 16h-356
c-7 0 -14 -9 -14 -16s7 -16 14 -16h356z" />
    <glyph glyph-name="uniF118" unicode="&#xf118;" horiz-adv-x="422" 
d="M211 446c54 0 103 -33 106 -106s-4 -183 -105 -183s-109 110 -107 183c3 73 64 108 112 107zM211 99c0 0 211 -2 211 -162h-211h-211c0 163 210 162 211 162z" />
    <glyph glyph-name="uniF107" unicode="&#xf107;" horiz-adv-x="514" 
d="M71 192c0 11 2 13 13 13s14 -2 14 -13s-3 -13 -14 -13s-13 2 -13 13zM51 192c0 -21 12 -34 33 -34s34 13 34 34s-13 34 -34 34s-33 -13 -33 -34zM463 216l23 -24l-26 -26l-12 13l-24 -24l-23 24l-24 -24l-23 24l-22 -22l-13 13h-87l-2 -7c-6 -20 -15 -35 -27 -47
c-20 -22 -44 -32 -74 -32s-55 10 -77 32c-21 21 -32 45 -32 75s11 55 32 77c20 22 44 32 74 32s55 -10 77 -32c12 -13 21 -29 27 -46l3 -6h230zM472 236h-225c-8 19 -16 32 -29 46c-26 26 -57 39 -92 39s-65 -13 -89 -39s-37 -56 -37 -91s12 -65 37 -89
c25 -25 57 -39 92 -39s65 14 89 39c12 12 24 34 29 48h63l22 -22l22 22l23 -24l24 24l23 -24l23 23c7 -8 -3 3 4 -5l7 -8l56 56z" />
    <glyph glyph-name="uniF10A" unicode="&#xf10a;" horiz-adv-x="510" 
d="M463 335v2h-416c-14 0 -25 -11 -25 -24v-241c0 -13 12 -23 25 -23h416c14 0 25 10 25 23v240c0 13 -12 23 -25 23zM463 357c26 0 47 -19 47 -44v-241c0 -25 -21 -45 -47 -45h-416c-26 0 -47 20 -47 45v240c0 25 21 45 47 45h416zM25 329h1c2 0 5 -1 7 -2l222 -176
l222 176c2 2 5 2 7 2c6 0 11 -4 11 -10c0 -3 -2 -7 -4 -9l-229 -181c-2 -1 -5 -2 -7 -2s-5 1 -7 2l-229 181c-2 2 -4 6 -4 9c0 5 4 10 10 10z" />
    <glyph glyph-name="uniF111" unicode="&#xf111;" horiz-adv-x="515" 
d="M22 373v-357h310c15 0 31 7 40 19l114 138c10 12 10 31 0 44l-113 137c-9 11 -25 19 -40 19h-311zM0 394h332c22 0 43 -10 57 -26l113 -137c17 -22 17 -52 0 -71l-113 -138c-13 -16 -35 -26 -57 -26h-332v398z" />
    <glyph glyph-name="uniF117" unicode="&#xf117;" horiz-adv-x="511" 
d="M188 -3c-6 0 -12 2 -16 6l-163 135c-10 9 -12 25 -3 35s26 12 36 3l142 -119l281 322c9 11 26 12 36 3c11 -9 12 -25 3 -35l-296 -342c-4 -5 -11 -8 -18 -9c0 1 -1 1 -2 1z" />
    <glyph glyph-name="uniF119" unicode="&#xf119;" horiz-adv-x="450" 
d="M226 128h-5c-29 0 -54 10 -73 29c-44 46 -53 130 -50 195c5 84 96 96 127 96h-5h5c31 0 125 -12 127 -96c2 -65 -11 -149 -55 -195c-17 -16 -42 -29 -71 -29zM226 417c-44 0 -94 -15 -96 -65c-2 -84 15 -144 41 -173c12 -15 29 -19 48 -19h5c19 0 36 7 48 19
c27 29 50 89 48 173c0 50 -50 65 -94 65zM450 -64h-450v17c0 121 108 144 211 144h8h5c36 0 224 12 224 -144v-17h2zM34 -30h385c-12 111 -163 96 -192 96h-15c-38 0 -166 12 -178 -96z" />
    <glyph glyph-name="uniF108" unicode="&#xf108;" horiz-adv-x="511" 
d="M480 355h-330v-30h330v30zM511 385v-88h-390v88h390zM59 355h-30v-30h30v30zM90 385v-88h-90v88h90zM59 207h-30v-30h30v30zM90 237v-89h-90v89h90zM59 59h-30v-30h30v30zM90 87v-88h-90v88h90zM480 59h-330v-30h330v30zM511 87v-88h-390v88h390zM480 207h-330v-30h330
v30zM480 237h31v-89h-390v89h359z" />
    <glyph glyph-name="uniF11C" unicode="&#xf11c;" 
d="M0 448h512v-512h-512v512zM256 397l-216 -374h432z" />
    <glyph glyph-name="uniF109" unicode="&#xf109;" horiz-adv-x="509" 
d="M509 385v-88h-388v88h388zM89 385v-88h-89v88h89zM89 237v-89h-89v89h89zM89 87v-88h-89v88h89zM509 87v-88h-388v88h388zM479 237h30v-89h-388v89h358z" />
    <glyph glyph-name="uniF11D" unicode="&#xf11d;" horiz-adv-x="506" 
d="M53 445l-53 -53l453 -453l53 53zM0 -8l53 -53l453 453l-53 53z" />
    <glyph glyph-name="uniF10D" unicode="&#xf10d;" horiz-adv-x="515" 
d="M0 229v-74h515v74h-515z" />
  </font>
</defs></svg><|MERGE_RESOLUTION|>--- conflicted
+++ resolved
@@ -1,19 +1,11 @@
 <?xml version="1.0" standalone="no"?>
 <!DOCTYPE svg PUBLIC "-//W3C//DTD SVG 1.1//EN" "http://www.w3.org/Graphics/SVG/1.1/DTD/svg11.dtd" >
 <!--
-<<<<<<< HEAD
-2015-8-28: Created.
--->
-<svg xmlns="http://www.w3.org/2000/svg">
-<metadata>
-Created by FontForge 20120731 at Fri Aug 28 18:37:47 2015
-=======
 2015-10-13: Created.
 -->
 <svg xmlns="http://www.w3.org/2000/svg">
 <metadata>
 Created by FontForge 20120731 at Tue Oct 13 16:20:42 2015
->>>>>>> 3e084b5e
  By Caroline Clifford,,,
 Created by Caroline Clifford,,, with FontForge 2.0 (http://fontforge.sf.net)
 </metadata>
@@ -30,11 +22,7 @@
     bbox="-0.75 -65 515 449"
     underline-thickness="25.6"
     underline-position="-51.2"
-<<<<<<< HEAD
-    unicode-range="U+F100-F11E"
-=======
     unicode-range="U+F100-F11F"
->>>>>>> 3e084b5e
   />
     <missing-glyph />
     <glyph glyph-name="uniF103" unicode="&#xf103;" horiz-adv-x="511" 
@@ -84,13 +72,10 @@
 c-43 0 -61 30 -43 67l214 415c10 18 21 28 34 28z" />
     <glyph glyph-name="uniF10B" unicode="&#xf10b;" 
 d="M47 360h418c9 0 18 -3 25 -7l-234 -202l-234 202c7 4 16 7 25 7zM7 338c78 -72 164 -138 243 -209c4 -3 8 -3 12 0l241 207c1 1 1 2 2 3c4 -7 7 -15 7 -24v-245c0 -25 -21 -46 -47 -46h-418c-26 0 -47 21 -47 46v244c0 9 2 17 7 24z" />
-<<<<<<< HEAD
-=======
     <glyph glyph-name="uniF11F" unicode="&#xf11f;" horiz-adv-x="494" 
 d="M73 375c0 -14 -6 -25 -18 -32v-361c0 -2 -1 -5 -3 -7s-4 -2 -6 -2h-19c-2 0 -4 0 -6 2s-3 5 -3 7v361c-12 7 -18 18 -18 32c0 10 4 19 11 26s16 10 26 10s18 -3 25 -10s11 -16 11 -26zM494 357v-218c0 -5 -2 -8 -4 -11s-6 -5 -11 -8c-41 -22 -77 -33 -106 -33
 c-12 0 -23 2 -35 6s-22 9 -31 14s-20 9 -33 13s-27 7 -41 7c-37 0 -80 -14 -132 -42c-3 -2 -7 -3 -10 -3c-5 0 -8 2 -12 6s-6 8 -6 13v212c0 6 3 11 9 15c4 3 12 7 23 13c45 23 85 34 120 34c20 0 39 -2 57 -8s39 -15 63 -26c7 -4 15 -5 25 -5s21 2 33 6s23 8 32 13
 s17 10 25 14s13 6 15 6c5 0 9 -2 13 -6s6 -7 6 -12z" />
->>>>>>> 3e084b5e
     <glyph glyph-name="uniF11E" unicode="&#xf11e;" 
 d="M11 62v363h490v-363h-184c-2 0 -5 -2 -6 -4l-58 -89l-59 88c-1 2 -3 5 -5 5h-178zM253 -51c2 0 4 4 6 6l62 96h182c4 0 9 -4 9 0v374c0 3 -5 10 -9 10h-497c-3 0 -6 -6 -6 -10v-374c0 -4 3 0 6 0h180l61 -96c1 -2 4 -6 6 -6zM11 62v363h490v-363h-184c-2 0 -5 -2 -6 -4
 l-58 -89l-59 88c-1 2 -3 5 -5 5h-178zM290 307c7 0 14 9 14 16s-7 16 -14 16h-207c-7 0 -14 -9 -14 -16s7 -16 14 -16h207zM439 243c7 0 14 9 14 16s-7 16 -14 16h-356c-7 0 -14 -9 -14 -16s7 -16 14 -16h356zM439 169c7 0 14 9 14 16s-7 16 -14 16h-356
