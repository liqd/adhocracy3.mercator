<?xml version="1.0" standalone="no"?>
<!DOCTYPE svg PUBLIC "-//W3C//DTD SVG 1.1//EN" "http://www.w3.org/Graphics/SVG/1.1/DTD/svg11.dtd" >
<!--
<<<<<<< HEAD
2014-12-12: Created.
-->
<svg xmlns="http://www.w3.org/2000/svg">
<metadata>
Created by FontForge 20120731 at Fri Dec 12 17:22:04 2014
=======
2014-12-11: Created.
-->
<svg xmlns="http://www.w3.org/2000/svg">
<metadata>
Created by FontForge 20120731 at Thu Dec 11 09:49:31 2014
>>>>>>> 5dba5ba9
 By Caroline Clifford,,,
Created by Caroline Clifford,,, with FontForge 2.0 (http://fontforge.sf.net)
</metadata>
<defs>
<font id="adhocracy3-icons" horiz-adv-x="512" >
  <font-face 
    font-family="adhocracy3-icons"
    font-weight="500"
    font-stretch="normal"
    units-per-em="512"
    panose-1="2 0 6 3 0 0 0 0 0 0"
    ascent="448"
    descent="-64"
    bbox="-0.25 -64 512.25 448"
    underline-thickness="25.6"
    underline-position="-51.2"
    unicode-range="U+F100-F10B"
  />
    <missing-glyph />
<<<<<<< HEAD
    <glyph glyph-name="uniF101" unicode="&#xf101;" 
d="M384 294v-230h-282v358h154v-102c0 -11 5 -27 26 -26h102zM358 38v-25h-307v358h26v-333h281zM333 -13v-25h-333v358h26v-333h307zM410 320h-103c-17 0 -25 10 -25 26v76z" />
    <glyph glyph-name="uniF102" unicode="&#xf102;" 
d="M386 300v24h-266v-24h266zM410 349v-73h-314v73h314zM48 300v24h-24v-24h24zM72 349v-73h-72v73h72zM48 180v24h-24v-24h24zM72 228v-72h-72v72h72zM48 59v25h-24v-25h24zM72 108v-4v-69h-72v73h72zM386 59v25h-266v-25h266zM410 108v-73h-314v73h314zM386 180v24h-266
v-24h266zM386 228h24v-72h-314v72h290z" />
    <glyph glyph-name="uniF104" unicode="&#xf104;" horiz-adv-x="474" 
d="M238 394c65 0 123 -15 165 -40s71 -59 71 -100s-29 -76 -72 -101s-102 -40 -167 -40c-24 0 -47 2 -68 5h-1c1 0 -1 0 -4 -2s-7 -5 -12 -10c-10 -9 -22 -23 -33 -36c-22 -27 -39 -54 -39 -54l-27 -39l3 47s2 34 3 70v50c0 7 -1 12 -1 16c0 1 -1 1 -1 2v1
c-32 24 -55 54 -55 91c0 41 29 75 72 100s101 40 166 40z" />
    <glyph glyph-name="uniF105" unicode="&#xf105;" horiz-adv-x="474" 
=======
    <glyph glyph-name="uniF103" unicode="&#xf103;" horiz-adv-x="410" 
d="M384 294v-230h-282v358h154v-102c0 -11 5 -27 26 -26h102zM358 38v-25h-307v358h26v-333h281zM333 -13v-25h-333v358h26v-333h307zM410 320h-103c-17 0 -25 10 -25 26v76z" />
    <glyph glyph-name="uniF104" unicode="&#xf104;" horiz-adv-x="410" 
d="M386 300v24h-266v-24h266zM410 349v-73h-314v73h314zM48 300v24h-24v-24h24zM72 349v-73h-72v73h72zM48 180v24h-24v-24h24zM72 228v-72h-72v72h72zM48 59v25h-24v-25h24zM72 108v-4v-69h-72v73h72zM386 59v25h-266v-25h266zM410 108v-73h-314v73h314zM386 180v24h-266
v-24h266zM386 228h24v-72h-314v72h290z" />
    <glyph glyph-name="uniF109" unicode="&#xf109;" 
d="M191 410c90 0 160 -63 160 -136s-70 -135 -160 -135c-11 0 -22 1 -33 3l-4 1l-79 -34l15 60l-8 6c-32 25 -51 60 -51 99c0 73 70 136 160 136zM191 440c-103 0 -191 -72 -191 -166c0 -47 27 -91 56 -117l-25 -101l127 55c13 -2 21 -3 33 -3c103 0 190 72 190 166
s-87 166 -190 166zM427 304l-13 -27c41 -21 67 -58 67 -100c0 -33 -17 -63 -44 -84l-7 -6l12 -50l-58 25h-39c-34 0 -64 10 -88 27l-18 -25c29 -21 66 -33 106 -33c30 5 -4 16 24 4l117 -51l-22 91c26 24 48 60 48 102c0 55 -35 102 -85 127z" />
    <glyph glyph-name="uniF100" unicode="&#xf100;" horiz-adv-x="474" 
d="M238 394c65 0 123 -15 165 -40s71 -59 71 -100s-29 -76 -72 -101s-102 -40 -167 -40c-24 0 -47 2 -68 5h-1c1 0 -1 0 -4 -2s-7 -5 -12 -10c-10 -9 -22 -23 -33 -36c-22 -27 -39 -54 -39 -54l-27 -39l3 47s2 34 3 70v50c0 7 -1 12 -1 16c0 1 -1 1 -1 2v1
c-32 24 -55 54 -55 91c0 41 29 75 72 100s101 40 166 40z" />
    <glyph glyph-name="uniF102" unicode="&#xf102;" horiz-adv-x="441" 
d="M220 448c35 0 113 -2 116 -78s-2 -227 -110 -227h-6c-108 0 -113 151 -110 227s81 78 116 78h-6zM221 96c0 0 220 9 220 -160h-221h-220c0 171 220 160 220 160h1z" />
    <glyph glyph-name="uniF10A" unicode="&#xf10a;" 
d="M135 141h377v302h-377c-18 0 -36 -8 -47 -22l-77 -97c-15 -18 -15 -45 0 -63l77 -97c11 -14 29 -23 47 -23zM491 162h-356c-12 0 -24 6 -31 15l-77 97c-9 11 -9 26 0 37l77 97c7 9 19 15 31 15h356v-261z" />
    <glyph glyph-name="uniF107" unicode="&#xf107;" horiz-adv-x="293" 
d="M29 46c-7 0 -14 2 -20 8c-11 11 -11 31 0 42l234 234c11 11 30 11 41 0s11 -31 0 -42l-234 -234c-6 -6 -14 -8 -21 -8zM263 46c-8 0 -14 2 -20 8l-234 234c-11 11 -11 31 0 42s30 11 41 0l234 -234c11 -11 11 -31 0 -42c-6 -6 -14 -8 -21 -8z" />
    <glyph glyph-name="uniF10B" unicode="&#xf10b;" 
d="M377 443h-377v-302h377c18 0 36 9 47 23l77 97c15 18 15 45 0 63l-77 97c-11 14 -29 22 -47 22zM21 423h356c12 0 24 -6 31 -15l77 -97c9 -11 9 -26 0 -37l-77 -97c-7 -9 -19 -15 -31 -15h-356v261z" />
    <glyph glyph-name="uniF101" unicode="&#xf101;" horiz-adv-x="474" 
>>>>>>> 5dba5ba9
d="M238 394c65 0 123 -15 165 -40s71 -59 71 -100s-29 -76 -72 -101s-102 -40 -167 -40c-24 0 -47 2 -68 5h-1c1 0 -1 0 -4 -2s-7 -5 -12 -10c-10 -9 -22 -23 -33 -36c-22 -27 -39 -54 -39 -54l-27 -39l3 47s2 34 3 70v50c0 7 -1 12 -1 16c0 1 -1 1 -1 2v1
c-32 24 -55 54 -55 91c0 41 29 75 72 100s101 40 166 40zM238 369c-61 0 -115 -15 -153 -37s-59 -50 -59 -78s17 -53 48 -75c5 -4 5 -7 6 -9s2 -5 2 -8c1 -5 0 -11 0 -18v-50c0 -15 0 -18 -1 -30c7 10 8 11 17 22c11 14 23 29 35 40c6 5 11 9 17 12s12 6 20 5h1
c20 -3 42 -5 64 -5c61 0 116 14 154 36s59 52 59 80c0 29 -20 56 -58 78s-91 37 -152 37z" />
    <glyph glyph-name="uniF107" unicode="&#xf107;" horiz-adv-x="293" 
d="M29 46c-7 0 -14 2 -20 8c-11 11 -11 31 0 42l234 234c11 11 30 11 41 0s11 -31 0 -42l-234 -234c-6 -6 -14 -8 -21 -8zM263 46c-8 0 -14 2 -20 8l-234 234c-11 11 -11 31 0 42s30 11 41 0l234 -234c11 -11 11 -31 0 -42c-6 -6 -14 -8 -21 -8z" />
    <glyph glyph-name="uniF100" unicode="&#xf100;" horiz-adv-x="333" 
d="M154 358h-128v-332h281v204h-128c-16 0 -25 10 -25 26v102zM179 384v-128c0 -2 24 0 26 0h128v-256h-333v384h179zM205 384l40 -40l62 -62h-77c-17 0 -25 23 -25 25v77z" />
    <glyph glyph-name="uniF103" unicode="&#xf103;" horiz-adv-x="278" 
d="M251 164h-223c-15 0 -28 13 -28 28s13 28 28 28h223c15 0 27 -13 27 -28s-12 -28 -27 -28z" />
    <glyph glyph-name="uniF106" unicode="&#xf106;" horiz-adv-x="441" 
d="M220 448c35 0 113 -2 116 -78s-2 -227 -110 -227h-6c-108 0 -113 151 -110 227s81 78 116 78h-6zM221 96c0 0 220 9 220 -160h-221h-220c0 171 220 160 220 160h1z" />
  </font>
</defs></svg><|MERGE_RESOLUTION|>--- conflicted
+++ resolved
@@ -1,21 +1,13 @@
 <?xml version="1.0" standalone="no"?>
 <!DOCTYPE svg PUBLIC "-//W3C//DTD SVG 1.1//EN" "http://www.w3.org/Graphics/SVG/1.1/DTD/svg11.dtd" >
 <!--
-<<<<<<< HEAD
 2014-12-12: Created.
 -->
 <svg xmlns="http://www.w3.org/2000/svg">
 <metadata>
-Created by FontForge 20120731 at Fri Dec 12 17:22:04 2014
-=======
-2014-12-11: Created.
--->
-<svg xmlns="http://www.w3.org/2000/svg">
-<metadata>
-Created by FontForge 20120731 at Thu Dec 11 09:49:31 2014
->>>>>>> 5dba5ba9
- By Caroline Clifford,,,
-Created by Caroline Clifford,,, with FontForge 2.0 (http://fontforge.sf.net)
+Created by FontForge 20110222 at Fri Dec 12 17:33:55 2014
+ By Tobias Bengfort
+Created by Tobias Bengfort with FontForge 2.0 (http://fontforge.sf.net)
 </metadata>
 <defs>
 <font id="adhocracy3-icons" horiz-adv-x="512" >
@@ -30,44 +22,28 @@
     bbox="-0.25 -64 512.25 448"
     underline-thickness="25.6"
     underline-position="-51.2"
-    unicode-range="U+F100-F10B"
+    unicode-range="U+F100-F10A"
   />
     <missing-glyph />
-<<<<<<< HEAD
-    <glyph glyph-name="uniF101" unicode="&#xf101;" 
+    <glyph glyph-name="uniF101" unicode="&#xf101;" horiz-adv-x="410" 
 d="M384 294v-230h-282v358h154v-102c0 -11 5 -27 26 -26h102zM358 38v-25h-307v358h26v-333h281zM333 -13v-25h-333v358h26v-333h307zM410 320h-103c-17 0 -25 10 -25 26v76z" />
-    <glyph glyph-name="uniF102" unicode="&#xf102;" 
-d="M386 300v24h-266v-24h266zM410 349v-73h-314v73h314zM48 300v24h-24v-24h24zM72 349v-73h-72v73h72zM48 180v24h-24v-24h24zM72 228v-72h-72v72h72zM48 59v25h-24v-25h24zM72 108v-4v-69h-72v73h72zM386 59v25h-266v-25h266zM410 108v-73h-314v73h314zM386 180v24h-266
-v-24h266zM386 228h24v-72h-314v72h290z" />
     <glyph glyph-name="uniF104" unicode="&#xf104;" horiz-adv-x="474" 
 d="M238 394c65 0 123 -15 165 -40s71 -59 71 -100s-29 -76 -72 -101s-102 -40 -167 -40c-24 0 -47 2 -68 5h-1c1 0 -1 0 -4 -2s-7 -5 -12 -10c-10 -9 -22 -23 -33 -36c-22 -27 -39 -54 -39 -54l-27 -39l3 47s2 34 3 70v50c0 7 -1 12 -1 16c0 1 -1 1 -1 2v1
 c-32 24 -55 54 -55 91c0 41 29 75 72 100s101 40 166 40z" />
-    <glyph glyph-name="uniF105" unicode="&#xf105;" horiz-adv-x="474" 
-=======
-    <glyph glyph-name="uniF103" unicode="&#xf103;" horiz-adv-x="410" 
-d="M384 294v-230h-282v358h154v-102c0 -11 5 -27 26 -26h102zM358 38v-25h-307v358h26v-333h281zM333 -13v-25h-333v358h26v-333h307zM410 320h-103c-17 0 -25 10 -25 26v76z" />
-    <glyph glyph-name="uniF104" unicode="&#xf104;" horiz-adv-x="410" 
+    <glyph glyph-name="uniF102" unicode="&#xf102;" horiz-adv-x="410" 
 d="M386 300v24h-266v-24h266zM410 349v-73h-314v73h314zM48 300v24h-24v-24h24zM72 349v-73h-72v73h72zM48 180v24h-24v-24h24zM72 228v-72h-72v72h72zM48 59v25h-24v-25h24zM72 108v-4v-69h-72v73h72zM386 59v25h-266v-25h266zM410 108v-73h-314v73h314zM386 180v24h-266
 v-24h266zM386 228h24v-72h-314v72h290z" />
-    <glyph glyph-name="uniF109" unicode="&#xf109;" 
+    <glyph glyph-name="uniF10A" unicode="&#xf10a;" 
 d="M191 410c90 0 160 -63 160 -136s-70 -135 -160 -135c-11 0 -22 1 -33 3l-4 1l-79 -34l15 60l-8 6c-32 25 -51 60 -51 99c0 73 70 136 160 136zM191 440c-103 0 -191 -72 -191 -166c0 -47 27 -91 56 -117l-25 -101l127 55c13 -2 21 -3 33 -3c103 0 190 72 190 166
 s-87 166 -190 166zM427 304l-13 -27c41 -21 67 -58 67 -100c0 -33 -17 -63 -44 -84l-7 -6l12 -50l-58 25h-39c-34 0 -64 10 -88 27l-18 -25c29 -21 66 -33 106 -33c30 5 -4 16 24 4l117 -51l-22 91c26 24 48 60 48 102c0 55 -35 102 -85 127z" />
-    <glyph glyph-name="uniF100" unicode="&#xf100;" horiz-adv-x="474" 
-d="M238 394c65 0 123 -15 165 -40s71 -59 71 -100s-29 -76 -72 -101s-102 -40 -167 -40c-24 0 -47 2 -68 5h-1c1 0 -1 0 -4 -2s-7 -5 -12 -10c-10 -9 -22 -23 -33 -36c-22 -27 -39 -54 -39 -54l-27 -39l3 47s2 34 3 70v50c0 7 -1 12 -1 16c0 1 -1 1 -1 2v1
-c-32 24 -55 54 -55 91c0 41 29 75 72 100s101 40 166 40z" />
-    <glyph glyph-name="uniF102" unicode="&#xf102;" horiz-adv-x="441" 
-d="M220 448c35 0 113 -2 116 -78s-2 -227 -110 -227h-6c-108 0 -113 151 -110 227s81 78 116 78h-6zM221 96c0 0 220 9 220 -160h-221h-220c0 171 220 160 220 160h1z" />
-    <glyph glyph-name="uniF10A" unicode="&#xf10a;" 
-d="M135 141h377v302h-377c-18 0 -36 -8 -47 -22l-77 -97c-15 -18 -15 -45 0 -63l77 -97c11 -14 29 -23 47 -23zM491 162h-356c-12 0 -24 6 -31 15l-77 97c-9 11 -9 26 0 37l77 97c7 9 19 15 31 15h356v-261z" />
-    <glyph glyph-name="uniF107" unicode="&#xf107;" horiz-adv-x="293" 
-d="M29 46c-7 0 -14 2 -20 8c-11 11 -11 31 0 42l234 234c11 11 30 11 41 0s11 -31 0 -42l-234 -234c-6 -6 -14 -8 -21 -8zM263 46c-8 0 -14 2 -20 8l-234 234c-11 11 -11 31 0 42s30 11 41 0l234 -234c11 -11 11 -31 0 -42c-6 -6 -14 -8 -21 -8z" />
-    <glyph glyph-name="uniF10B" unicode="&#xf10b;" 
-d="M377 443h-377v-302h377c18 0 36 9 47 23l77 97c15 18 15 45 0 63l-77 97c-11 14 -29 22 -47 22zM21 423h356c12 0 24 -6 31 -15l77 -97c9 -11 9 -26 0 -37l-77 -97c-7 -9 -19 -15 -31 -15h-356v261z" />
-    <glyph glyph-name="uniF101" unicode="&#xf101;" horiz-adv-x="474" 
->>>>>>> 5dba5ba9
+    <glyph glyph-name="uniF105" unicode="&#xf105;" horiz-adv-x="474" 
 d="M238 394c65 0 123 -15 165 -40s71 -59 71 -100s-29 -76 -72 -101s-102 -40 -167 -40c-24 0 -47 2 -68 5h-1c1 0 -1 0 -4 -2s-7 -5 -12 -10c-10 -9 -22 -23 -33 -36c-22 -27 -39 -54 -39 -54l-27 -39l3 47s2 34 3 70v50c0 7 -1 12 -1 16c0 1 -1 1 -1 2v1
 c-32 24 -55 54 -55 91c0 41 29 75 72 100s101 40 166 40zM238 369c-61 0 -115 -15 -153 -37s-59 -50 -59 -78s17 -53 48 -75c5 -4 5 -7 6 -9s2 -5 2 -8c1 -5 0 -11 0 -18v-50c0 -15 0 -18 -1 -30c7 10 8 11 17 22c11 14 23 29 35 40c6 5 11 9 17 12s12 6 20 5h1
 c20 -3 42 -5 64 -5c61 0 116 14 154 36s59 52 59 80c0 29 -20 56 -58 78s-91 37 -152 37z" />
+    <glyph glyph-name="uniF108" unicode="&#xf108;" 
+d="M135 141h377v302h-377c-18 0 -36 -8 -47 -22l-77 -97c-15 -18 -15 -45 0 -63l77 -97c11 -14 29 -23 47 -23zM491 162h-356c-12 0 -24 6 -31 15l-77 97c-9 11 -9 26 0 37l77 97c7 9 19 15 31 15h356v-261z" />
+    <glyph glyph-name="uniF109" unicode="&#xf109;" 
+d="M377 443h-377v-302h377c18 0 36 9 47 23l77 97c15 18 15 45 0 63l-77 97c-11 14 -29 22 -47 22zM21 423h356c12 0 24 -6 31 -15l77 -97c9 -11 9 -26 0 -37l-77 -97c-7 -9 -19 -15 -31 -15h-356v261z" />
     <glyph glyph-name="uniF107" unicode="&#xf107;" horiz-adv-x="293" 
 d="M29 46c-7 0 -14 2 -20 8c-11 11 -11 31 0 42l234 234c11 11 30 11 41 0s11 -31 0 -42l-234 -234c-6 -6 -14 -8 -21 -8zM263 46c-8 0 -14 2 -20 8l-234 234c-11 11 -11 31 0 42s30 11 41 0l234 -234c11 -11 11 -31 0 -42c-6 -6 -14 -8 -21 -8z" />
     <glyph glyph-name="uniF100" unicode="&#xf100;" horiz-adv-x="333" 
