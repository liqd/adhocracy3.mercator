<!DOCTYPE html>
<html>
  <head>
    <title>adhocracy3-icons glyphs preview</title>

    <style>
      /* Page Styles */

      * {
        -moz-box-sizing: border-box;
        -webkit-box-sizing: border-box;
        box-sizing: border-box;
        margin: 0;
        padding: 0;
      }

      body {
        background: #fff;
        color: #444;
        font: 16px/1.5 "Helvetica Neue", Helvetica, Arial, sans-serif;
      }

      a,
      a:visited {
        color: #888;
        text-decoration: underline;
      }
      a:hover,
      a:focus { color: #000; }

      header {
        border-bottom: 2px solid #ddd;
        margin-bottom: 20px;
        overflow: hidden;
        padding: 20px 0;
      }

      header h1 {
        color: #888;
        float: left;
        font-size: 36px;
        font-weight: 300;
      }

      header a {
        float: right;
        font-size: 14px;
      }

      .container {
        margin: 0 auto;
        max-width: 1200px;
        min-width: 960px;
        padding: 0 40px;
        width: 90%;
      }

      .glyph {
        border-bottom: 1px dotted #ccc;
        padding: 10px 0 20px;
        margin-bottom: 20px;
      }

      .preview-glyphs { vertical-align: bottom; }

      .preview-scale {
        color: #888;
        font-size: 12px;
        margin-top: 5px;
      }

      .step {
        display: inline-block;
        line-height: 1;
        position: relative;
        width: 10%;
      }

      .step .letters,
      .step i {
        -webkit-transition: opacity .3s;
        -moz-transition: opacity .3s;
        -ms-transition: opacity .3s;
        -o-transition: opacity .3s;
        transition: opacity .3s;
      }

      .step:hover .letters { opacity: 1; }
      .step:hover i { opacity: .3; }

      .letters {
        opacity: .3;
        position: absolute;
      }

      .characters-off .letters { display: none; }
      .characters-off .step:hover i { opacity: 1; }

      
      .size-12 { font-size: 12px; }
      
      .size-14 { font-size: 14px; }
      
      .size-16 { font-size: 16px; }
      
      .size-18 { font-size: 18px; }
      
      .size-21 { font-size: 21px; }
      
      .size-24 { font-size: 24px; }
      
      .size-36 { font-size: 36px; }
      
      .size-48 { font-size: 48px; }
      
      .size-60 { font-size: 60px; }
      
      .size-72 { font-size: 72px; }
      

      .usage { margin-top: 10px; }

      .usage input {
        font-family: monospace;
        margin-right: 3px;
        padding: 2px 5px;
        text-align: center;
      }

      .usage .point { width: 150px; }

      .usage .class { width: 250px; }

      footer {
        color: #888;
        font-size: 12px;
        padding: 20px 0;
      }

      /* Icon Font: adhocracy3-icons */

      @font-face {
  font-family: "adhocracy3-icons";
  src: url("../../fonts/adhocracy3-icons.eot");
  src: url("../../fonts/adhocracy3-icons.eot?#iefix") format("embedded-opentype"),
       url("../../fonts/adhocracy3-icons.woff") format("woff"),
       url("../../fonts/adhocracy3-icons.ttf") format("truetype"),
       url("../../fonts/adhocracy3-icons.svg#adhocracy3-icons") format("svg");
  font-weight: normal;
  font-style: normal;
}

@media screen and (-webkit-min-device-pixel-ratio:0) {
  @font-face {
    font-family: "adhocracy3-icons";
    src: url("../../fonts/adhocracy3-icons.svg#adhocracy3-icons") format("svg");
  }
}

      [data-icon]:before { content: attr(data-icon); }

      [data-icon]:before,
      .icon-add:before,
.icon-attention:before,
.icon-back-to-top:before,
.icon-ban-circle:before,
.icon-board-pin:before,
.icon-calendar:before,
.icon-document:before,
.icon-documents:before,
.icon-flag:before,
.icon-key:before,
.icon-list:before,
.icon-list-filled:before,
.icon-mail:before,
.icon-mail-filled:before,
.icon-map-pin:before,
.icon-minus:before,
.icon-pencil:before,
.icon-pig:before,
.icon-pointy-rectangle-left:before,
.icon-pointy-rectangle-right:before,
.icon-reply:before,
.icon-speechbubble:before,
.icon-speechbubble-document:before,
.icon-speechbubble-unfilled:before,
.icon-speechbubbles:before,
.icon-tick:before,
.icon-user:before,
.icon-user-unfilled:before,
.icon-users:before,
.icon-vote-down:before,
.icon-vote-up:before,
.icon-x:before {
        display: inline-block;
  font-family: "adhocracy3-icons";
  font-style: normal;
  font-weight: normal;
  font-variant: normal;
  line-height: 1;
  text-decoration: inherit;
  text-rendering: optimizeLegibility;
  text-transform: none;
  -moz-osx-font-smoothing: grayscale;
  -webkit-font-smoothing: antialiased;
  font-smoothing: antialiased;
      }

      .icon-add:before { content: "\f100"; }
.icon-attention:before { content: "\f101"; }
.icon-back-to-top:before { content: "\f102"; }
.icon-ban-circle:before { content: "\f103"; }
.icon-board-pin:before { content: "\f11e"; }
.icon-calendar:before { content: "\f104"; }
.icon-document:before { content: "\f105"; }
.icon-documents:before { content: "\f106"; }
.icon-flag:before { content: "\f11f"; }
.icon-key:before { content: "\f107"; }
.icon-list:before { content: "\f108"; }
.icon-list-filled:before { content: "\f109"; }
.icon-mail:before { content: "\f10a"; }
.icon-mail-filled:before { content: "\f10b"; }
.icon-map-pin:before { content: "\f10c"; }
.icon-minus:before { content: "\f10d"; }
.icon-pencil:before { content: "\f10e"; }
.icon-pig:before { content: "\f10f"; }
.icon-pointy-rectangle-left:before { content: "\f110"; }
.icon-pointy-rectangle-right:before { content: "\f111"; }
.icon-reply:before { content: "\f112"; }
.icon-speechbubble:before { content: "\f113"; }
.icon-speechbubble-document:before { content: "\f114"; }
.icon-speechbubble-unfilled:before { content: "\f115"; }
.icon-speechbubbles:before { content: "\f116"; }
.icon-tick:before { content: "\f117"; }
.icon-user:before { content: "\f118"; }
.icon-user-unfilled:before { content: "\f119"; }
.icon-users:before { content: "\f11a"; }
.icon-vote-down:before { content: "\f11b"; }
.icon-vote-up:before { content: "\f11c"; }
.icon-x:before { content: "\f11d"; }
    </style>

    <!--[if lte IE 8]><script src="http://html5shiv.googlecode.com/svn/trunk/html5.js"></script><![endif]-->

    <script>
      function toggleCharacters() {
        var body = document.getElementsByTagName('body')[0];
        body.className = body.className === 'characters-off' ? '' : 'characters-off';
      }
    </script>
  </head>

  <body class="characters-off">
    <div id="page" class="container">
      <header>
<<<<<<< HEAD
        <h1>adhocracy3-icons contains 31 glyphs:</h1>
=======
        <h1>adhocracy3-icons contains 32 glyphs:</h1>
>>>>>>> 3e084b5e
        <a onclick="toggleCharacters(); return false;" href="#">Toggle Preview Characters</a>
      </header>

      
      <div class="glyph">
        <div class="preview-glyphs">
          <span class="step size-12"><span class="letters">Pp</span><i id="icon-add" class="icon-add"></i></span><span class="step size-14"><span class="letters">Pp</span><i id="icon-add" class="icon-add"></i></span><span class="step size-16"><span class="letters">Pp</span><i id="icon-add" class="icon-add"></i></span><span class="step size-18"><span class="letters">Pp</span><i id="icon-add" class="icon-add"></i></span><span class="step size-21"><span class="letters">Pp</span><i id="icon-add" class="icon-add"></i></span><span class="step size-24"><span class="letters">Pp</span><i id="icon-add" class="icon-add"></i></span><span class="step size-36"><span class="letters">Pp</span><i id="icon-add" class="icon-add"></i></span><span class="step size-48"><span class="letters">Pp</span><i id="icon-add" class="icon-add"></i></span><span class="step size-60"><span class="letters">Pp</span><i id="icon-add" class="icon-add"></i></span><span class="step size-72"><span class="letters">Pp</span><i id="icon-add" class="icon-add"></i></span>
        </div>
        <div class="preview-scale">
          <span class="step">12</span><span class="step">14</span><span class="step">16</span><span class="step">18</span><span class="step">21</span><span class="step">24</span><span class="step">36</span><span class="step">48</span><span class="step">60</span><span class="step">72</span>
        </div>
        <div class="usage">
          <input class="class" type="text" readonly="readonly" onClick="this.select();" value=".icon-add" />
          <input class="point" type="text" readonly="readonly" onClick="this.select();" value="&amp;#xf100;" />
        </div>
      </div>
      
      <div class="glyph">
        <div class="preview-glyphs">
          <span class="step size-12"><span class="letters">Pp</span><i id="icon-attention" class="icon-attention"></i></span><span class="step size-14"><span class="letters">Pp</span><i id="icon-attention" class="icon-attention"></i></span><span class="step size-16"><span class="letters">Pp</span><i id="icon-attention" class="icon-attention"></i></span><span class="step size-18"><span class="letters">Pp</span><i id="icon-attention" class="icon-attention"></i></span><span class="step size-21"><span class="letters">Pp</span><i id="icon-attention" class="icon-attention"></i></span><span class="step size-24"><span class="letters">Pp</span><i id="icon-attention" class="icon-attention"></i></span><span class="step size-36"><span class="letters">Pp</span><i id="icon-attention" class="icon-attention"></i></span><span class="step size-48"><span class="letters">Pp</span><i id="icon-attention" class="icon-attention"></i></span><span class="step size-60"><span class="letters">Pp</span><i id="icon-attention" class="icon-attention"></i></span><span class="step size-72"><span class="letters">Pp</span><i id="icon-attention" class="icon-attention"></i></span>
        </div>
        <div class="preview-scale">
          <span class="step">12</span><span class="step">14</span><span class="step">16</span><span class="step">18</span><span class="step">21</span><span class="step">24</span><span class="step">36</span><span class="step">48</span><span class="step">60</span><span class="step">72</span>
        </div>
        <div class="usage">
          <input class="class" type="text" readonly="readonly" onClick="this.select();" value=".icon-attention" />
          <input class="point" type="text" readonly="readonly" onClick="this.select();" value="&amp;#xf101;" />
        </div>
      </div>
      
      <div class="glyph">
        <div class="preview-glyphs">
          <span class="step size-12"><span class="letters">Pp</span><i id="icon-back-to-top" class="icon-back-to-top"></i></span><span class="step size-14"><span class="letters">Pp</span><i id="icon-back-to-top" class="icon-back-to-top"></i></span><span class="step size-16"><span class="letters">Pp</span><i id="icon-back-to-top" class="icon-back-to-top"></i></span><span class="step size-18"><span class="letters">Pp</span><i id="icon-back-to-top" class="icon-back-to-top"></i></span><span class="step size-21"><span class="letters">Pp</span><i id="icon-back-to-top" class="icon-back-to-top"></i></span><span class="step size-24"><span class="letters">Pp</span><i id="icon-back-to-top" class="icon-back-to-top"></i></span><span class="step size-36"><span class="letters">Pp</span><i id="icon-back-to-top" class="icon-back-to-top"></i></span><span class="step size-48"><span class="letters">Pp</span><i id="icon-back-to-top" class="icon-back-to-top"></i></span><span class="step size-60"><span class="letters">Pp</span><i id="icon-back-to-top" class="icon-back-to-top"></i></span><span class="step size-72"><span class="letters">Pp</span><i id="icon-back-to-top" class="icon-back-to-top"></i></span>
        </div>
        <div class="preview-scale">
          <span class="step">12</span><span class="step">14</span><span class="step">16</span><span class="step">18</span><span class="step">21</span><span class="step">24</span><span class="step">36</span><span class="step">48</span><span class="step">60</span><span class="step">72</span>
        </div>
        <div class="usage">
          <input class="class" type="text" readonly="readonly" onClick="this.select();" value=".icon-back-to-top" />
          <input class="point" type="text" readonly="readonly" onClick="this.select();" value="&amp;#xf102;" />
        </div>
      </div>
      
      <div class="glyph">
        <div class="preview-glyphs">
          <span class="step size-12"><span class="letters">Pp</span><i id="icon-ban-circle" class="icon-ban-circle"></i></span><span class="step size-14"><span class="letters">Pp</span><i id="icon-ban-circle" class="icon-ban-circle"></i></span><span class="step size-16"><span class="letters">Pp</span><i id="icon-ban-circle" class="icon-ban-circle"></i></span><span class="step size-18"><span class="letters">Pp</span><i id="icon-ban-circle" class="icon-ban-circle"></i></span><span class="step size-21"><span class="letters">Pp</span><i id="icon-ban-circle" class="icon-ban-circle"></i></span><span class="step size-24"><span class="letters">Pp</span><i id="icon-ban-circle" class="icon-ban-circle"></i></span><span class="step size-36"><span class="letters">Pp</span><i id="icon-ban-circle" class="icon-ban-circle"></i></span><span class="step size-48"><span class="letters">Pp</span><i id="icon-ban-circle" class="icon-ban-circle"></i></span><span class="step size-60"><span class="letters">Pp</span><i id="icon-ban-circle" class="icon-ban-circle"></i></span><span class="step size-72"><span class="letters">Pp</span><i id="icon-ban-circle" class="icon-ban-circle"></i></span>
        </div>
        <div class="preview-scale">
          <span class="step">12</span><span class="step">14</span><span class="step">16</span><span class="step">18</span><span class="step">21</span><span class="step">24</span><span class="step">36</span><span class="step">48</span><span class="step">60</span><span class="step">72</span>
        </div>
        <div class="usage">
          <input class="class" type="text" readonly="readonly" onClick="this.select();" value=".icon-ban-circle" />
          <input class="point" type="text" readonly="readonly" onClick="this.select();" value="&amp;#xf103;" />
        </div>
      </div>
      
      <div class="glyph">
        <div class="preview-glyphs">
          <span class="step size-12"><span class="letters">Pp</span><i id="icon-board-pin" class="icon-board-pin"></i></span><span class="step size-14"><span class="letters">Pp</span><i id="icon-board-pin" class="icon-board-pin"></i></span><span class="step size-16"><span class="letters">Pp</span><i id="icon-board-pin" class="icon-board-pin"></i></span><span class="step size-18"><span class="letters">Pp</span><i id="icon-board-pin" class="icon-board-pin"></i></span><span class="step size-21"><span class="letters">Pp</span><i id="icon-board-pin" class="icon-board-pin"></i></span><span class="step size-24"><span class="letters">Pp</span><i id="icon-board-pin" class="icon-board-pin"></i></span><span class="step size-36"><span class="letters">Pp</span><i id="icon-board-pin" class="icon-board-pin"></i></span><span class="step size-48"><span class="letters">Pp</span><i id="icon-board-pin" class="icon-board-pin"></i></span><span class="step size-60"><span class="letters">Pp</span><i id="icon-board-pin" class="icon-board-pin"></i></span><span class="step size-72"><span class="letters">Pp</span><i id="icon-board-pin" class="icon-board-pin"></i></span>
        </div>
        <div class="preview-scale">
          <span class="step">12</span><span class="step">14</span><span class="step">16</span><span class="step">18</span><span class="step">21</span><span class="step">24</span><span class="step">36</span><span class="step">48</span><span class="step">60</span><span class="step">72</span>
        </div>
        <div class="usage">
          <input class="class" type="text" readonly="readonly" onClick="this.select();" value=".icon-board-pin" />
          <input class="point" type="text" readonly="readonly" onClick="this.select();" value="&amp;#xf11e;" />
        </div>
      </div>
      
      <div class="glyph">
        <div class="preview-glyphs">
          <span class="step size-12"><span class="letters">Pp</span><i id="icon-calendar" class="icon-calendar"></i></span><span class="step size-14"><span class="letters">Pp</span><i id="icon-calendar" class="icon-calendar"></i></span><span class="step size-16"><span class="letters">Pp</span><i id="icon-calendar" class="icon-calendar"></i></span><span class="step size-18"><span class="letters">Pp</span><i id="icon-calendar" class="icon-calendar"></i></span><span class="step size-21"><span class="letters">Pp</span><i id="icon-calendar" class="icon-calendar"></i></span><span class="step size-24"><span class="letters">Pp</span><i id="icon-calendar" class="icon-calendar"></i></span><span class="step size-36"><span class="letters">Pp</span><i id="icon-calendar" class="icon-calendar"></i></span><span class="step size-48"><span class="letters">Pp</span><i id="icon-calendar" class="icon-calendar"></i></span><span class="step size-60"><span class="letters">Pp</span><i id="icon-calendar" class="icon-calendar"></i></span><span class="step size-72"><span class="letters">Pp</span><i id="icon-calendar" class="icon-calendar"></i></span>
        </div>
        <div class="preview-scale">
          <span class="step">12</span><span class="step">14</span><span class="step">16</span><span class="step">18</span><span class="step">21</span><span class="step">24</span><span class="step">36</span><span class="step">48</span><span class="step">60</span><span class="step">72</span>
        </div>
        <div class="usage">
          <input class="class" type="text" readonly="readonly" onClick="this.select();" value=".icon-calendar" />
          <input class="point" type="text" readonly="readonly" onClick="this.select();" value="&amp;#xf104;" />
        </div>
      </div>
      
      <div class="glyph">
        <div class="preview-glyphs">
          <span class="step size-12"><span class="letters">Pp</span><i id="icon-document" class="icon-document"></i></span><span class="step size-14"><span class="letters">Pp</span><i id="icon-document" class="icon-document"></i></span><span class="step size-16"><span class="letters">Pp</span><i id="icon-document" class="icon-document"></i></span><span class="step size-18"><span class="letters">Pp</span><i id="icon-document" class="icon-document"></i></span><span class="step size-21"><span class="letters">Pp</span><i id="icon-document" class="icon-document"></i></span><span class="step size-24"><span class="letters">Pp</span><i id="icon-document" class="icon-document"></i></span><span class="step size-36"><span class="letters">Pp</span><i id="icon-document" class="icon-document"></i></span><span class="step size-48"><span class="letters">Pp</span><i id="icon-document" class="icon-document"></i></span><span class="step size-60"><span class="letters">Pp</span><i id="icon-document" class="icon-document"></i></span><span class="step size-72"><span class="letters">Pp</span><i id="icon-document" class="icon-document"></i></span>
        </div>
        <div class="preview-scale">
          <span class="step">12</span><span class="step">14</span><span class="step">16</span><span class="step">18</span><span class="step">21</span><span class="step">24</span><span class="step">36</span><span class="step">48</span><span class="step">60</span><span class="step">72</span>
        </div>
        <div class="usage">
          <input class="class" type="text" readonly="readonly" onClick="this.select();" value=".icon-document" />
          <input class="point" type="text" readonly="readonly" onClick="this.select();" value="&amp;#xf105;" />
        </div>
      </div>
      
      <div class="glyph">
        <div class="preview-glyphs">
          <span class="step size-12"><span class="letters">Pp</span><i id="icon-documents" class="icon-documents"></i></span><span class="step size-14"><span class="letters">Pp</span><i id="icon-documents" class="icon-documents"></i></span><span class="step size-16"><span class="letters">Pp</span><i id="icon-documents" class="icon-documents"></i></span><span class="step size-18"><span class="letters">Pp</span><i id="icon-documents" class="icon-documents"></i></span><span class="step size-21"><span class="letters">Pp</span><i id="icon-documents" class="icon-documents"></i></span><span class="step size-24"><span class="letters">Pp</span><i id="icon-documents" class="icon-documents"></i></span><span class="step size-36"><span class="letters">Pp</span><i id="icon-documents" class="icon-documents"></i></span><span class="step size-48"><span class="letters">Pp</span><i id="icon-documents" class="icon-documents"></i></span><span class="step size-60"><span class="letters">Pp</span><i id="icon-documents" class="icon-documents"></i></span><span class="step size-72"><span class="letters">Pp</span><i id="icon-documents" class="icon-documents"></i></span>
        </div>
        <div class="preview-scale">
          <span class="step">12</span><span class="step">14</span><span class="step">16</span><span class="step">18</span><span class="step">21</span><span class="step">24</span><span class="step">36</span><span class="step">48</span><span class="step">60</span><span class="step">72</span>
        </div>
        <div class="usage">
          <input class="class" type="text" readonly="readonly" onClick="this.select();" value=".icon-documents" />
          <input class="point" type="text" readonly="readonly" onClick="this.select();" value="&amp;#xf106;" />
        </div>
      </div>
      
      <div class="glyph">
        <div class="preview-glyphs">
          <span class="step size-12"><span class="letters">Pp</span><i id="icon-flag" class="icon-flag"></i></span><span class="step size-14"><span class="letters">Pp</span><i id="icon-flag" class="icon-flag"></i></span><span class="step size-16"><span class="letters">Pp</span><i id="icon-flag" class="icon-flag"></i></span><span class="step size-18"><span class="letters">Pp</span><i id="icon-flag" class="icon-flag"></i></span><span class="step size-21"><span class="letters">Pp</span><i id="icon-flag" class="icon-flag"></i></span><span class="step size-24"><span class="letters">Pp</span><i id="icon-flag" class="icon-flag"></i></span><span class="step size-36"><span class="letters">Pp</span><i id="icon-flag" class="icon-flag"></i></span><span class="step size-48"><span class="letters">Pp</span><i id="icon-flag" class="icon-flag"></i></span><span class="step size-60"><span class="letters">Pp</span><i id="icon-flag" class="icon-flag"></i></span><span class="step size-72"><span class="letters">Pp</span><i id="icon-flag" class="icon-flag"></i></span>
        </div>
        <div class="preview-scale">
          <span class="step">12</span><span class="step">14</span><span class="step">16</span><span class="step">18</span><span class="step">21</span><span class="step">24</span><span class="step">36</span><span class="step">48</span><span class="step">60</span><span class="step">72</span>
        </div>
        <div class="usage">
          <input class="class" type="text" readonly="readonly" onClick="this.select();" value=".icon-flag" />
          <input class="point" type="text" readonly="readonly" onClick="this.select();" value="&amp;#xf11f;" />
        </div>
      </div>
      
      <div class="glyph">
        <div class="preview-glyphs">
          <span class="step size-12"><span class="letters">Pp</span><i id="icon-key" class="icon-key"></i></span><span class="step size-14"><span class="letters">Pp</span><i id="icon-key" class="icon-key"></i></span><span class="step size-16"><span class="letters">Pp</span><i id="icon-key" class="icon-key"></i></span><span class="step size-18"><span class="letters">Pp</span><i id="icon-key" class="icon-key"></i></span><span class="step size-21"><span class="letters">Pp</span><i id="icon-key" class="icon-key"></i></span><span class="step size-24"><span class="letters">Pp</span><i id="icon-key" class="icon-key"></i></span><span class="step size-36"><span class="letters">Pp</span><i id="icon-key" class="icon-key"></i></span><span class="step size-48"><span class="letters">Pp</span><i id="icon-key" class="icon-key"></i></span><span class="step size-60"><span class="letters">Pp</span><i id="icon-key" class="icon-key"></i></span><span class="step size-72"><span class="letters">Pp</span><i id="icon-key" class="icon-key"></i></span>
        </div>
        <div class="preview-scale">
          <span class="step">12</span><span class="step">14</span><span class="step">16</span><span class="step">18</span><span class="step">21</span><span class="step">24</span><span class="step">36</span><span class="step">48</span><span class="step">60</span><span class="step">72</span>
        </div>
        <div class="usage">
          <input class="class" type="text" readonly="readonly" onClick="this.select();" value=".icon-key" />
          <input class="point" type="text" readonly="readonly" onClick="this.select();" value="&amp;#xf107;" />
        </div>
      </div>
      
      <div class="glyph">
        <div class="preview-glyphs">
          <span class="step size-12"><span class="letters">Pp</span><i id="icon-list" class="icon-list"></i></span><span class="step size-14"><span class="letters">Pp</span><i id="icon-list" class="icon-list"></i></span><span class="step size-16"><span class="letters">Pp</span><i id="icon-list" class="icon-list"></i></span><span class="step size-18"><span class="letters">Pp</span><i id="icon-list" class="icon-list"></i></span><span class="step size-21"><span class="letters">Pp</span><i id="icon-list" class="icon-list"></i></span><span class="step size-24"><span class="letters">Pp</span><i id="icon-list" class="icon-list"></i></span><span class="step size-36"><span class="letters">Pp</span><i id="icon-list" class="icon-list"></i></span><span class="step size-48"><span class="letters">Pp</span><i id="icon-list" class="icon-list"></i></span><span class="step size-60"><span class="letters">Pp</span><i id="icon-list" class="icon-list"></i></span><span class="step size-72"><span class="letters">Pp</span><i id="icon-list" class="icon-list"></i></span>
        </div>
        <div class="preview-scale">
          <span class="step">12</span><span class="step">14</span><span class="step">16</span><span class="step">18</span><span class="step">21</span><span class="step">24</span><span class="step">36</span><span class="step">48</span><span class="step">60</span><span class="step">72</span>
        </div>
        <div class="usage">
          <input class="class" type="text" readonly="readonly" onClick="this.select();" value=".icon-list" />
          <input class="point" type="text" readonly="readonly" onClick="this.select();" value="&amp;#xf108;" />
        </div>
      </div>
      
      <div class="glyph">
        <div class="preview-glyphs">
          <span class="step size-12"><span class="letters">Pp</span><i id="icon-list-filled" class="icon-list-filled"></i></span><span class="step size-14"><span class="letters">Pp</span><i id="icon-list-filled" class="icon-list-filled"></i></span><span class="step size-16"><span class="letters">Pp</span><i id="icon-list-filled" class="icon-list-filled"></i></span><span class="step size-18"><span class="letters">Pp</span><i id="icon-list-filled" class="icon-list-filled"></i></span><span class="step size-21"><span class="letters">Pp</span><i id="icon-list-filled" class="icon-list-filled"></i></span><span class="step size-24"><span class="letters">Pp</span><i id="icon-list-filled" class="icon-list-filled"></i></span><span class="step size-36"><span class="letters">Pp</span><i id="icon-list-filled" class="icon-list-filled"></i></span><span class="step size-48"><span class="letters">Pp</span><i id="icon-list-filled" class="icon-list-filled"></i></span><span class="step size-60"><span class="letters">Pp</span><i id="icon-list-filled" class="icon-list-filled"></i></span><span class="step size-72"><span class="letters">Pp</span><i id="icon-list-filled" class="icon-list-filled"></i></span>
        </div>
        <div class="preview-scale">
          <span class="step">12</span><span class="step">14</span><span class="step">16</span><span class="step">18</span><span class="step">21</span><span class="step">24</span><span class="step">36</span><span class="step">48</span><span class="step">60</span><span class="step">72</span>
        </div>
        <div class="usage">
          <input class="class" type="text" readonly="readonly" onClick="this.select();" value=".icon-list-filled" />
          <input class="point" type="text" readonly="readonly" onClick="this.select();" value="&amp;#xf109;" />
        </div>
      </div>
      
      <div class="glyph">
        <div class="preview-glyphs">
          <span class="step size-12"><span class="letters">Pp</span><i id="icon-mail" class="icon-mail"></i></span><span class="step size-14"><span class="letters">Pp</span><i id="icon-mail" class="icon-mail"></i></span><span class="step size-16"><span class="letters">Pp</span><i id="icon-mail" class="icon-mail"></i></span><span class="step size-18"><span class="letters">Pp</span><i id="icon-mail" class="icon-mail"></i></span><span class="step size-21"><span class="letters">Pp</span><i id="icon-mail" class="icon-mail"></i></span><span class="step size-24"><span class="letters">Pp</span><i id="icon-mail" class="icon-mail"></i></span><span class="step size-36"><span class="letters">Pp</span><i id="icon-mail" class="icon-mail"></i></span><span class="step size-48"><span class="letters">Pp</span><i id="icon-mail" class="icon-mail"></i></span><span class="step size-60"><span class="letters">Pp</span><i id="icon-mail" class="icon-mail"></i></span><span class="step size-72"><span class="letters">Pp</span><i id="icon-mail" class="icon-mail"></i></span>
        </div>
        <div class="preview-scale">
          <span class="step">12</span><span class="step">14</span><span class="step">16</span><span class="step">18</span><span class="step">21</span><span class="step">24</span><span class="step">36</span><span class="step">48</span><span class="step">60</span><span class="step">72</span>
        </div>
        <div class="usage">
          <input class="class" type="text" readonly="readonly" onClick="this.select();" value=".icon-mail" />
          <input class="point" type="text" readonly="readonly" onClick="this.select();" value="&amp;#xf10a;" />
        </div>
      </div>
      
      <div class="glyph">
        <div class="preview-glyphs">
          <span class="step size-12"><span class="letters">Pp</span><i id="icon-mail-filled" class="icon-mail-filled"></i></span><span class="step size-14"><span class="letters">Pp</span><i id="icon-mail-filled" class="icon-mail-filled"></i></span><span class="step size-16"><span class="letters">Pp</span><i id="icon-mail-filled" class="icon-mail-filled"></i></span><span class="step size-18"><span class="letters">Pp</span><i id="icon-mail-filled" class="icon-mail-filled"></i></span><span class="step size-21"><span class="letters">Pp</span><i id="icon-mail-filled" class="icon-mail-filled"></i></span><span class="step size-24"><span class="letters">Pp</span><i id="icon-mail-filled" class="icon-mail-filled"></i></span><span class="step size-36"><span class="letters">Pp</span><i id="icon-mail-filled" class="icon-mail-filled"></i></span><span class="step size-48"><span class="letters">Pp</span><i id="icon-mail-filled" class="icon-mail-filled"></i></span><span class="step size-60"><span class="letters">Pp</span><i id="icon-mail-filled" class="icon-mail-filled"></i></span><span class="step size-72"><span class="letters">Pp</span><i id="icon-mail-filled" class="icon-mail-filled"></i></span>
        </div>
        <div class="preview-scale">
          <span class="step">12</span><span class="step">14</span><span class="step">16</span><span class="step">18</span><span class="step">21</span><span class="step">24</span><span class="step">36</span><span class="step">48</span><span class="step">60</span><span class="step">72</span>
        </div>
        <div class="usage">
          <input class="class" type="text" readonly="readonly" onClick="this.select();" value=".icon-mail-filled" />
          <input class="point" type="text" readonly="readonly" onClick="this.select();" value="&amp;#xf10b;" />
        </div>
      </div>
      
      <div class="glyph">
        <div class="preview-glyphs">
          <span class="step size-12"><span class="letters">Pp</span><i id="icon-map-pin" class="icon-map-pin"></i></span><span class="step size-14"><span class="letters">Pp</span><i id="icon-map-pin" class="icon-map-pin"></i></span><span class="step size-16"><span class="letters">Pp</span><i id="icon-map-pin" class="icon-map-pin"></i></span><span class="step size-18"><span class="letters">Pp</span><i id="icon-map-pin" class="icon-map-pin"></i></span><span class="step size-21"><span class="letters">Pp</span><i id="icon-map-pin" class="icon-map-pin"></i></span><span class="step size-24"><span class="letters">Pp</span><i id="icon-map-pin" class="icon-map-pin"></i></span><span class="step size-36"><span class="letters">Pp</span><i id="icon-map-pin" class="icon-map-pin"></i></span><span class="step size-48"><span class="letters">Pp</span><i id="icon-map-pin" class="icon-map-pin"></i></span><span class="step size-60"><span class="letters">Pp</span><i id="icon-map-pin" class="icon-map-pin"></i></span><span class="step size-72"><span class="letters">Pp</span><i id="icon-map-pin" class="icon-map-pin"></i></span>
        </div>
        <div class="preview-scale">
          <span class="step">12</span><span class="step">14</span><span class="step">16</span><span class="step">18</span><span class="step">21</span><span class="step">24</span><span class="step">36</span><span class="step">48</span><span class="step">60</span><span class="step">72</span>
        </div>
        <div class="usage">
          <input class="class" type="text" readonly="readonly" onClick="this.select();" value=".icon-map-pin" />
          <input class="point" type="text" readonly="readonly" onClick="this.select();" value="&amp;#xf10c;" />
        </div>
      </div>
      
      <div class="glyph">
        <div class="preview-glyphs">
          <span class="step size-12"><span class="letters">Pp</span><i id="icon-minus" class="icon-minus"></i></span><span class="step size-14"><span class="letters">Pp</span><i id="icon-minus" class="icon-minus"></i></span><span class="step size-16"><span class="letters">Pp</span><i id="icon-minus" class="icon-minus"></i></span><span class="step size-18"><span class="letters">Pp</span><i id="icon-minus" class="icon-minus"></i></span><span class="step size-21"><span class="letters">Pp</span><i id="icon-minus" class="icon-minus"></i></span><span class="step size-24"><span class="letters">Pp</span><i id="icon-minus" class="icon-minus"></i></span><span class="step size-36"><span class="letters">Pp</span><i id="icon-minus" class="icon-minus"></i></span><span class="step size-48"><span class="letters">Pp</span><i id="icon-minus" class="icon-minus"></i></span><span class="step size-60"><span class="letters">Pp</span><i id="icon-minus" class="icon-minus"></i></span><span class="step size-72"><span class="letters">Pp</span><i id="icon-minus" class="icon-minus"></i></span>
        </div>
        <div class="preview-scale">
          <span class="step">12</span><span class="step">14</span><span class="step">16</span><span class="step">18</span><span class="step">21</span><span class="step">24</span><span class="step">36</span><span class="step">48</span><span class="step">60</span><span class="step">72</span>
        </div>
        <div class="usage">
          <input class="class" type="text" readonly="readonly" onClick="this.select();" value=".icon-minus" />
          <input class="point" type="text" readonly="readonly" onClick="this.select();" value="&amp;#xf10d;" />
        </div>
      </div>
      
      <div class="glyph">
        <div class="preview-glyphs">
          <span class="step size-12"><span class="letters">Pp</span><i id="icon-pencil" class="icon-pencil"></i></span><span class="step size-14"><span class="letters">Pp</span><i id="icon-pencil" class="icon-pencil"></i></span><span class="step size-16"><span class="letters">Pp</span><i id="icon-pencil" class="icon-pencil"></i></span><span class="step size-18"><span class="letters">Pp</span><i id="icon-pencil" class="icon-pencil"></i></span><span class="step size-21"><span class="letters">Pp</span><i id="icon-pencil" class="icon-pencil"></i></span><span class="step size-24"><span class="letters">Pp</span><i id="icon-pencil" class="icon-pencil"></i></span><span class="step size-36"><span class="letters">Pp</span><i id="icon-pencil" class="icon-pencil"></i></span><span class="step size-48"><span class="letters">Pp</span><i id="icon-pencil" class="icon-pencil"></i></span><span class="step size-60"><span class="letters">Pp</span><i id="icon-pencil" class="icon-pencil"></i></span><span class="step size-72"><span class="letters">Pp</span><i id="icon-pencil" class="icon-pencil"></i></span>
        </div>
        <div class="preview-scale">
          <span class="step">12</span><span class="step">14</span><span class="step">16</span><span class="step">18</span><span class="step">21</span><span class="step">24</span><span class="step">36</span><span class="step">48</span><span class="step">60</span><span class="step">72</span>
        </div>
        <div class="usage">
          <input class="class" type="text" readonly="readonly" onClick="this.select();" value=".icon-pencil" />
          <input class="point" type="text" readonly="readonly" onClick="this.select();" value="&amp;#xf10e;" />
        </div>
      </div>
      
      <div class="glyph">
        <div class="preview-glyphs">
          <span class="step size-12"><span class="letters">Pp</span><i id="icon-pig" class="icon-pig"></i></span><span class="step size-14"><span class="letters">Pp</span><i id="icon-pig" class="icon-pig"></i></span><span class="step size-16"><span class="letters">Pp</span><i id="icon-pig" class="icon-pig"></i></span><span class="step size-18"><span class="letters">Pp</span><i id="icon-pig" class="icon-pig"></i></span><span class="step size-21"><span class="letters">Pp</span><i id="icon-pig" class="icon-pig"></i></span><span class="step size-24"><span class="letters">Pp</span><i id="icon-pig" class="icon-pig"></i></span><span class="step size-36"><span class="letters">Pp</span><i id="icon-pig" class="icon-pig"></i></span><span class="step size-48"><span class="letters">Pp</span><i id="icon-pig" class="icon-pig"></i></span><span class="step size-60"><span class="letters">Pp</span><i id="icon-pig" class="icon-pig"></i></span><span class="step size-72"><span class="letters">Pp</span><i id="icon-pig" class="icon-pig"></i></span>
        </div>
        <div class="preview-scale">
          <span class="step">12</span><span class="step">14</span><span class="step">16</span><span class="step">18</span><span class="step">21</span><span class="step">24</span><span class="step">36</span><span class="step">48</span><span class="step">60</span><span class="step">72</span>
        </div>
        <div class="usage">
          <input class="class" type="text" readonly="readonly" onClick="this.select();" value=".icon-pig" />
          <input class="point" type="text" readonly="readonly" onClick="this.select();" value="&amp;#xf10f;" />
        </div>
      </div>
      
      <div class="glyph">
        <div class="preview-glyphs">
          <span class="step size-12"><span class="letters">Pp</span><i id="icon-pointy-rectangle-left" class="icon-pointy-rectangle-left"></i></span><span class="step size-14"><span class="letters">Pp</span><i id="icon-pointy-rectangle-left" class="icon-pointy-rectangle-left"></i></span><span class="step size-16"><span class="letters">Pp</span><i id="icon-pointy-rectangle-left" class="icon-pointy-rectangle-left"></i></span><span class="step size-18"><span class="letters">Pp</span><i id="icon-pointy-rectangle-left" class="icon-pointy-rectangle-left"></i></span><span class="step size-21"><span class="letters">Pp</span><i id="icon-pointy-rectangle-left" class="icon-pointy-rectangle-left"></i></span><span class="step size-24"><span class="letters">Pp</span><i id="icon-pointy-rectangle-left" class="icon-pointy-rectangle-left"></i></span><span class="step size-36"><span class="letters">Pp</span><i id="icon-pointy-rectangle-left" class="icon-pointy-rectangle-left"></i></span><span class="step size-48"><span class="letters">Pp</span><i id="icon-pointy-rectangle-left" class="icon-pointy-rectangle-left"></i></span><span class="step size-60"><span class="letters">Pp</span><i id="icon-pointy-rectangle-left" class="icon-pointy-rectangle-left"></i></span><span class="step size-72"><span class="letters">Pp</span><i id="icon-pointy-rectangle-left" class="icon-pointy-rectangle-left"></i></span>
        </div>
        <div class="preview-scale">
          <span class="step">12</span><span class="step">14</span><span class="step">16</span><span class="step">18</span><span class="step">21</span><span class="step">24</span><span class="step">36</span><span class="step">48</span><span class="step">60</span><span class="step">72</span>
        </div>
        <div class="usage">
          <input class="class" type="text" readonly="readonly" onClick="this.select();" value=".icon-pointy-rectangle-left" />
          <input class="point" type="text" readonly="readonly" onClick="this.select();" value="&amp;#xf110;" />
        </div>
      </div>
      
      <div class="glyph">
        <div class="preview-glyphs">
          <span class="step size-12"><span class="letters">Pp</span><i id="icon-pointy-rectangle-right" class="icon-pointy-rectangle-right"></i></span><span class="step size-14"><span class="letters">Pp</span><i id="icon-pointy-rectangle-right" class="icon-pointy-rectangle-right"></i></span><span class="step size-16"><span class="letters">Pp</span><i id="icon-pointy-rectangle-right" class="icon-pointy-rectangle-right"></i></span><span class="step size-18"><span class="letters">Pp</span><i id="icon-pointy-rectangle-right" class="icon-pointy-rectangle-right"></i></span><span class="step size-21"><span class="letters">Pp</span><i id="icon-pointy-rectangle-right" class="icon-pointy-rectangle-right"></i></span><span class="step size-24"><span class="letters">Pp</span><i id="icon-pointy-rectangle-right" class="icon-pointy-rectangle-right"></i></span><span class="step size-36"><span class="letters">Pp</span><i id="icon-pointy-rectangle-right" class="icon-pointy-rectangle-right"></i></span><span class="step size-48"><span class="letters">Pp</span><i id="icon-pointy-rectangle-right" class="icon-pointy-rectangle-right"></i></span><span class="step size-60"><span class="letters">Pp</span><i id="icon-pointy-rectangle-right" class="icon-pointy-rectangle-right"></i></span><span class="step size-72"><span class="letters">Pp</span><i id="icon-pointy-rectangle-right" class="icon-pointy-rectangle-right"></i></span>
        </div>
        <div class="preview-scale">
          <span class="step">12</span><span class="step">14</span><span class="step">16</span><span class="step">18</span><span class="step">21</span><span class="step">24</span><span class="step">36</span><span class="step">48</span><span class="step">60</span><span class="step">72</span>
        </div>
        <div class="usage">
          <input class="class" type="text" readonly="readonly" onClick="this.select();" value=".icon-pointy-rectangle-right" />
          <input class="point" type="text" readonly="readonly" onClick="this.select();" value="&amp;#xf111;" />
        </div>
      </div>
      
      <div class="glyph">
        <div class="preview-glyphs">
          <span class="step size-12"><span class="letters">Pp</span><i id="icon-reply" class="icon-reply"></i></span><span class="step size-14"><span class="letters">Pp</span><i id="icon-reply" class="icon-reply"></i></span><span class="step size-16"><span class="letters">Pp</span><i id="icon-reply" class="icon-reply"></i></span><span class="step size-18"><span class="letters">Pp</span><i id="icon-reply" class="icon-reply"></i></span><span class="step size-21"><span class="letters">Pp</span><i id="icon-reply" class="icon-reply"></i></span><span class="step size-24"><span class="letters">Pp</span><i id="icon-reply" class="icon-reply"></i></span><span class="step size-36"><span class="letters">Pp</span><i id="icon-reply" class="icon-reply"></i></span><span class="step size-48"><span class="letters">Pp</span><i id="icon-reply" class="icon-reply"></i></span><span class="step size-60"><span class="letters">Pp</span><i id="icon-reply" class="icon-reply"></i></span><span class="step size-72"><span class="letters">Pp</span><i id="icon-reply" class="icon-reply"></i></span>
        </div>
        <div class="preview-scale">
          <span class="step">12</span><span class="step">14</span><span class="step">16</span><span class="step">18</span><span class="step">21</span><span class="step">24</span><span class="step">36</span><span class="step">48</span><span class="step">60</span><span class="step">72</span>
        </div>
        <div class="usage">
          <input class="class" type="text" readonly="readonly" onClick="this.select();" value=".icon-reply" />
          <input class="point" type="text" readonly="readonly" onClick="this.select();" value="&amp;#xf112;" />
        </div>
      </div>
      
      <div class="glyph">
        <div class="preview-glyphs">
          <span class="step size-12"><span class="letters">Pp</span><i id="icon-speechbubble" class="icon-speechbubble"></i></span><span class="step size-14"><span class="letters">Pp</span><i id="icon-speechbubble" class="icon-speechbubble"></i></span><span class="step size-16"><span class="letters">Pp</span><i id="icon-speechbubble" class="icon-speechbubble"></i></span><span class="step size-18"><span class="letters">Pp</span><i id="icon-speechbubble" class="icon-speechbubble"></i></span><span class="step size-21"><span class="letters">Pp</span><i id="icon-speechbubble" class="icon-speechbubble"></i></span><span class="step size-24"><span class="letters">Pp</span><i id="icon-speechbubble" class="icon-speechbubble"></i></span><span class="step size-36"><span class="letters">Pp</span><i id="icon-speechbubble" class="icon-speechbubble"></i></span><span class="step size-48"><span class="letters">Pp</span><i id="icon-speechbubble" class="icon-speechbubble"></i></span><span class="step size-60"><span class="letters">Pp</span><i id="icon-speechbubble" class="icon-speechbubble"></i></span><span class="step size-72"><span class="letters">Pp</span><i id="icon-speechbubble" class="icon-speechbubble"></i></span>
        </div>
        <div class="preview-scale">
          <span class="step">12</span><span class="step">14</span><span class="step">16</span><span class="step">18</span><span class="step">21</span><span class="step">24</span><span class="step">36</span><span class="step">48</span><span class="step">60</span><span class="step">72</span>
        </div>
        <div class="usage">
          <input class="class" type="text" readonly="readonly" onClick="this.select();" value=".icon-speechbubble" />
          <input class="point" type="text" readonly="readonly" onClick="this.select();" value="&amp;#xf113;" />
        </div>
      </div>
      
      <div class="glyph">
        <div class="preview-glyphs">
          <span class="step size-12"><span class="letters">Pp</span><i id="icon-speechbubble-document" class="icon-speechbubble-document"></i></span><span class="step size-14"><span class="letters">Pp</span><i id="icon-speechbubble-document" class="icon-speechbubble-document"></i></span><span class="step size-16"><span class="letters">Pp</span><i id="icon-speechbubble-document" class="icon-speechbubble-document"></i></span><span class="step size-18"><span class="letters">Pp</span><i id="icon-speechbubble-document" class="icon-speechbubble-document"></i></span><span class="step size-21"><span class="letters">Pp</span><i id="icon-speechbubble-document" class="icon-speechbubble-document"></i></span><span class="step size-24"><span class="letters">Pp</span><i id="icon-speechbubble-document" class="icon-speechbubble-document"></i></span><span class="step size-36"><span class="letters">Pp</span><i id="icon-speechbubble-document" class="icon-speechbubble-document"></i></span><span class="step size-48"><span class="letters">Pp</span><i id="icon-speechbubble-document" class="icon-speechbubble-document"></i></span><span class="step size-60"><span class="letters">Pp</span><i id="icon-speechbubble-document" class="icon-speechbubble-document"></i></span><span class="step size-72"><span class="letters">Pp</span><i id="icon-speechbubble-document" class="icon-speechbubble-document"></i></span>
        </div>
        <div class="preview-scale">
          <span class="step">12</span><span class="step">14</span><span class="step">16</span><span class="step">18</span><span class="step">21</span><span class="step">24</span><span class="step">36</span><span class="step">48</span><span class="step">60</span><span class="step">72</span>
        </div>
        <div class="usage">
          <input class="class" type="text" readonly="readonly" onClick="this.select();" value=".icon-speechbubble-document" />
          <input class="point" type="text" readonly="readonly" onClick="this.select();" value="&amp;#xf114;" />
        </div>
      </div>
      
      <div class="glyph">
        <div class="preview-glyphs">
          <span class="step size-12"><span class="letters">Pp</span><i id="icon-speechbubble-unfilled" class="icon-speechbubble-unfilled"></i></span><span class="step size-14"><span class="letters">Pp</span><i id="icon-speechbubble-unfilled" class="icon-speechbubble-unfilled"></i></span><span class="step size-16"><span class="letters">Pp</span><i id="icon-speechbubble-unfilled" class="icon-speechbubble-unfilled"></i></span><span class="step size-18"><span class="letters">Pp</span><i id="icon-speechbubble-unfilled" class="icon-speechbubble-unfilled"></i></span><span class="step size-21"><span class="letters">Pp</span><i id="icon-speechbubble-unfilled" class="icon-speechbubble-unfilled"></i></span><span class="step size-24"><span class="letters">Pp</span><i id="icon-speechbubble-unfilled" class="icon-speechbubble-unfilled"></i></span><span class="step size-36"><span class="letters">Pp</span><i id="icon-speechbubble-unfilled" class="icon-speechbubble-unfilled"></i></span><span class="step size-48"><span class="letters">Pp</span><i id="icon-speechbubble-unfilled" class="icon-speechbubble-unfilled"></i></span><span class="step size-60"><span class="letters">Pp</span><i id="icon-speechbubble-unfilled" class="icon-speechbubble-unfilled"></i></span><span class="step size-72"><span class="letters">Pp</span><i id="icon-speechbubble-unfilled" class="icon-speechbubble-unfilled"></i></span>
        </div>
        <div class="preview-scale">
          <span class="step">12</span><span class="step">14</span><span class="step">16</span><span class="step">18</span><span class="step">21</span><span class="step">24</span><span class="step">36</span><span class="step">48</span><span class="step">60</span><span class="step">72</span>
        </div>
        <div class="usage">
          <input class="class" type="text" readonly="readonly" onClick="this.select();" value=".icon-speechbubble-unfilled" />
          <input class="point" type="text" readonly="readonly" onClick="this.select();" value="&amp;#xf115;" />
        </div>
      </div>
      
      <div class="glyph">
        <div class="preview-glyphs">
          <span class="step size-12"><span class="letters">Pp</span><i id="icon-speechbubbles" class="icon-speechbubbles"></i></span><span class="step size-14"><span class="letters">Pp</span><i id="icon-speechbubbles" class="icon-speechbubbles"></i></span><span class="step size-16"><span class="letters">Pp</span><i id="icon-speechbubbles" class="icon-speechbubbles"></i></span><span class="step size-18"><span class="letters">Pp</span><i id="icon-speechbubbles" class="icon-speechbubbles"></i></span><span class="step size-21"><span class="letters">Pp</span><i id="icon-speechbubbles" class="icon-speechbubbles"></i></span><span class="step size-24"><span class="letters">Pp</span><i id="icon-speechbubbles" class="icon-speechbubbles"></i></span><span class="step size-36"><span class="letters">Pp</span><i id="icon-speechbubbles" class="icon-speechbubbles"></i></span><span class="step size-48"><span class="letters">Pp</span><i id="icon-speechbubbles" class="icon-speechbubbles"></i></span><span class="step size-60"><span class="letters">Pp</span><i id="icon-speechbubbles" class="icon-speechbubbles"></i></span><span class="step size-72"><span class="letters">Pp</span><i id="icon-speechbubbles" class="icon-speechbubbles"></i></span>
        </div>
        <div class="preview-scale">
          <span class="step">12</span><span class="step">14</span><span class="step">16</span><span class="step">18</span><span class="step">21</span><span class="step">24</span><span class="step">36</span><span class="step">48</span><span class="step">60</span><span class="step">72</span>
        </div>
        <div class="usage">
          <input class="class" type="text" readonly="readonly" onClick="this.select();" value=".icon-speechbubbles" />
          <input class="point" type="text" readonly="readonly" onClick="this.select();" value="&amp;#xf116;" />
        </div>
      </div>
      
      <div class="glyph">
        <div class="preview-glyphs">
          <span class="step size-12"><span class="letters">Pp</span><i id="icon-tick" class="icon-tick"></i></span><span class="step size-14"><span class="letters">Pp</span><i id="icon-tick" class="icon-tick"></i></span><span class="step size-16"><span class="letters">Pp</span><i id="icon-tick" class="icon-tick"></i></span><span class="step size-18"><span class="letters">Pp</span><i id="icon-tick" class="icon-tick"></i></span><span class="step size-21"><span class="letters">Pp</span><i id="icon-tick" class="icon-tick"></i></span><span class="step size-24"><span class="letters">Pp</span><i id="icon-tick" class="icon-tick"></i></span><span class="step size-36"><span class="letters">Pp</span><i id="icon-tick" class="icon-tick"></i></span><span class="step size-48"><span class="letters">Pp</span><i id="icon-tick" class="icon-tick"></i></span><span class="step size-60"><span class="letters">Pp</span><i id="icon-tick" class="icon-tick"></i></span><span class="step size-72"><span class="letters">Pp</span><i id="icon-tick" class="icon-tick"></i></span>
        </div>
        <div class="preview-scale">
          <span class="step">12</span><span class="step">14</span><span class="step">16</span><span class="step">18</span><span class="step">21</span><span class="step">24</span><span class="step">36</span><span class="step">48</span><span class="step">60</span><span class="step">72</span>
        </div>
        <div class="usage">
          <input class="class" type="text" readonly="readonly" onClick="this.select();" value=".icon-tick" />
          <input class="point" type="text" readonly="readonly" onClick="this.select();" value="&amp;#xf117;" />
        </div>
      </div>
      
      <div class="glyph">
        <div class="preview-glyphs">
          <span class="step size-12"><span class="letters">Pp</span><i id="icon-user" class="icon-user"></i></span><span class="step size-14"><span class="letters">Pp</span><i id="icon-user" class="icon-user"></i></span><span class="step size-16"><span class="letters">Pp</span><i id="icon-user" class="icon-user"></i></span><span class="step size-18"><span class="letters">Pp</span><i id="icon-user" class="icon-user"></i></span><span class="step size-21"><span class="letters">Pp</span><i id="icon-user" class="icon-user"></i></span><span class="step size-24"><span class="letters">Pp</span><i id="icon-user" class="icon-user"></i></span><span class="step size-36"><span class="letters">Pp</span><i id="icon-user" class="icon-user"></i></span><span class="step size-48"><span class="letters">Pp</span><i id="icon-user" class="icon-user"></i></span><span class="step size-60"><span class="letters">Pp</span><i id="icon-user" class="icon-user"></i></span><span class="step size-72"><span class="letters">Pp</span><i id="icon-user" class="icon-user"></i></span>
        </div>
        <div class="preview-scale">
          <span class="step">12</span><span class="step">14</span><span class="step">16</span><span class="step">18</span><span class="step">21</span><span class="step">24</span><span class="step">36</span><span class="step">48</span><span class="step">60</span><span class="step">72</span>
        </div>
        <div class="usage">
          <input class="class" type="text" readonly="readonly" onClick="this.select();" value=".icon-user" />
          <input class="point" type="text" readonly="readonly" onClick="this.select();" value="&amp;#xf118;" />
        </div>
      </div>
      
      <div class="glyph">
        <div class="preview-glyphs">
          <span class="step size-12"><span class="letters">Pp</span><i id="icon-user-unfilled" class="icon-user-unfilled"></i></span><span class="step size-14"><span class="letters">Pp</span><i id="icon-user-unfilled" class="icon-user-unfilled"></i></span><span class="step size-16"><span class="letters">Pp</span><i id="icon-user-unfilled" class="icon-user-unfilled"></i></span><span class="step size-18"><span class="letters">Pp</span><i id="icon-user-unfilled" class="icon-user-unfilled"></i></span><span class="step size-21"><span class="letters">Pp</span><i id="icon-user-unfilled" class="icon-user-unfilled"></i></span><span class="step size-24"><span class="letters">Pp</span><i id="icon-user-unfilled" class="icon-user-unfilled"></i></span><span class="step size-36"><span class="letters">Pp</span><i id="icon-user-unfilled" class="icon-user-unfilled"></i></span><span class="step size-48"><span class="letters">Pp</span><i id="icon-user-unfilled" class="icon-user-unfilled"></i></span><span class="step size-60"><span class="letters">Pp</span><i id="icon-user-unfilled" class="icon-user-unfilled"></i></span><span class="step size-72"><span class="letters">Pp</span><i id="icon-user-unfilled" class="icon-user-unfilled"></i></span>
        </div>
        <div class="preview-scale">
          <span class="step">12</span><span class="step">14</span><span class="step">16</span><span class="step">18</span><span class="step">21</span><span class="step">24</span><span class="step">36</span><span class="step">48</span><span class="step">60</span><span class="step">72</span>
        </div>
        <div class="usage">
          <input class="class" type="text" readonly="readonly" onClick="this.select();" value=".icon-user-unfilled" />
          <input class="point" type="text" readonly="readonly" onClick="this.select();" value="&amp;#xf119;" />
        </div>
      </div>
      
      <div class="glyph">
        <div class="preview-glyphs">
          <span class="step size-12"><span class="letters">Pp</span><i id="icon-users" class="icon-users"></i></span><span class="step size-14"><span class="letters">Pp</span><i id="icon-users" class="icon-users"></i></span><span class="step size-16"><span class="letters">Pp</span><i id="icon-users" class="icon-users"></i></span><span class="step size-18"><span class="letters">Pp</span><i id="icon-users" class="icon-users"></i></span><span class="step size-21"><span class="letters">Pp</span><i id="icon-users" class="icon-users"></i></span><span class="step size-24"><span class="letters">Pp</span><i id="icon-users" class="icon-users"></i></span><span class="step size-36"><span class="letters">Pp</span><i id="icon-users" class="icon-users"></i></span><span class="step size-48"><span class="letters">Pp</span><i id="icon-users" class="icon-users"></i></span><span class="step size-60"><span class="letters">Pp</span><i id="icon-users" class="icon-users"></i></span><span class="step size-72"><span class="letters">Pp</span><i id="icon-users" class="icon-users"></i></span>
        </div>
        <div class="preview-scale">
          <span class="step">12</span><span class="step">14</span><span class="step">16</span><span class="step">18</span><span class="step">21</span><span class="step">24</span><span class="step">36</span><span class="step">48</span><span class="step">60</span><span class="step">72</span>
        </div>
        <div class="usage">
          <input class="class" type="text" readonly="readonly" onClick="this.select();" value=".icon-users" />
          <input class="point" type="text" readonly="readonly" onClick="this.select();" value="&amp;#xf11a;" />
        </div>
      </div>
      
      <div class="glyph">
        <div class="preview-glyphs">
          <span class="step size-12"><span class="letters">Pp</span><i id="icon-vote-down" class="icon-vote-down"></i></span><span class="step size-14"><span class="letters">Pp</span><i id="icon-vote-down" class="icon-vote-down"></i></span><span class="step size-16"><span class="letters">Pp</span><i id="icon-vote-down" class="icon-vote-down"></i></span><span class="step size-18"><span class="letters">Pp</span><i id="icon-vote-down" class="icon-vote-down"></i></span><span class="step size-21"><span class="letters">Pp</span><i id="icon-vote-down" class="icon-vote-down"></i></span><span class="step size-24"><span class="letters">Pp</span><i id="icon-vote-down" class="icon-vote-down"></i></span><span class="step size-36"><span class="letters">Pp</span><i id="icon-vote-down" class="icon-vote-down"></i></span><span class="step size-48"><span class="letters">Pp</span><i id="icon-vote-down" class="icon-vote-down"></i></span><span class="step size-60"><span class="letters">Pp</span><i id="icon-vote-down" class="icon-vote-down"></i></span><span class="step size-72"><span class="letters">Pp</span><i id="icon-vote-down" class="icon-vote-down"></i></span>
        </div>
        <div class="preview-scale">
          <span class="step">12</span><span class="step">14</span><span class="step">16</span><span class="step">18</span><span class="step">21</span><span class="step">24</span><span class="step">36</span><span class="step">48</span><span class="step">60</span><span class="step">72</span>
        </div>
        <div class="usage">
          <input class="class" type="text" readonly="readonly" onClick="this.select();" value=".icon-vote-down" />
          <input class="point" type="text" readonly="readonly" onClick="this.select();" value="&amp;#xf11b;" />
        </div>
      </div>
      
      <div class="glyph">
        <div class="preview-glyphs">
          <span class="step size-12"><span class="letters">Pp</span><i id="icon-vote-up" class="icon-vote-up"></i></span><span class="step size-14"><span class="letters">Pp</span><i id="icon-vote-up" class="icon-vote-up"></i></span><span class="step size-16"><span class="letters">Pp</span><i id="icon-vote-up" class="icon-vote-up"></i></span><span class="step size-18"><span class="letters">Pp</span><i id="icon-vote-up" class="icon-vote-up"></i></span><span class="step size-21"><span class="letters">Pp</span><i id="icon-vote-up" class="icon-vote-up"></i></span><span class="step size-24"><span class="letters">Pp</span><i id="icon-vote-up" class="icon-vote-up"></i></span><span class="step size-36"><span class="letters">Pp</span><i id="icon-vote-up" class="icon-vote-up"></i></span><span class="step size-48"><span class="letters">Pp</span><i id="icon-vote-up" class="icon-vote-up"></i></span><span class="step size-60"><span class="letters">Pp</span><i id="icon-vote-up" class="icon-vote-up"></i></span><span class="step size-72"><span class="letters">Pp</span><i id="icon-vote-up" class="icon-vote-up"></i></span>
        </div>
        <div class="preview-scale">
          <span class="step">12</span><span class="step">14</span><span class="step">16</span><span class="step">18</span><span class="step">21</span><span class="step">24</span><span class="step">36</span><span class="step">48</span><span class="step">60</span><span class="step">72</span>
        </div>
        <div class="usage">
          <input class="class" type="text" readonly="readonly" onClick="this.select();" value=".icon-vote-up" />
          <input class="point" type="text" readonly="readonly" onClick="this.select();" value="&amp;#xf11c;" />
        </div>
      </div>
      
      <div class="glyph">
        <div class="preview-glyphs">
          <span class="step size-12"><span class="letters">Pp</span><i id="icon-x" class="icon-x"></i></span><span class="step size-14"><span class="letters">Pp</span><i id="icon-x" class="icon-x"></i></span><span class="step size-16"><span class="letters">Pp</span><i id="icon-x" class="icon-x"></i></span><span class="step size-18"><span class="letters">Pp</span><i id="icon-x" class="icon-x"></i></span><span class="step size-21"><span class="letters">Pp</span><i id="icon-x" class="icon-x"></i></span><span class="step size-24"><span class="letters">Pp</span><i id="icon-x" class="icon-x"></i></span><span class="step size-36"><span class="letters">Pp</span><i id="icon-x" class="icon-x"></i></span><span class="step size-48"><span class="letters">Pp</span><i id="icon-x" class="icon-x"></i></span><span class="step size-60"><span class="letters">Pp</span><i id="icon-x" class="icon-x"></i></span><span class="step size-72"><span class="letters">Pp</span><i id="icon-x" class="icon-x"></i></span>
        </div>
        <div class="preview-scale">
          <span class="step">12</span><span class="step">14</span><span class="step">16</span><span class="step">18</span><span class="step">21</span><span class="step">24</span><span class="step">36</span><span class="step">48</span><span class="step">60</span><span class="step">72</span>
        </div>
        <div class="usage">
          <input class="class" type="text" readonly="readonly" onClick="this.select();" value=".icon-x" />
          <input class="point" type="text" readonly="readonly" onClick="this.select();" value="&amp;#xf11d;" />
        </div>
      </div>
      

      <footer>
        Made with love using <a href="http://fontcustom.com">Font Custom</a>.
      </footer>
    </div>
  </body>
</html><|MERGE_RESOLUTION|>--- conflicted
+++ resolved
@@ -253,11 +253,7 @@
   <body class="characters-off">
     <div id="page" class="container">
       <header>
-<<<<<<< HEAD
-        <h1>adhocracy3-icons contains 31 glyphs:</h1>
-=======
         <h1>adhocracy3-icons contains 32 glyphs:</h1>
->>>>>>> 3e084b5e
         <a onclick="toggleCharacters(); return false;" href="#">Toggle Preview Characters</a>
       </header>
 
