--- conflicted
+++ resolved
@@ -44,10 +44,6 @@
             var lastMail = newMails.length - 1
             var mailpath = browser.params.mail.queue_path + "/new/" + newMails[lastMail];
             shared.parseEmail(mailpath, function(mail) {
-<<<<<<< HEAD
-                //console.log('mail', mail);
-=======
->>>>>>> 5ee1eabb
                 expect(mail.text).toContain(content);
                 expect(mail.subject).toContain(subject);
                 expect(mail.from[0].address).toContain("noreply");
