--- conflicted
+++ resolved
@@ -98,23 +98,6 @@
 output = ${buildout:directory}/etc/tslint.json
 mode = 644
 
-<<<<<<< HEAD
-[tslint_shortcut]
-recipe = collective.recipe.template
-input = inline:
-    #!/bin/bash
-    cd "${buildout:directory}"
-    export cl_args="${buildout:bin-directory}/tslint -c ${tslint_json:output}"
-    ${buildout:bin-directory}/tslint --version
-    while read line; do
-        cl_args="$cl_args $line"
-    done < <(git ls-files | grep '\.ts$' | grep -v '\.d\.ts$')
-    exec $cl_args
-output = ${buildout:bin-directory}/tslint_check_adhocracy
-mode = 755
-
-=======
->>>>>>> 272916e7
 [check_code]
 # Extends adhocracy_core/checkcode.cfg['check_code']
 css_check =
