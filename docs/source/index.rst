--- conflicted
+++ resolved
@@ -10,15 +10,10 @@
 
 .. toctree::
     :maxdepth: 2
-<<<<<<< HEAD
     
     architecture
-    contents
-=======
-
     supergraph_alias
     api
->>>>>>> 811c5515
 
 
 Indices and tables
